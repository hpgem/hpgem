/*
 This file forms part of hpGEM. This package has been developed over a number of years by various people at the University of Twente and a full list of contributors can be found at
 http://hpgem.org/about-the-code/team
 
 This code is distributed using BSD 3-Clause License. A copy of which can found below.
 
 
 Copyright (c) 2014, University of Twente
 All rights reserved.
 
 Redistribution and use in source and binary forms, with or without modification, are permitted provided that the following conditions are met:
 
 1. Redistributions of source code must retain the above copyright notice, this list of conditions and the following disclaimer.
 
 2. Redistributions in binary form must reproduce the above copyright notice, this list of conditions and the following disclaimer in the documentation and/or other materials provided with the distribution.
 
 3. Neither the name of the copyright holder nor the names of its contributors may be used to endorse or promote products derived from this software without specific prior written permission.
 
 THIS SOFTWARE IS PROVIDED BY THE COPYRIGHT HOLDERS AND CONTRIBUTORS "AS IS" AND ANY EXPRESS OR IMPLIED WARRANTIES, INCLUDING, BUT NOT LIMITED TO, THE IMPLIED WARRANTIES OF MERCHANTABILITY AND FITNESS FOR A PARTICULAR PURPOSE ARE DISCLAIMED. IN NO EVENT SHALL THE COPYRIGHT HOLDER OR CONTRIBUTORS BE LIABLE FOR ANY DIRECT, INDIRECT, INCIDENTAL, SPECIAL, EXEMPLARY, OR CONSEQUENTIAL DAMAGES (INCLUDING, BUT NOT LIMITED TO, PROCUREMENT OF SUBSTITUTE GOODS OR SERVICES; LOSS OF USE, DATA, OR PROFITS; OR BUSINESS INTERRUPTION) HOWEVER CAUSED AND ON ANY THEORY OF LIABILITY, WHETHER IN CONTRACT, STRICT LIABILITY, OR TORT (INCLUDING NEGLIGENCE OR OTHERWISE) ARISING IN ANY WAY OUT OF THE USE OF THIS SOFTWARE, EVEN IF ADVISED OF THE POSSIBILITY OF SUCH DAMAGE.
 */

#define hpGEM_INCLUDE_PETSC_SUPPORT

#include <fstream>
#include <iostream>

#include "Base/HpgemAPILinearSteadyState.h"
#include "Base/ElementCacheData.h"
#include "Base/FaceCacheData.h"
#include "Output/GNUPlotDiscontinuousSolutionWriter.h"
#include "Utilities/BasisFunctions2DH1ConformingTriangle.h"
#include "Utilities/BasisFunctions2DH1ConformingSquare.h"
#include "Utilities/GlobalMatrix.h"
#include "Utilities/GlobalVector.h"
#include "petscksp.h"
#include "Output/TecplotSingleElementWriter.h"
#include "Output/TecplotDiscontinuousSolutionWriter.h"
#include "Geometry/ReferenceTetrahedron.h"
#include "Base/Element.h"
#include "Base/RectangularMeshDescriptor.h"
#include "Integration/ElementIntegral.h"
#include "Base/CommandLineOptions.h"

<<<<<<< HEAD
// Choose the dimension (in this case 2)
const std::size_t DIM = 2;

///\brief Tutorial for solving the Poisson equation using hpGEM. 
=======
///\brief Make the encapsulation for the DG problem. 
>>>>>>> 0019a220
///
///In here, all methods that you use 
///for the computations and output are defined.
///We are going to solve the problem 
/// delta u(x,y) = g(x,y)     on [0,1]^2
/// u(x,y) = 0                if x = 0 or x = 1
/// du(x,y)/dn = 0            if y = 0 or y = 1
/// g(x,y) = -8 pi^2 sin(2pi x)cos(2pi y)
///The analytical solution of this problem is u(x,y) = sin(2pi x)cos(2pi y)
///The problem is discretised with the Interior Penalty Discontinuous Galerkin method.
///
class TutorialPoisson : public Base::HpgemAPILinearSteadyState<DIM>
{
public:
    ///Constructor: assign the dimension, number of elements and maximum order 
    ///of basisfunctions. Furthermore, assign a value to the penalty parameter.
    ///n stands for number of elements, p stands for polynomial order.
    ///Lastly, construct the mesh with this number of elements and polynomial order.
    TutorialPoisson(const std::size_t n, const std::size_t p) :
<<<<<<< HEAD
    Base::HpgemAPILinearSteadyState<DIM>(1, p, true, true),
    n_(n),
    p_(p)
=======
    HpgemAPILinearSteadyState(2, 1, p, true, true),
    n_(n),
    p_(p),
    DIM_(2)
>>>>>>> 0019a220
    {
        penalty_ = 3 * n_ * p_ * (p_ + DIM - 1) + 1;
    }
    
    ///\brief set up the mesh  
    ///
    ///In this example, we are going to make a domain [0,1]^2
    ///We define the domain, number of elements in each direction and whether or
    ///no there are periodic boundary conditions. Then make a triangular mesh and 
    ///generate the basisfunctions on the reference domain.
    Base::RectangularMeshDescriptor<DIM> createMeshDescription(const std::size_t numOfElementPerDirection) override final
    {
        //describes a rectangular domain
        Base::RectangularMeshDescriptor<DIM> description;
        
        //this demo will use the square [0,1]^2
        for (std::size_t i = 0; i < DIM; ++i)
        {
            //define the value of the bottom left corner in each dimension
            description.bottomLeft_[i] = 0;
            //define the value of the top right corner in each dimension
            description.topRight_[i] = 1;
            //define how many elements there should be in the direction of dimension
            //At this stage, the mesh first consists of n^2 squares, and later these
            //squares can be divided in two triangles each if a triangular mesh is desired.
            description.numElementsInDIM_[i] = n_;
            //define whether you have periodic boundary conditions or a solid wall in this direction.
            description.boundaryConditions_[i] = Base::BoundaryType::SOLID_WALL;
        }
        
        return description;
    }
    
    ///\brief Compute the integrand for the stiffness matrix at the element.
    ///
    ///For every element, we want to compute the integral of grad(phi_i).grad(phi_j) for all combinations of i and j.
    ///This function will compute the values of gradient(phi_i).gradient(phi_j) for all combinations of i and j for one element.
    ///Then the integral can later be computed with appropriate (Gauss-)quadrature rules.
    ///The resulting matrix of values is then given in the matrix integrandVal, which we return.
    ///hpGEM pretends the computations are done on a physical face (as opposed to a reference face), because this generally allows for easier expressions
    LinearAlgebra::MiddleSizeMatrix computeIntegrandStiffnessMatrixAtElement(Base::PhysicalElement<DIM>& element) override final
    {
        //Obtain the number of basisfunctions that are possibly non-zero on this element.
        const std::size_t numBasisFunctions = element.getElement()->getNrOfBasisFunctions();
        
        //Obtain the integrandVal such that it contains as many rows and columns as
        //the number of basisfunctions.
        LinearAlgebra::MiddleSizeMatrix& integrandVal = element.getResultMatrix();
        
        for (std::size_t i = 0; i < numBasisFunctions; ++i)
        {
            for (std::size_t j = 0; j < numBasisFunctions; ++j)
            {
                //Compute the value of gradient(phi_i).gradient(phi_j) at point p and 
                //store it at the appropriate place in the matrix integrandVal.
                integrandVal(j, i) = element.basisFunctionDeriv(i) * element.basisFunctionDeriv(j);
            }
        }
        
        return integrandVal;
    }
    
    /// \brief Compute the integrand for the siffness matrix at the face.
    ///
    ///For every internal face, we want to compute the integral of 
    /// -1/2 (normal_i phi_i * gradient phi_j) - 1/2 (normal_j phi_j * gradient phi_i) + penalty * (normal_i phi_i * normal_j phi_j)
    ///for all basisfunctions phi_i and phi_j that are non-zero on that face.
    ///For boundary faces, similar expressions can be obtained depending of the type of boundary condition.
    ///This function will compute these integrands for all basisfunctions phi_i and phi_j.
    ///Then the integral can later be computed with appropriate (Gauss-)quadrature rules.
    ///The resulting matrix of values is then given in the matrix integrandVal, which is returned.
    ///hpGEM pretends the computations are done on a physical face (as opposed to a reference face), because this generally allows for easier expressions
    Base::FaceMatrix computeIntegrandStiffnessMatrixAtFace(Base::PhysicalFace<DIM>& face) override final
    {
        //Get the total number of basis functions of both sides of the face.
        std::size_t numBasisFunctions = face.getFace()->getNrOfBasisFunctions();
        
        //get the FaceMatrix integrandVal with the correct size.
        Base::FaceMatrix& integrandVal = face.getResultMatrix();
        
        //Initialize the vectors that contain gradient(phi_i), gradient(phi_j), normal_i phi_i and normal_j phi_j
        LinearAlgebra::SmallVector<DIM> phiNormalI, phiNormalJ, phiDerivI, phiDerivJ;
        
        //Obtain the physical coordinate that the integrator is currently processing.
        //This is necessary to check at which boundary we are if we are at a boundary face.
        const PointPhysicalT& pPhys = face.getPointPhysical();
        
        for (std::size_t i = 0; i < numBasisFunctions; ++i)
        {
            //normal_i phi_i is computed at point p, the result is stored in phiNormalI.
            phiNormalI = face.basisFunctionUnitNormal(i);
            //The gradient of basisfunction phi_i is computed at point p, the result is stored in phiDerivI.
            phiDerivI = face.basisFunctionDeriv(i);
            
            for (std::size_t j = 0; j < numBasisFunctions; ++j)
            {
                //normal_j phi_j is computed at point p, the result is stored in phiNormalJ.
                phiNormalJ = face.basisFunctionUnitNormal(j);
                //The gradient of basisfunction phi_j is computed at point p, the result is stored in phiDerivJ.
                phiDerivJ = face.basisFunctionDeriv(j);
                
                //Switch to the correct type of face, and compute the integrand accordingly
                //you could also compute the integrandVal by directly using face->basisFunctionDeriv
                //and face->basisFunctionNormal in the following lines, but this results in very long expressions
                //Internal face:
                if (face.isInternal())
                {
                    integrandVal(j, i) = -(phiNormalI * phiDerivJ + phiNormalJ * phiDerivI) / 2 + penalty_ * phiNormalI * phiNormalJ;
                }
                //Boundary face with Dirichlet boundary conditions:
                else if (std::abs(pPhys[0]) < 1e-9 || std::abs(pPhys[0] - 1.) < 1e-9)
                {
                    integrandVal(j, i) = -(phiNormalI * phiDerivJ + phiNormalJ * phiDerivI) + penalty_ * phiNormalI * phiNormalJ;
                }
                //Boundary face with homogeneous Neumann boundary conditions:
                else
                {
                    integrandVal(j, i) = 0;
                }
            }
        }
        
        return integrandVal;
    }
    
    /// \brief Define the exact solution
    /// \details In this case the exact solution is u(x,y) = sin(2pi x) * cos(2pi y).
    LinearAlgebra::MiddleSizeVector getExactSolution(const PointPhysicalT &p) override final
    {
        LinearAlgebra::MiddleSizeVector exactSolution(1);
        exactSolution[0] = std::sin(2 * M_PI * p[0]) * std::cos(2 * M_PI * p[1]);
        return exactSolution;
    }
    
    ///\brief Define the source term.
    ///
    ///Define the source, which is the right hand side of laplacian(u) = f(x,y).
    ///Here: f(x,y) = -8pi^2 * sin(2pi x) * sin(2pi y).
    LinearAlgebra::MiddleSizeVector getSourceTerm(const PointPhysicalT &p) override final
    {
        LinearAlgebra::MiddleSizeVector sourceTerm(1);
        sourceTerm[0] = (-8 * M_PI * M_PI) * std::sin(2 * M_PI * p[0]) * std::cos(2 * M_PI * p[1]);
        return sourceTerm;
    }
    
    //For the right hand side, we also need to integrate over elements and faces. 
    //This will be done in the function below.
    //After they are computed, we have a vector, each element representing one basisfunction.
    
    /// \brief Compute the integrals of the right-hand side associated with faces.
    ///
    ///To implement the boundary conditions, one often needs to compute the face
    ///integral on the right-hand side. However, in our application we do not have
    ///contributions for the boundary conditions, so the vector has only zeroes.
    ///The input/output structure is the same as the other faceIntegrand function.
    LinearAlgebra::MiddleSizeVector computeIntegrandSourceTermAtFace(Base::PhysicalFace<DIM>& face) override final
    {
        //The prepared result vector is automatically zeroed out between computations, so we dont have to redo that here
        LinearAlgebra::MiddleSizeVector& integrandVal = face.getResultVector();
        return integrandVal;
    }
        
    ///\brief Write the output to an outputstream (file)
    ///
    ///This function is used by other functions to write the tecplot file, so it is
    ///not a function to write the whole file.
    ///The only thing this has to write in the file is the value of the solution.
    void writeToTecplotFile(const Base::Element* element, const PointReferenceT& point, std::ostream& out) override final
    {
        LinearAlgebra::MiddleSizeVector value(1);
        value = element->getSolution(0, point);
        out << value[0];
    }
        
    /*
    /// \brief Solve the system
    ///
    /// This function contains a lot of PETSc code and should be automated in the future.
    /// First compute all integrals and assemble the matrix and right-hand side vector.
    /// Then solve this system with a krylov subspace method from the PETSc package.
    /// Finally, write the solution and mesh to the Tecplot file output.dat.
    bool solve()
    {
        //Compute all element integrals.
        doAllElementIntegration();
        //Compute all face integrals.
        doAllFaceIntegration();
        //Assemble the matrix A of the system Ax = b.
        Utilities::GlobalPetscMatrix A(HpgemAPIBase::meshes_[0], 0, 0);
        //Declare the vectors x and b of the system Ax = b.
        Utilities::GlobalPetscVector b(HpgemAPIBase::meshes_[0], 0, 0), x(HpgemAPIBase::meshes_[0]);
        
        //Assemble the vector b. This is needed because Petsc assumes you don't know
        //yet whether a vector is a variable or right-hand side the moment it is 
        //declared.
        b.assemble();
        
        //Make the Krylov supspace method
        KSP ksp;
        KSPCreate(PETSC_COMM_WORLD, &ksp);
        //Tell ksp that it will solve the system Ax = b.
        KSPSetOperators(ksp, A, A);
        KSPSetFromOptions(ksp);
        KSPSolve(ksp, b, x);
        //Do PETSc magic, including solving.
        KSPConvergedReason conferge;
        KSPGetConvergedReason(ksp, &conferge);
        int iterations;
        KSPGetIterationNumber(ksp, &iterations);
        std::cout << "KSP solver ended because of " << KSPConvergedReasons[conferge] << " in " << iterations << " iterations." << std::endl;
        
        //once PETSc is done, feed the data back into the elements
        x.writeTimeLevelData(0);
        
        //so it can be used for post-processing
        std::ofstream outFile("output.dat");
        //write tecplot data
        Output::TecplotDiscontinuousSolutionWriter writeFunc(outFile, "test", "01", "value");
        writeFunc.write(meshes_[0], "discontinuous solution", false, this);
     
        return true;
    }
    */
    
private:
    
    ///number of elements per cardinal direction
    std::size_t n_;

    ///polynomial order of the approximation
    std::size_t p_;

    ///\brief Penalty parameter
    ///
    ///Penalty parameter that is associated with the interior penalty discontinuous
    ///Galerkin method. This parameter is initialized in the constructor, and has
    ///to be greater than 3 * n_ * p_ * (p_ + DIM - 1) in order for the method to be stable.
    double penalty_;
};

auto& numBasisFuns = Base::register_argument<std::size_t>('n', "numElems", "number of elements per dimension", true);
auto& p = Base::register_argument<std::size_t>('p', "order", "polynomial order of the solution", true);
///Example of using the Laplace class. 
///This implementation asks for commandline input arguments for the number of elements
///in each direction and the polynomial order. Then make the object test, initialise
///it with the input parameters and solve it. PetscInitialize and PetscFinalize are
///necessary since we need to use the library PETSc in the solve routine.
int main(int argc, char **argv)
{
<<<<<<< HEAD
    Base::parse_options(argc, argv);
=======
    // Choose the dimension (2 or 3)
    const std::size_t dimension = 2;
>>>>>>> 0019a220

    // Choose a mesh type (e.g. TRIANGULAR, RECTANGULAR).
    const Base::MeshType meshType = Base::MeshType::TRIANGULAR;

    // Choose variable name(s). Since we have a scalar function, we only need to chooes one name.
    std::vector<std::string> variableNames;
    variableNames.push_back("u");

    //Make the object test with n elements in each direction and polynomial order p.
    TutorialPoisson test(numBasisFuns.getValue(), p.getValue());

    //Create the mesh
    test.createMesh(numBasisFuns.getValue(), meshType);

    // Set the names for the output file
    test.setOutputNames("output", "TutorialPoisson", "TutorialPoisson", variableNames);

    //Solve the system.
    test.solveSteadyStateWithPetsc(true);

    return 0;
}
<|MERGE_RESOLUTION|>--- conflicted
+++ resolved
@@ -41,14 +41,10 @@
 #include "Integration/ElementIntegral.h"
 #include "Base/CommandLineOptions.h"
 
-<<<<<<< HEAD
+
 // Choose the dimension (in this case 2)
 const std::size_t DIM = 2;
-
-///\brief Tutorial for solving the Poisson equation using hpGEM. 
-=======
-///\brief Make the encapsulation for the DG problem. 
->>>>>>> 0019a220
+///\brief Tutorial for solving the Poisson equation using hpGEM.
 ///
 ///In here, all methods that you use 
 ///for the computations and output are defined.
@@ -68,16 +64,9 @@
     ///n stands for number of elements, p stands for polynomial order.
     ///Lastly, construct the mesh with this number of elements and polynomial order.
     TutorialPoisson(const std::size_t n, const std::size_t p) :
-<<<<<<< HEAD
     Base::HpgemAPILinearSteadyState<DIM>(1, p, true, true),
     n_(n),
     p_(p)
-=======
-    HpgemAPILinearSteadyState(2, 1, p, true, true),
-    n_(n),
-    p_(p),
-    DIM_(2)
->>>>>>> 0019a220
     {
         penalty_ = 3 * n_ * p_ * (p_ + DIM - 1) + 1;
     }
@@ -327,12 +316,6 @@
 ///necessary since we need to use the library PETSc in the solve routine.
 int main(int argc, char **argv)
 {
-<<<<<<< HEAD
-    Base::parse_options(argc, argv);
-=======
-    // Choose the dimension (2 or 3)
-    const std::size_t dimension = 2;
->>>>>>> 0019a220
 
     // Choose a mesh type (e.g. TRIANGULAR, RECTANGULAR).
     const Base::MeshType meshType = Base::MeshType::TRIANGULAR;
