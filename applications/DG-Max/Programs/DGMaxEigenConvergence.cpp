--- conflicted
+++ resolved
@@ -123,23 +123,15 @@
     std::unique_ptr<DGMax::AbstractEVConvergenceTest<DIM>> convergenceTest;
     DGMax::EVTestPoint<DIM> testPoint({0.5, 0.8}, structureId, numFrequencies);
     if (method.getValue() == "DGMAX") {
-<<<<<<< HEAD
         DGMaxEigenvalueBase::SolverConfig config;
         config.useHermitian_ = true;
         config.stab_ = 100;
         config.shiftFactor_ = 0.0;
         config.useProjector_ = false;
-        convergenceTest =
-            std::unique_ptr<DGMax::AbstractEVConvergenceTest<DIM>>(
-                new DGMax::DGMaxEVConvergenceTest<DIM>(testPoint, meshFiles,
-                                                       0.0,  // No expecations
-                                                       1, config, nullptr));
-=======
         convergenceTest = std::make_unique<DGMax::DGMaxEVConvergenceTest<DIM>>(
             testPoint, meshFiles,
             0.0,  // No expecations
-            1, 100, nullptr);
->>>>>>> ddf2f373
+            1, config, nullptr);
     } else if (method.getValue() == "DIVDGMAX") {
         // Some default stabilization parameters
         typename DivDGMaxDiscretization<DIM>::Stab stab;
