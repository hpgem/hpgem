--- conflicted
+++ resolved
@@ -141,29 +141,18 @@
         DivDGMaxEigenvalue<DIM> solver(*mesh, order.getValue(), stab);
         result = solver.solve(input);
     } else {
-<<<<<<< HEAD
-        DGMaxEigenValue<DIM> solver(*mesh, p.getValue(), useProjector);
         const double stab = parseDGMaxPenaltyParameter();
         DGMaxEigenvalueBase::SolverConfig config;
         config.stab_ = stab;
         config.useHermitian_ = true;
         config.shiftFactor_ = 0;
-        typename DGMaxEigenValue<DIM>::Result result =
-            solver.solve(input, config);
-        if (Base::MPIContainer::Instance().getProcessorID() == 0) {
-            result.printFrequencies();
-            result.writeFrequencies("frequencies.csv");
-        }
-=======
-        const double stab = parseDGMaxPenaltyParameter();
-        DGMaxEigenvalue<DIM> solver(*mesh, order.getValue(), stab);
+        DGMaxEigenvalue<DIM> solver(*mesh, order.getValue(), config);
         result = solver.solve(input);
     }
 
     if (Base::MPIContainer::Instance().getProcessorID() == 0) {
         result->printFrequencies();
         result->writeFrequencies("frequencies.csv");
->>>>>>> 0dda791b
     }
 }
 
