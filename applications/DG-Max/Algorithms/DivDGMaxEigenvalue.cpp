--- conflicted
+++ resolved
@@ -117,32 +117,13 @@
         CHKERRABORT(PETSC_COMM_WORLD, err);
 
         // Post solve
-<<<<<<< HEAD
+        PetscInt iterations;
+        err = EPSGetIterationNumber(solver_, &iterations);
+        CHKERRABORT(PETSC_COMM_WORLD, err);
         std::swap(eigenpairs_, previousEigenpairs_);
         eigenpairs_.loadEigenpairs(solver_, tempVector_);
-=======
-        PetscInt iterations;
-        err = EPSGetIterationNumber(solver_, &iterations);
-        CHKERRABORT(PETSC_COMM_WORLD, err);
-        err = EPSGetConverged(solver_, &numberOfConvergedEigenpairs);
-        CHKERRABORT(PETSC_COMM_WORLD, err);
         DGMaxLogger(INFO, "Number of eigenvalues % converged in % iterations",
-                    numberOfConvergedEigenpairs, iterations);
-        if (numberOfConvergedEigenpairs > numberOfEigenvectors_) {
-            err = VecDestroyVecs(numberOfEigenvectors_, &eigenvectors_);
-            CHKERRABORT(PETSC_COMM_WORLD, err);
-            err = VecDuplicateVecs(tempVector_, numberOfConvergedEigenpairs,
-                                   &eigenvectors_);
-            CHKERRABORT(PETSC_COMM_WORLD, err);
-        }
-
-        eigenvalues_.resize(numberOfConvergedEigenpairs);
-        for (PetscInt i = 0; i < numberOfConvergedEigenpairs; ++i) {
-            err = EPSGetEigenpair(solver_, i, &eigenvalues_[i], nullptr,
-                                  eigenvectors_[i], nullptr);
-            CHKERRABORT(PETSC_COMM_WORLD, err);
-        }
->>>>>>> a980bf8e
+                    eigenpairs_.size(), iterations);
     }
 
     const LinearAlgebra::SmallVector<DIM>& getKPoint() const { return kpoint_; }
