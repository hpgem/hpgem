--- conflicted
+++ resolved
@@ -205,14 +205,6 @@
     void computeElementMatrices(Base::Element* element,
                                 Utilities::ElementLocalIndexing& indexing);
 
-<<<<<<< HEAD
-    /// Element part of matrix B and B^T, with zeros around it (- grad p, eps v)
-    void elementScalarVectorCoupling(
-        Base::PhysicalElement<DIM>& el,
-        LinearAlgebra::MiddleSizeMatrix& ret) const;
-
-=======
->>>>>>> d7df38bd
     /// The source vector for harmonic problems.
     void elementSourceVector(Base::PhysicalElement<DIM>& el,
                              const InputFunction& source,
