--- conflicted
+++ resolved
@@ -49,7 +49,8 @@
 
 #include <slepceps.h>
 
-<<<<<<< HEAD
+using namespace hpgem;
+
 class DGMaxEigenvalueBase {
    public:
     enum ProjectorUse {
@@ -142,11 +143,6 @@
  *
  * @tparam DIM The dimension of the problem (and thus k-vector)
  */
-=======
-using namespace hpgem;
-
-// TODO: It might be better to call this differently
->>>>>>> dabfef81
 template <std::size_t DIM>
 class DGMaxEigenvalue : public AbstractEigenvalueSolver<DIM>,
                         public DGMaxEigenvalueBase {
