--- conflicted
+++ resolved
@@ -85,14 +85,8 @@
     // No face vectors
     std::map<std::size_t, typename DGMaxDiscretization<DIM>::FaceInputFunction>
         faceVectors;
-<<<<<<< HEAD
-    discretization_.computeFaceIntegrals(mesh_, faceVectors,
-                                         dispersionFrequency);
-
-
-=======
     discretization_.computeFaceIntegrals(mesh_, faceVectors);
->>>>>>> 6e367de6
+
 }
 
 // SolverWorkspace //
