/*
This file forms part of hpGEM. This package has been developed over a number of
years by various people at the University of Twente and a full list of
contributors can be found at http://hpgem.org/about-the-code/team

This code is distributed using BSD 3-Clause License. A copy of which can found
below.


Copyright (c) 2018, Univesity of Twenete
All rights reserved.

Redistribution and use in source and binary forms, with or without modification,
are permitted provided that the following conditions are met:

1. Redistributions of source code must retain the above copyright notice, this
list of conditions and the following disclaimer.

2. Redistributions in binary form must reproduce the above copyright notice,
this list of conditions and the following disclaimer in the documentation and/or
other materials provided with the distribution.

3. Neither the name of the copyright holder nor the names of its contributors
may be used to endorse or promote products derived from this software without
specific prior written permission.

THIS SOFTWARE IS PROVIDED BY THE COPYRIGHT HOLDERS AND CONTRIBUTORS "AS IS" AND
ANY EXPRESS OR IMPLIED WARRANTIES, INCLUDING, BUT NOT LIMITED TO, THE IMPLIED
WARRANTIES OF MERCHANTABILITY AND FITNESS FOR A PARTICULAR PURPOSE ARE
DISCLAIMED. IN NO EVENT SHALL THE COPYRIGHT HOLDER OR CONTRIBUTORS BE LIABLE FOR
ANY DIRECT, INDIRECT, INCIDENTAL, SPECIAL, EXEMPLARY, OR CONSEQUENTIAL DAMAGES
(INCLUDING, BUT NOT LIMITED TO, PROCUREMENT OF SUBSTITUTE GOODS OR SERVICES;
LOSS OF USE, DATA, OR PROFITS; OR BUSINESS INTERRUPTION) HOWEVER CAUSED AND ON
ANY THEORY OF LIABILITY, WHETHER IN CONTRACT, STRICT LIABILITY, OR TORT
(INCLUDING NEGLIGENCE OR OTHERWISE) ARISING IN ANY WAY OUT OF THE USE OF THIS
SOFTWARE, EVEN IF ADVISED OF THE POSSIBILITY OF SUCH DAMAGE.
*/

#include "DGMaxEigenvalue.h"

#include <chrono>  // For timing
#include <iostream>
#include <valarray>
#include <vector>

#include <petscmat.h>
#include <petscvec.h>
#include <slepceps.h>
#include <DGMaxLogger.h>

#include "Base/MeshManipulator.h"
#include "LinearAlgebra/SmallVector.h"
#include "Utilities/GlobalMatrix.h"
#include "Utilities/GlobalVector.h"

template <std::size_t DIM>
DGMaxEigenvalue<DIM>::DGMaxEigenvalue(Base::MeshManipulator<DIM>& mesh,
                                      std::size_t order, SolverConfig config)
    : mesh_(mesh),
      order_(order),
      config_(config),
      discretization_(config.useProjector_) {
    discretization_.initializeBasisFunctions(mesh_, order);
}

template <std::size_t DIM>
void DGMaxEigenvalue<DIM>::initializeMatrices() {
    auto massMatrixHandling = config_.useHermitian_
                                  ? DGMaxDiscretizationBase::ORTHOGONALIZE
                                  : DGMaxDiscretizationBase::INVERT;
    discretization_.computeElementIntegrands(mesh_, massMatrixHandling, nullptr,
                                             nullptr, nullptr);
    discretization_.computeFaceIntegrals(mesh_, massMatrixHandling, nullptr,
                                         config_.stab_);
}

/// Storage space for KShift
struct KShiftStorage {
    /// The values to be inserted
    std::vector<std::complex<double>> values_;
};

/// \brief Description of a k-shifted matrix block
/// For the k-shifted boundary conditions there matrix entries that get a phase
/// factor exp(i k*x). KShift describes a block of a matrix with a fixed x that
/// needs to shifted. The block is described by a set of row and column indices,
/// the entries of this block will be replaced by exp(i k*x) * block.
///
/// \tparam DIM The dimension of the wave vector k

template <std::size_t DIM>
struct KShift {
    // Implementation note. The alternative to replacing the block is taking it
    // out and multiplying it with exp(i dk*x), with dk the change with the
    // previous k-vector. However, after replacing a block a call to assemble is
    // needed, resulting in possibly significant synchronization overhead. The
    // current approach only needs a single assembly call.
   private:
    /// Indices for the rows of the global matrix where the block needs to be
    /// inserted
    std::vector<PetscInt> rowIndices_;
    /// Indices for the columns of the global matrix where the block needs to be
    /// inserted
    std::vector<PetscInt> columnIndices_;
    /// Whether the hermitian counter part also needs to be shifted
    const bool hermitian_;
    /// Distance between the two sides for the shift
    const LinearAlgebra::SmallVector<DIM> dx_;
    /// Block that needs to be shifted and inserted
    const LinearAlgebra::MiddleSizeMatrix block1_;
    /// Block that needs to be shifted and inserted for the hermitian part.
    const LinearAlgebra::MiddleSizeMatrix block2_;

   public:
    KShift(PetscInt startRowIndex, PetscInt lengthRowIndex,
           PetscInt startColIndex, PetscInt lengthColIndex, bool hermitian,
           const LinearAlgebra::SmallVector<DIM>& dx,
           const LinearAlgebra::MiddleSizeMatrix& block1,
           const LinearAlgebra::MiddleSizeMatrix& block2);

    /// Create a KShift for a Periodic boundary face in the stiffness matrix.
    ///
    /// \param face The face
    /// \param indexing The indexing used in the matrix
    /// \param dx The difference x_L - x_R, where x_L is the position of the
    /// face from the
    ///     left element and x_R that as seen from the right.
    /// \param config Configuration of the solver
    /// \return The corresponding shift.
    static KShift<DIM> faceShift(const Base::Face* face,
                                 const Utilities::GlobalIndexing& indexing,
                                 LinearAlgebra::SmallVector<DIM> dx,
                                 DGMaxEigenvalueBase::SolverConfig config);

    /// Create KShift-s for basis functions associated with a specific node for
    /// the projector matrix.
    ///
    /// \param node The node on the periodic boundary
    /// \param projectorIndex The GlobalIndex of the projector unknown
    /// \param indexing The GlobalIndex of the field unknown
    /// \param out The vector to which to add the create KShifts
    static void addNodeProjectorShifts(
        const Base::Node* node, const Utilities::GlobalIndexing& projectorIndex,
        const Utilities::GlobalIndexing& indexing,
        const DGMaxEigenvalueBase::SolverConfig& config,
        std::vector<KShift<DIM>>& out);

    static void addEdgeProjectorShifts(
        const Base::Edge* edge, const Utilities::GlobalIndexing& projectorIndex,
        const Utilities::GlobalIndexing& indexing,
        const DGMaxEigenvalueBase::SolverConfig& config,
        std::vector<KShift<DIM>>& out);

    static void addFaceProjectorShifts(
        const Base::Face* face, const Utilities::GlobalIndexing& projectorIndex,
        const Utilities::GlobalIndexing& indexing,
        const DGMaxEigenvalueBase::SolverConfig& config,
        std::vector<KShift<DIM>>& out);

    /// Helper function to create a projector KShift for the projector basis
    /// functions associated with geom (node, edge, face) and the field basis
    /// functions on a adjacent element.
    template <typename GEOM>
    static void addElementProjectorShift(
        const GEOM* geom, const Geometry::PointPhysical<DIM>& owningCoord,
        const Base::Element* element,
        const Utilities::GlobalIndexing& projectorIndex,
        const Utilities::GlobalIndexing& indexing,
        const DGMaxEigenvalueBase::SolverConfig& config,
        std::vector<KShift<DIM>>& out);

    /// Check for a k-vector if a phase factor is incurred.
    bool shiftNeeded(LinearAlgebra::SmallVector<DIM> k) const {
        return std::abs(dx_ * k) > 1e-12;
    }

    /// Perform the actual shift
    ///
    /// \param k The wave vector
    /// \param storage Temporary storage space to use
    /// \param mat The matrix in which to insert the block(s).
    void shift(LinearAlgebra::SmallVector<DIM> k, KShiftStorage& storage,
               Mat mat) const {
        if (shiftNeeded(k)) {
            setupShift(storage);
            insertShiftedBlock(k * dx_, false, storage, mat);
            if (hermitian_) {
                insertShiftedBlock(k * dx_, true, storage, mat);
            }
        }
    }

   private:
    /// Setup the storage for shifing
    void setupShift(KShiftStorage& storage) const {
        // Ensure that there are enough entries
        std::size_t entries = rowIndices_.size() * columnIndices_.size();
        if (storage.values_.size() < entries) {
            storage.values_.resize(entries);
        }
    }

    /// Insert the shifted block into the matrix
    ///
    /// \param kshift The shift k*dx.
    /// \param hermitianPart Whether to insert the Hermitian transposed block
    /// (true) or the normal one. \param storage The storage space to use
    /// (prepared with setupShift(KShiftStorage&)) \param mat The matrix to
    /// insert into
    void insertShiftedBlock(double kshift, bool hermitianPart,
                            KShiftStorage& storage, Mat mat) const;
};

// SolverWorkspace //
/////////////////////

/// Workspace area for the solver
struct SolverWorkspace {
    SolverWorkspace(DGMaxEigenvalueBase::SolverConfig config)
        : config_(config),
          mesh_(nullptr),
          fieldIndex_(nullptr),
          projectorIndex_(nullptr),
          stiffnessMatrix_(fieldIndex_,
                           DGMaxDiscretizationBase::STIFFNESS_MATRIX_ID,
                           DGMaxDiscretizationBase::FACE_MATRIX_ID),
          massMatrix_(fieldIndex_, DGMaxDiscretizationBase::MASS_MATRIX_ID, -1),
          projectorMatrix_(projectorIndex_, fieldIndex_,
                           DGMaxDiscretizationBase::PROJECTOR_MATRIX_ID, -1),
          tempFieldVector_(fieldIndex_, -1, -1),
          tempProjectorVector_(projectorIndex_, -1, -1),
          setupHasBeenRun_(false),
          targetFrequency_(0.1) {}

    /// Initialize the solver, should only be called once.
    void init(Base::MeshManipulatorBase* mesh, std::size_t numberOfEigenvalues,
              std::size_t numberOfEigenvectors);

    /// Update the blocks in the matrices that are affected by the k-shifted
    /// boundary conditions.
    template <std::size_t DIM>
    void shift(const std::vector<KShift<DIM>>& stiffnessMatrixShifts,
               const std::vector<KShift<DIM>>& projectorShifts,
               const LinearAlgebra::SmallVector<DIM>& k);
    /// Update the vectors used to adjust for the shifted basis functions.
    template <std::size_t DIM>
    void updateShiftVectors(const LinearAlgebra::SmallVector<DIM>& dk);

    /// Setup the solver for a solve, needs to be called after all the matrices
    /// are shifted.
    void setupSolver();
    /// Extract the eigenvectors after solving.
    void extractEigenVectors();

    /// Project a vector to remove the null-space
    void project(Vec vec);

    /// Cleanup
    void cleanup();

    /// Helper function for getting the Stiffness matrix to use as basis in the
    /// eigenvalue problem.
    Mat getActualStiffnessMatrix() {
        return config_.useHermitian_ ? stiffnessMatrix_ : product_;
    }

    DGMaxEigenvalueBase::SolverConfig config_;

    Base::MeshManipulatorBase* mesh_;
    Utilities::GlobalIndexing fieldIndex_;
    Utilities::GlobalIndexing projectorIndex_;

    // Matrices //
    //////////////
    Utilities::GlobalPetscMatrix stiffnessMatrix_;
    // Inverted
    Utilities::GlobalPetscMatrix massMatrix_;
    Utilities::GlobalPetscMatrix projectorMatrix_;
    // Temporary storage vectors
    Utilities::GlobalPetscVector tempFieldVector_;
    Vec tempFieldVector2_;
    Utilities::GlobalPetscVector tempProjectorVector_;

    // Product matrix, massMatrix * stiffnessMatrix
    Mat product_;
    /// Shell matrix P*product_, where P is the projection operator
    Mat shell_;
    /// Stiffness matrix used in the projection operator
    Mat projectionStiffness_;

    // Solver
    EPS solver_;
    /// Solver for the projection stiffness matrix
    KSP projectionSolver_;

    // Vectors corresponding to shifted basis functions
    Vec waveVec_, waveVecConjugate_;
    // Nullspace vectors
    Vec* nullspaceBasis_;
    // Eigenvector storage
    PetscInt convergedEigenValues_;
    Vec* eigenVectors_;
    PetscInt numberOfEigenVectors_;

    // Setup has been run at least once, to allow reusing matrices
    bool setupHasBeenRun_;

    double targetFrequency_;

   private:
    void initMatrices();
    /// Initialize the Shell matrix
    void initShell();
    void initShiftVectors();
    void initSolver(std::size_t numberOfEigenvalues);
    void initEigenvectorStorage(std::size_t numberOfEigenvectors);

    template <std::size_t DIM>
    void shiftMatrix(Mat mat, const std::vector<KShift<DIM>>& shifts,
                     const LinearAlgebra::SmallVector<DIM>& k);
    void shellMultiply(Vec in, Vec out);
    static PetscErrorCode staticShellMultiply(Mat mat, Vec in, Vec out);
};

void SolverWorkspace::init(Base::MeshManipulatorBase* mesh,
                           std::size_t numberOfEigenvalues,
                           std::size_t numberOfEigenvectors) {
    mesh_ = mesh;
    initMatrices();
    DGMaxLogger(INFO, "Matrices assembled");
    initShell();
    initShiftVectors();
    initSolver(numberOfEigenvalues);
    initEigenvectorStorage(numberOfEigenvectors);
    DGMaxLogger(INFO, "Solver workspace init completed");
}

void SolverWorkspace::initMatrices() {
    DGMaxLogger(INFO, "DGMaxEigenvalue workspace init start");
    std::vector<std::size_t> fieldUnknowns({0});
    fieldIndex_.reset(mesh_,
                      Utilities::GlobalIndexing::Layout::BLOCKED_PROCESSOR,
                      &fieldUnknowns);

    // Reinit matrices after indices have be updated
    // This also assembles them from the local matrices.
    stiffnessMatrix_.reinit();
    massMatrix_.reinit();
    tempFieldVector_.reinit();

    if (config_.useProjector_) {
        std::vector<std::size_t> projectorUnknowns({1});
        projectorIndex_.reset(
            mesh_, Utilities::GlobalIndexing::Layout::BLOCKED_PROCESSOR,
            &projectorUnknowns);
        projectorMatrix_.reinit();
        tempProjectorVector_.reinit();
        // Wrong for multiprocessor
        VecDuplicateVecs(tempFieldVector_,
                         projectorIndex_.getNumberOfLocalBasisFunctions(),
                         &nullspaceBasis_);
    }
    // Initialize the product matrix
    if (!config_.useHermitian_) {
        PetscErrorCode error;
        error = MatMatMult(massMatrix_, stiffnessMatrix_, MAT_INITIAL_MATRIX,
                           1.0, &product_);
        CHKERRABORT(PETSC_COMM_WORLD, error);
    }
    DGMaxLogger(INFO, "DGMaxEigenvalue workspace init finished");
}

void SolverWorkspace::initShell() {
    PetscErrorCode error;
    PetscInt rows = fieldIndex_.getNumberOfLocalBasisFunctions();
    error = MatCreateShell(PETSC_COMM_WORLD, rows, rows, PETSC_DETERMINE,
                           PETSC_DETERMINE, this, &shell_);
    CHKERRABORT(PETSC_COMM_WORLD, error);
    error = MatShellSetOperation(shell_, MATOP_MULT,
                                 (void (*)(void))staticShellMultiply);
    if (config_.useProjector_) {
        CHKERRABORT(PETSC_COMM_WORLD, error);
        error = KSPCreate(PETSC_COMM_WORLD, &projectionSolver_);
        CHKERRABORT(PETSC_COMM_WORLD, error);
        error = KSPSetType(projectionSolver_, KSPPREONLY);
        CHKERRABORT(PETSC_COMM_WORLD, error);
        PC pc;
        error = KSPGetPC(projectionSolver_, &pc);
        CHKERRABORT(PETSC_COMM_WORLD, error);
        error = PCSetType(pc, PCLU);
        CHKERRABORT(PETSC_COMM_WORLD, error);
    }
}

PetscErrorCode SolverWorkspace::staticShellMultiply(Mat mat, Vec in, Vec out) {
    PetscErrorCode error;
    // TODO Check if the context is correct
    SolverWorkspace* workspace;
    error = MatShellGetContext(mat, &workspace);
    CHKERRABORT(PETSC_COMM_WORLD, error);
    workspace->shellMultiply(in, out);
    return 0;
}

void SolverWorkspace::shellMultiply(Vec in, Vec out) {
    PetscErrorCode error;
    error = MatMult(getActualStiffnessMatrix(), in, out);
    CHKERRABORT(PETSC_COMM_WORLD, error);
    //    if (config_.useProjector_) {
    //        project(out);
    //    }
}

void SolverWorkspace::project(Vec vec) {
    logger.assert_always(config_.useProjector_, "Projecting without projector");
    // Projection P of a vector u, this is
    // P u = u - M^{-1} * B^H * C^{-1} * B * u
    // where
    //   B is the projectionMatrix,
    //   C is projectionStiffness and
    //   M is the inverse mass matrix (only needed for the non Hermitian case)
    // The inverse of M is stored in massMatrix, while C^{-1} is done through
    // the KSP object 'projectorSolver_'
    PetscErrorCode error;

    // t = B*u
    error = MatMult(projectorMatrix_, vec, tempProjectorVector_);
    CHKERRABORT(PETSC_COMM_WORLD, error);

    //    // Diagnostics
    //    PetscReal projectionNorm;
    //    VecNorm(tempProjectorVector_, NORM_2, &projectionNorm);

    // t =  C^{-1}t
    error =
        KSPSolve(projectionSolver_, tempProjectorVector_, tempProjectorVector_);
    CHKERRABORT(PETSC_COMM_WORLD, error);
    // Multiply by -1, as the result of M^{-1} * B^H * C^{-1} * B * u needs to
    // be subtracted from u. By multiplying it by -1, we can later uses
    // MatMultAdd
    error = VecScale(tempProjectorVector_, -1.0);
    CHKERRABORT(PETSC_COMM_WORLD, error);
    // The multiply and add version of the Hermitian case does not work on older
    // version of petsc (the non Hermitian was not tested, but probably also
    // fails). So the 1-function commented out version is replaced by a two step
    // version, first multiplying with a matrix and then adding to the vector.
    if (config_.useHermitian_) {
        // No need to multiply with the mass matrix in the Hermitian case
        // u = u + B^H (-t)
        // error = MatMultHermitianTransposeAdd(projectorMatrix_,
        //                                      tempProjectorVector_, vec, vec);
        error = MatMultHermitianTranspose(
            projectorMatrix_, tempProjectorVector_, tempFieldVector2_);
        CHKERRABORT(PETSC_COMM_WORLD, error);
    } else {
        // v = B^H (-t)
        error = MatMultHermitianTranspose(
            projectorMatrix_, tempProjectorVector_, tempFieldVector_);
        CHKERRABORT(PETSC_COMM_WORLD, error);
        // Finally compute u + M^{-1}v
        // error = MatMultAdd(massMatrix_, tempFieldVector_, vec, vec);
        error = MatMult(massMatrix_, tempFieldVector_, tempFieldVector2_);
        CHKERRABORT(PETSC_COMM_WORLD, error);
    }
    error = VecAXPY(vec, 1.0, tempFieldVector2_);
    CHKERRABORT(PETSC_COMM_WORLD, error);

    //    // Diagnostics
    //    PetscReal correctionNorm, newProjectionNorm;
    //    VecNorm(tempFieldVector_, NORM_2, &correctionNorm);
    //    MatMult(projectorMatrix_, vec, tempProjectorVector_);
    //    VecNorm(tempProjectorVector_, NORM_2, &newProjectionNorm);
    //
    //    std::cout << "After projection " << newProjectionNorm << std::endl;
    //    std::cout
    //            << "Projection norm " << projectionNorm
    //            << ", correction norm " << correctionNorm
    //            << ", new projection norm " << newProjectionNorm
    //            << std::endl;
}

void SolverWorkspace::initShiftVectors() {
    // Setup initial wave vector and its conjugate.
    PetscErrorCode error;
    error = VecDuplicate(tempFieldVector_, &waveVec_);
    CHKERRABORT(PETSC_COMM_WORLD, error);
    error = VecSetUp(waveVec_);
    CHKERRABORT(PETSC_COMM_WORLD, error);
    error = VecDuplicate(waveVec_, &waveVecConjugate_);
    CHKERRABORT(PETSC_COMM_WORLD, error);
    error = VecCopy(waveVec_, waveVecConjugate_);
    CHKERRABORT(PETSC_COMM_WORLD, error);
    error = VecConjugate(waveVecConjugate_);
    CHKERRABORT(PETSC_COMM_WORLD, error);
}

PetscErrorCode compareEigen(PetscScalar ar, PetscScalar ai, PetscScalar br,
                            PetscScalar bi, PetscInt* res, void* ctx) {

    SolverWorkspace* ctxx = (SolverWorkspace*)ctx;

    // Custom eigenvalue comparison looking for those whose log is closest to a
    // certain target. Negative eigenvalues should not occur, but are sorted as
    // larger (further away from the target) than any positive number.

    // Target frequency, factor 2 as the eigenvalues are frequency squared
    const double target = 2 * std::log(ctxx->targetFrequency_);

    // Documentation is unclear on whether ai and bi are zero.
    double res1 = std::abs(ar) + std::abs(ai);
    double res2 = std::abs(br) + std::abs(bi);
    if (res1 <= 0 && res2 > 0) {
        (*res) = 1;  // Res 2 is positive and thus preferable
    } else if (res1 > 0 && res2 <= 0) {
        (*res) = -1;  // Res1 is positive and thus preferable
    } else if (res1 <= 0 && res2 <= 0) {
        // Both are negative, sort them according to standard order
        if (res1 < res2) {
            (*res) = -1;
        } else if (res2 < res1) {
            (*res) = 1;
        } else {
            (*res) = 0;
        }
    } else {
        // Both positive, order by |log(lambda) - target|
        double lres1 = std::abs(std::log(res1) - target);
        double lres2 = std::abs(std::log(res2) - target);
        if (lres1 < lres2) {
            (*res) = -1;
        } else if (lres2 < lres1) {
            (*res) = 1;
        } else {
            (*res) = 0;
        }
    }
    return 0;
}

void SolverWorkspace::initSolver(std::size_t numberOfEigenvalues) {
    PetscErrorCode err = EPSCreate(PETSC_COMM_WORLD, &solver_);
    CHKERRABORT(PETSC_COMM_WORLD, err);

    err =
        EPSSetProblemType(solver_, config_.useHermitian_ ? EPS_HEP : EPS_NHEP);
    CHKERRABORT(PETSC_COMM_WORLD, err);
    //    err = EPSSetWhichEigenpairs(solver_, EPS_SMALLEST_REAL);
    //    CHKERRABORT(PETSC_COMM_WORLD, err);
    //    err = EPSSetWhichEigenpairs(solver_, EPS_TARGET_REAL);
    err = EPSSetWhichEigenpairs(solver_, EPS_SMALLEST_REAL);
    CHKERRABORT(PETSC_COMM_WORLD, err);
    //    err = EPSSetEigenvalueComparison(solver_, compareEigen, this);
    //    CHKERRABORT(PETSC_COMM_WORLD, err);
    //    err = EPSSetExtraction(solver_, EPS_HARMONIC);
    //    CHKERRABORT(PETSC_COMM_WORLD, err);
    err = EPSSetTarget(solver_, targetFrequency_ * targetFrequency_);
    CHKERRABORT(PETSC_COMM_WORLD, err);

    err = EPSSetDimensions(solver_, numberOfEigenvalues, PETSC_DEFAULT,
                           PETSC_DEFAULT);
    CHKERRABORT(PETSC_COMM_WORLD, err);

    // So far we have configured the the parameters of the eigenvalue solver in
    // code. This overrides these settings with the values that are in SLEPc's
    // options database (if there are any). This can be used for commandline
    // overrides of the standard values.
    err = EPSSetFromOptions(solver_);
    CHKERRABORT(PETSC_COMM_WORLD, err);
}

void SolverWorkspace::initEigenvectorStorage(std::size_t numberOfEigenvectors) {
    convergedEigenValues_ = 0;
    numberOfEigenVectors_ = numberOfEigenvectors;
    PetscErrorCode error = VecDuplicateVecs(
        tempFieldVector_, numberOfEigenvectors, &eigenVectors_);
    CHKERRABORT(PETSC_COMM_WORLD, error);
    error = VecDuplicate(tempFieldVector_, &tempFieldVector2_);
    CHKERRABORT(PETSC_COMM_WORLD, error);
}

void SolverWorkspace::setupSolver() {
    DGMaxLogger(INFO, "Setting up solver");
    PetscErrorCode error;
    // Setup the EPS eigen value solver of SLEPC to find the eigenvalues of
    // `product`.
<<<<<<< HEAD
    //    error = EPSSetOperators(solver_, shell_, NULL);
    error = EPSSetOperators(solver_, stiffnessMatrix_, nullptr);
    CHKERRABORT(PETSC_COMM_WORLD, error);
    DGMaxLogger(INFO, "Solver setup completed");
=======
    error = EPSSetOperators(solver_, shell_, NULL);
    CHKERRABORT(PETSC_COMM_WORLD, error);
>>>>>>> 3b102b30

    if (config_.useProjector_) {
        Mat projectionH;
        error = MatHermitianTranspose(projectorMatrix_, MAT_INITIAL_MATRIX,
                                      &projectionH);
        CHKERRABORT(PETSC_COMM_WORLD, error);

        if (setupHasBeenRun_) {
            // Note MAT_REUSE_MATRIX has been used in the following matrix
            // creation but caused segfaults. Probably from slighly different
            // sparsity patterns.
            error = MatDestroy(&projectionStiffness_);
            CHKERRABORT(PETSC_COMM_WORLD, error);
        }
        if (config_.useHermitian_) {
            // No mass matrix needed.
            error =
                MatMatMult(projectorMatrix_, projectionH, MAT_INITIAL_MATRIX,
                           PETSC_DEFAULT, &projectionStiffness_);
            CHKERRABORT(PETSC_COMM_WORLD, error);
        } else {
            error = MatMatMatMult(projectorMatrix_, massMatrix_, projectionH,
                                  MAT_INITIAL_MATRIX, PETSC_DEFAULT,
                                  &projectionStiffness_);
            CHKERRABORT(PETSC_COMM_WORLD, error);
        }
        error = KSPSetOperators(projectionSolver_, projectionStiffness_,
                                projectionStiffness_);
        CHKERRABORT(PETSC_COMM_WORLD, error);
        error = KSPSetUp(projectionSolver_);
        CHKERRABORT(PETSC_COMM_WORLD, error);
        DGMaxLogger(INFO, "Setting up deflation space");
        for (PetscInt i = 0;
             i < projectorIndex_.getNumberOfLocalBasisFunctions(); ++i) {
            MatGetColumnVector(projectionH, nullspaceBasis_[i], i);
        }
        EPSSetDeflationSpace(solver_,
                             projectorIndex_.getNumberOfLocalBasisFunctions(),
                             nullspaceBasis_);

        error = EPSSetUp(solver_);
        CHKERRABORT(PETSC_COMM_WORLD, error);

        error = MatDestroy(&projectionH);
        CHKERRABORT(PETSC_COMM_WORLD, error);
        DGMaxLogger(INFO, "Projection solver setup completed");
    }
    // Mark as setup for future calls
    setupHasBeenRun_ = true;
}

void SolverWorkspace::extractEigenVectors() {
    PetscErrorCode error;
    error = EPSGetConverged(solver_, &convergedEigenValues_);
    CHKERRABORT(PETSC_COMM_WORLD, error);
    if (convergedEigenValues_ > numberOfEigenVectors_) {
        // Reallocate
        DGMaxLogger(INFO,
                    "Reallocating eigenvector storage to store % instead of % "
                    "eigenvectors",
                    convergedEigenValues_, numberOfEigenVectors_);
        error = VecDestroyVecs(numberOfEigenVectors_, &eigenVectors_);
        CHKERRABORT(PETSC_COMM_WORLD, error);
        error = VecDuplicateVecs(tempFieldVector_, convergedEigenValues_,
                                 &eigenVectors_);
        CHKERRABORT(PETSC_COMM_WORLD, error);
        numberOfEigenVectors_ = convergedEigenValues_;
    }
    error = EPSGetInvariantSubspace(solver_, eigenVectors_);
    CHKERRABORT(PETSC_COMM_WORLD, error);
}

template <std::size_t DIM>
void SolverWorkspace::shiftMatrix(Mat mat,
                                  const std::vector<KShift<DIM>>& shifts,
                                  const LinearAlgebra::SmallVector<DIM>& k) {
    PetscErrorCode error;
    error = MatSetOption(mat, MAT_ROW_ORIENTED, PETSC_FALSE);
    CHKERRABORT(PETSC_COMM_WORLD, error);
    KShiftStorage storage;
    for (const KShift<DIM>& toShift : shifts) {
        toShift.shift(k, storage, mat);
    }
    // Go back to the default row orientation
    error = MatSetOption(mat, MAT_ROW_ORIENTED, PETSC_TRUE);
    CHKERRABORT(PETSC_COMM_WORLD, error);

    // Assembly after inserts from face-phase-shifts
    error = MatAssemblyBegin(mat, MAT_FINAL_ASSEMBLY);
    CHKERRABORT(PETSC_COMM_WORLD, error);
    error = MatAssemblyEnd(mat, MAT_FINAL_ASSEMBLY);
    CHKERRABORT(PETSC_COMM_WORLD, error);
}

template <std::size_t DIM>
void SolverWorkspace::shift(
    const std::vector<KShift<DIM>>& stiffnessMatrixShifts,
    const std::vector<KShift<DIM>>& projectorShifts,
    const LinearAlgebra::SmallVector<DIM>& k) {
    // Maybe move to KShift as static function
    shiftMatrix(getActualStiffnessMatrix(), stiffnessMatrixShifts, k);
    if (config_.useProjector_) {
        shiftMatrix(projectorMatrix_, projectorShifts, k);
    }
}

template <std::size_t DIM>
void SolverWorkspace::updateShiftVectors(
    const LinearAlgebra::SmallVector<DIM>& dk) {
    if (!config_.usesShifts()) {
        return;
    }

    auto* mesh = fieldIndex_.getMesh();
    PetscErrorCode err = 0;
    auto end = mesh->elementColEnd();
    for (auto it = mesh->elementColBegin(); it != end; ++it) {
        // Note this implicitly assumes we only uses DGBasisFunctions
        const std::size_t basisOffset = fieldIndex_.getGlobalIndex(*it, 0);
        for (int j = 0; j < (*it)->getNrOfBasisFunctions(0); ++j) {
            Geometry::PointPhysical<DIM> centerPhys;
            const Geometry::PointReference<DIM>& center =
                (*it)->getReferenceGeometry()->getCenter();
            centerPhys = (*it)->referenceToPhysical(center);
            // this extra accuracy is probably irrelevant and a lot of extra
            // ugly to get it working

            double imPart =
                dk * centerPhys.getCoordinates() * config_.shiftFactor_;
            PetscScalar value = exp(std::complex<double>(0, imPart));
            // Note this seems inefficient to call this function for each value.
            err = VecSetValue(waveVec_, basisOffset + j, value, INSERT_VALUES);
            CHKERRABORT(PETSC_COMM_WORLD, err);
        }
    }
    VecAssemblyBegin(waveVec_);
    CHKERRABORT(PETSC_COMM_WORLD, err);
    VecAssemblyEnd(waveVec_);
    CHKERRABORT(PETSC_COMM_WORLD, err);
    // Update the conjugate wave vector
    err = VecCopy(waveVec_, waveVecConjugate_);
    CHKERRABORT(PETSC_COMM_WORLD, err);
    err = VecConjugate(waveVecConjugate_);
    CHKERRABORT(PETSC_COMM_WORLD, err);
}

void SolverWorkspace::cleanup() {
    // TODO: Can this be moved to a destructor
    PetscErrorCode error;
    error = VecDestroyVecs(numberOfEigenVectors_, &eigenVectors_);
    CHKERRABORT(PETSC_COMM_WORLD, error);
    error = VecDestroy(&tempFieldVector2_);
    CHKERRABORT(PETSC_COMM_WORLD, error);

    error = EPSDestroy(&solver_);
    CHKERRABORT(PETSC_COMM_WORLD, error);

    if (config_.useProjector_) {
        error = KSPDestroy(&projectionSolver_);
        CHKERRABORT(PETSC_COMM_WORLD, error);
        error = MatDestroy(&projectionStiffness_);
        CHKERRABORT(PETSC_COMM_WORLD, error);
        VecDestroyVecs(projectorIndex_.getNumberOfLocalBasisFunctions(),
                       &nullspaceBasis_);
    }

    error = VecDestroy(&waveVec_);
    CHKERRABORT(PETSC_COMM_WORLD, error);
    error = VecDestroy(&waveVecConjugate_);
    CHKERRABORT(PETSC_COMM_WORLD, error);
    error = MatDestroy(&shell_);
    CHKERRABORT(PETSC_COMM_WORLD, error);
    // always clean up after you are done
    if (!config_.useHermitian_) {
        error = MatDestroy(&product_);
        CHKERRABORT(PETSC_COMM_WORLD, error);
    }
}

// Helpers for KShift //
////////////////////////

template <std::size_t DIM>
Geometry::PointPhysical<DIM> getCoordinate(const Base::Element* element,
                                           const Base::Node* node) {
    return element->getPhysicalGeometry()->getLocalNodeCoordinates(
        element->getLocalId(node));
}

template <std::size_t DIM>
Geometry::PointPhysical<DIM> getCoordinate(const Base::Element* element,
                                           const Base::Edge* edge) {
    std::size_t localEdgeId = element->getLocalId(edge);
    std::vector<std::size_t> nodeIds =
        element->getReferenceGeometry()->getCodim2EntityLocalIndices(
            localEdgeId);
    const Geometry::PointPhysical<DIM> n1 =
        element->getPhysicalGeometry()->getLocalNodeCoordinates(nodeIds[0]);
    const Geometry::PointPhysical<DIM> n2 =
        element->getPhysicalGeometry()->getLocalNodeCoordinates(nodeIds[1]);
    return 0.5 * (n1 + n2);
}

template <std::size_t DIM>
Geometry::PointPhysical<DIM> getCoordinate(const Base::Element* element,
                                           const Base::Face* face) {
    bool isLeft = face->getPtrElementLeft() == element;
    logger.assert_debug(isLeft || face->getPtrElementRight() == element,
                        "Not a neighbouring element");
    const Geometry::PointReference<DIM - 1> faceCenter =
        face->getReferenceGeometry()->getCenter();
    const Geometry::PointReference<DIM> elementFaceCenter =
        isLeft ? face->mapRefFaceToRefElemL(faceCenter)
               : face->mapRefFaceToRefElemR(faceCenter);
    return element->referenceToPhysical(elementFaceCenter);
}

// KShift implementation //
///////////////////////////

template <std::size_t DIM>
KShift<DIM>::KShift(PetscInt startRowIndex, PetscInt lengthRowIndex,
                    PetscInt startColIndex, PetscInt lengthColIndex,
                    bool hermitian, const LinearAlgebra::SmallVector<DIM>& dx,
                    const LinearAlgebra::MiddleSizeMatrix& block1,
                    const LinearAlgebra::MiddleSizeMatrix& block2)
    : rowIndices_(lengthRowIndex),
      columnIndices_(lengthColIndex),
      hermitian_(hermitian),
      dx_(dx),
      block1_(block1),
      block2_(block2) {
    for (PetscInt i = 0; i < lengthRowIndex; ++i) {
        rowIndices_[i] = i + startRowIndex;
    }
    for (PetscInt i = 0; i < lengthColIndex; ++i) {
        columnIndices_[i] = i + startColIndex;
    }
}

template <std::size_t DIM>
KShift<DIM> KShift<DIM>::faceShift(const Base::Face* face,
                                   const Utilities::GlobalIndexing& indexing,
                                   LinearAlgebra::SmallVector<DIM> dx,
                                   DGMaxEigenvalueBase::SolverConfig config) {

    // Element that this processor owns
    const Base::Element* ownedElement = face->getPtrElementLeft();
    // Element that this processor might own (owned == hermitian_)
    const Base::Element* otherElement;
    Base::Side ownedElementSide, otherElementSide;
    bool hermitian;
    if (!ownedElement->isOwnedByCurrentProcessor()) {
        // Switch the role of owned & other element so that the owned element is
        // actually owned.
        otherElement = ownedElement;
        ownedElement = face->getPtrElementRight();
        ownedElementSide = Base::Side::RIGHT;
        otherElementSide = Base::Side::LEFT;
        // The Hermitian block is not shifted on this processor but on the owner
        // of the otherElement.
        hermitian = false;
        // dx is the jump in coordinate to go from other->owned, swapping owned
        // and other means that we get the inverse jump.
        dx *= -1.0;
    } else {
        otherElement = face->getPtrElementRight();
        ownedElementSide = Base::Side::LEFT;
        otherElementSide = Base::Side::RIGHT;
        hermitian = otherElement->isOwnedByCurrentProcessor();
    }
    logger.assert_debug(ownedElement->isOwnedByCurrentProcessor(),
                        "Not owning either side of the face!");
    if (config.usesShifts()) {
        // Rows are scaled by e^(ikx) and columns by e^(-ikx) where x is the
        // centre of the element owning the row/column. As the matrices are
        // inserted from scratch we need to add this factor.
        Geometry::PointPhysical<DIM> centerPhys;
        const Geometry::PointReference<DIM>& center1 =
            ownedElement->getReferenceGeometry()->getCenter();
        centerPhys = ownedElement->referenceToPhysical(center1);
        // Owned element corresponds to the rows -> +x
        dx += centerPhys.getCoordinates() * config.shiftFactor_;
        const Geometry::PointReference<DIM>& center2 =
            otherElement->getReferenceGeometry()->getCenter();
        centerPhys = otherElement->referenceToPhysical(center2);
        // The other element is for the columns -> -x
        dx -= centerPhys.getCoordinates() * config.shiftFactor_;
    }

    const Base::FaceMatrix& faceMatrix =
        face->getFaceMatrix(DGMaxDiscretization<DIM>::FACE_MATRIX_ID);
    LinearAlgebra::MiddleSizeMatrix block1, block2;
    // Note ordering, we need the block where the rows are from the
    // ownedElement. The rows correspond to the test functions, hence
    // ownedElementSide as first argument.
    block1 = faceMatrix.getElementMatrix(ownedElementSide, otherElementSide);
    block2 = faceMatrix.getElementMatrix(otherElementSide, ownedElementSide);
    if (!config.useHermitian_) {
        // The stiffness matrix is premultiplied by the (inverse) mass matrix.
        // Thus multiply by the mass matrix of the element corresponding to the
        // rows.
        block1 = ownedElement->getElementMatrix(
                     DGMaxDiscretization<DIM>::MASS_MATRIX_ID) *
                 block1;
        block2 = otherElement->getElementMatrix(
                     DGMaxDiscretization<DIM>::MASS_MATRIX_ID) *
                 block2;
    }
    KShift<DIM> result(indexing.getGlobalIndex(ownedElement, 0),
                       ownedElement->getNumberOfBasisFunctions(0),
                       indexing.getGlobalIndex(otherElement, 0),
                       otherElement->getNumberOfBasisFunctions(0), hermitian,
                       dx, block1, block2);
    return result;
}

template <std::size_t DIM>
void KShift<DIM>::addFaceProjectorShifts(
    const Base::Face* face, const Utilities::GlobalIndexing& projectorIndex,
    const Utilities::GlobalIndexing& indexing,
    const DGMaxEigenvalueBase::SolverConfig& config,
    std::vector<KShift<DIM>>& out) {
    logger.assert_debug(face->isOwnedByCurrentProcessor(),
                        "Not owned by current processor");

    // Associate the node with an element that owns it
    const Base::Element* owningElement = face->getPtrElementLeft();
    const Geometry::PointPhysical<DIM> owningCoord =
        getCoordinate<DIM>(owningElement, face);

    addElementProjectorShift(face, owningCoord, face->getPtrElementRight(),
                             projectorIndex, indexing, config, out);
}

template <std::size_t DIM>
void KShift<DIM>::addEdgeProjectorShifts(
    const Base::Edge* edge, const Utilities::GlobalIndexing& projectorIndex,
    const Utilities::GlobalIndexing& indexing,
    const DGMaxEigenvalueBase::SolverConfig& config,
    std::vector<KShift<DIM>>& out) {
    logger.assert_debug(edge->isOwnedByCurrentProcessor(),
                        "Not owned by current processor");

    // Associate the node with an element that owns it
    const Base::Element* owningElement = edge->getOwningElement();
    const Geometry::PointPhysical<DIM> owningCoord =
        getCoordinate<DIM>(owningElement, edge);

    for (const Base::Element* element : edge->getElements()) {
        addElementProjectorShift(edge, owningCoord, element, projectorIndex,
                                 indexing, config, out);
    }
}

template <std::size_t DIM>
void KShift<DIM>::addNodeProjectorShifts(
    const Base::Node* node, const Utilities::GlobalIndexing& projectorIndex,
    const Utilities::GlobalIndexing& indexing,
    const DGMaxEigenvalueBase::SolverConfig& config,
    std::vector<KShift<DIM>>& out) {
    logger.assert_debug(node->isOwnedByCurrentProcessor(),
                        "Not owned by current processor");

    // Associate the node with an element that owns it
    const Base::Element* owningElement = node->getOwningElement();
    const Geometry::PointPhysical<DIM> owningCoord =
        getCoordinate<DIM>(owningElement, node);

    for (const Base::Element* element : node->getElements()) {
        addElementProjectorShift(node, owningCoord, element, projectorIndex,
                                 indexing, config, out);
    }
}

template <std::size_t DIM>
template <typename GEOM>
void KShift<DIM>::addElementProjectorShift(
    const GEOM* geom, const Geometry::PointPhysical<DIM>& owningCoord,
    const Base::Element* element,
    const Utilities::GlobalIndexing& projectorIndex,
    const Utilities::GlobalIndexing& indexing,
    const DGMaxEigenvalueBase::SolverConfig& config,
    std::vector<KShift<DIM>>& out) {
    const Geometry::PointPhysical<DIM> elementCoord =
        getCoordinate<DIM>(element, geom);
    // TODO Check why, currently only checked in MATLAB
    LinearAlgebra::SmallVector<DIM> dx =
        owningCoord.getCoordinates() - elementCoord.getCoordinates();
    if (dx.l2Norm() > 1e-12) {
        const Geometry::PointReference<DIM>& center =
            element->getReferenceGeometry()->getCenter();
        if (config.usesShifts()) {
            // Rescaling of the columns, as the shifts for the field basis
            // functions are e^{-ikx}. Where the convention is used that the
            // trial basis functions use the - sign.
            dx -= element->referenceToPhysical(center).getCoordinates() *
                  config.shiftFactor_;
        }

        std::size_t numProjectorDoF = geom->getLocalNumberOfBasisFunctions(1);

        // Difference in coordinates for the node => shift is needed
        std::size_t numSolutionDoF = element->getLocalNumberOfBasisFunctions(0);
        LinearAlgebra::MiddleSizeMatrix matrix(numProjectorDoF, numSolutionDoF);
        const LinearAlgebra::MiddleSizeMatrix& originalMatrix =
            element->getElementMatrix(
                DGMaxDiscretization<DIM>::PROJECTOR_MATRIX_ID);

        // Offset
        std::size_t localOffset = element->getBasisFunctionOffset(geom, 1);
        for (std::size_t i = 0; i < numProjectorDoF; ++i) {
            for (std::size_t j = 0; j < numSolutionDoF; ++j) {
                matrix(i, j) = originalMatrix(i + localOffset, j);
            }
        }
        PetscInt globalProjectorIndex = projectorIndex.getGlobalIndex(geom, 1);
        PetscInt globalElementIndex = indexing.getGlobalIndex(element, 0);
        // Nothing on the Hermitian block
        LinearAlgebra::MiddleSizeMatrix emptyMatrix;
        out.emplace_back(globalProjectorIndex, numProjectorDoF,
                         globalElementIndex, numSolutionDoF, false, dx, matrix,
                         emptyMatrix);
    }
}

template <std::size_t DIM>
void KShift<DIM>::insertShiftedBlock(double kshift, bool hermitianPart,
                                     KShiftStorage& storage, Mat mat) const {
    const std::complex<double> phase =
        exp(std::complex<double>(0, hermitianPart ? -kshift : kshift));
    // Copy data to temp matrix
    const LinearAlgebra::MiddleSizeMatrix& block =
        hermitianPart ? block2_ : block1_;
    for (std::size_t i = 0; i < block.size(); ++i) {
        storage.values_[i] = phase * block[i];
    }

    PetscErrorCode err;
#ifdef HPGEM_ASSERTS
    // Check if the matrix is column oriented, as MiddleSizeMatrix stores it in
    // column order.
    PetscBool isRowOriented = PETSC_FALSE;
    // TODO: Does not seem to do anything
    err = MatGetOption(mat, MAT_ROW_ORIENTED, &isRowOriented);
    CHKERRABORT(PETSC_COMM_WORLD, err);
    logger.assert_debug(isRowOriented == PETSC_FALSE,
                        "Requires column orientation");
#endif
    if (!hermitianPart) {
        err =
            MatSetValues(mat, (PetscInt)rowIndices_.size(), rowIndices_.data(),
                         (PetscInt)columnIndices_.size(), columnIndices_.data(),
                         storage.values_.data(), INSERT_VALUES);
    } else {
        err = MatSetValues(mat, (PetscInt)columnIndices_.size(),
                           columnIndices_.data(), (PetscInt)rowIndices_.size(),
                           rowIndices_.data(), storage.values_.data(),
                           INSERT_VALUES);
    }
    CHKERRABORT(PETSC_COMM_WORLD, err);
}

/////
// Custom monitor
/////

struct MonitorContext {
    MonitorContext(std::string prefix) : eigenvalueStream_() {
        eigenvalueStream_.open(prefix + "eigenvalue-progress.csv",
                               std::ios_base::trunc);
        residualStream_.open(prefix + "residual-progress.csv",
                             std::ios_base::trunc);
        numConvergedStream_.open(prefix + "convergence-number-progress.csv",
                                 std::ios_base::trunc);
    }

    void writeMonitor(int its, int nconv, PetscScalar* eig, PetscReal* errest,
                      int nest) {
        numConvergedStream_ << its << ',' << nconv << std::endl;
        // Iteration count
        eigenvalueStream_ << its;
        residualStream_ << its;
        for (int i = 0; i < nest; ++i) {
            eigenvalueStream_ << ',' << PetscRealPart(eig[i]);
            if (PetscImaginaryPart(eig[i]) != 0.0) {
                eigenvalueStream_ << '+' << PetscImaginaryPart(eig[i]) << "i";
            }
            residualStream_ << ',' << errest[i];
        }
        eigenvalueStream_ << std::endl;
        residualStream_ << std::endl;
    }

    ~MonitorContext() {
        eigenvalueStream_.close();
        residualStream_.close();
        numConvergedStream_.close();
    }

    std::ofstream eigenvalueStream_;
    std::ofstream residualStream_;
    std::ofstream numConvergedStream_;

    void attachToEPS(EPS eps) {
        PetscErrorCode err;
        err = EPSMonitorSet(eps, monitorFunction, this, nullptr);
    }

    static PetscErrorCode monitorFunction(EPS, int its, int nconv,
                                          PetscScalar* eigr, PetscScalar*,
                                          PetscReal* errest, int nest,
                                          void* mctx) {
        auto* context = static_cast<MonitorContext*>(mctx);
        context->writeMonitor(its, nconv, eigr, errest, nest);
        return PetscErrorCode(0);
    }
};

///

template <std::size_t DIM>
std::unique_ptr<AbstractEigenvalueResult<DIM>> DGMaxEigenvalue<DIM>::solve(
    const EigenvalueProblem<DIM>& input) {
    const std::size_t numberOfEigenvalues = input.getNumberOfEigenvalues();
    const KSpacePath<DIM>& kpath = input.getPath();

    PetscErrorCode error;
    initializeMatrices();

    SolverWorkspace workspace(config_);
    // Leave a bit room for extra converged eigenvectors
    workspace.init(&mesh_, numberOfEigenvalues,
                   std::max(2 * numberOfEigenvalues, numberOfEigenvalues + 10));

    // Setup the boundary block shifting //
    ///////////////////////////////////////

    const std::vector<KShift<DIM>> periodicShifts =
        findPeriodicShifts(workspace.fieldIndex_);
    const std::vector<KShift<DIM>> projectorShifts =
        findProjectorPeriodicShifts(workspace.projectorIndex_,
                                    workspace.fieldIndex_);

    LinearAlgebra::SmallVector<DIM> dk;  // Step in k-space from previous solve
    std::size_t maxStep = kpath.totalNumberOfSteps();

    std::vector<std::vector<PetscScalar>> eigenvalues(maxStep);

    MonitorContext monitorContext("test-");
    monitorContext.attachToEPS(workspace.solver_);

    for (int i = 0; i < maxStep; ++i) {
        DGMaxLogger(INFO, "Computing eigenvalues for k-point %/%", i + 1,
                    maxStep);
        if (kpath.dkDidChange(i)) {
            workspace.updateShiftVectors(kpath.dk(i));
        }
        if (i > 0) {
            workspace.extractEigenVectors();
        }
        if (config_.usesShifts()) {
            error = MatDiagonalScale(workspace.getActualStiffnessMatrix(),
                                     workspace.waveVec_,
                                     workspace.waveVecConjugate_);
            CHKERRABORT(PETSC_COMM_WORLD, error);
            // TODO: Check
            if (config_.useProjector_) {
                error = MatDiagonalScale(workspace.projectorMatrix_, nullptr,
                                         workspace.waveVecConjugate_);
            }
            CHKERRABORT(PETSC_COMM_WORLD, error);
        }

        workspace.shift(periodicShifts, projectorShifts, kpath.k(i));

        workspace.setupSolver();

        PetscInt usableInitialVectors;
        if (i == 0) {
            DGMaxLogger(INFO, "Generating initial vector");
            error = VecSetRandom(workspace.eigenVectors_[0], nullptr);
            CHKERRABORT(PETSC_COMM_WORLD, error);
            usableInitialVectors = 1;
        } else {
            DGMaxLogger(INFO, "Combining previous eigen vectors");
            for (PetscInt j = 1; j < workspace.convergedEigenValues_; ++j) {
                // Some eigenvalue solvers only uses a single starting vector.
                // Mix the eigenvalue spaces from the previous k-point in the
                // hope that these are rich in the eigenvectors for the next
                // space.
                error = VecAYPX(workspace.eigenVectors_[0], 1,
                                workspace.eigenVectors_[j]);
                CHKERRABORT(PETSC_COMM_WORLD, error);
            }
            // Add all previous eigenvectors to the eigenvalue solver, even
            // if they are not all used.
            usableInitialVectors = workspace.convergedEigenValues_;
        }
        if (config_.useProjector_) {
            for (std::size_t j = 0; j < usableInitialVectors; ++j) {
                workspace.project(workspace.eigenVectors_[j]);
            }
            DGMaxLogger(INFO, "Projected initial vector");
        }

        // Use solution of previous time as starting point for the next one.
        error = EPSSetInitialSpace(workspace.solver_, usableInitialVectors,
                                   workspace.eigenVectors_);
        CHKERRABORT(PETSC_COMM_WORLD, error);

        DGMaxLogger(INFO, "Solving eigenvalue problem");

        error = EPSSetUp(workspace.solver_);
        CHKERRABORT(PETSC_COMM_WORLD, error);
        DGMaxLogger(INFO, "Solver setup completed");

        auto start = std::chrono::high_resolution_clock::now();

        error = EPSSolve(workspace.solver_);
        CHKERRABORT(PETSC_COMM_WORLD, error);

        // Some basic statistics
        std::chrono::duration<double> time =
            std::chrono::high_resolution_clock::now() - start;
        PetscInt numEigenvalues, iterations;
        error = EPSGetConverged(workspace.solver_, &numEigenvalues);
        CHKERRABORT(PETSC_COMM_WORLD, error);
        error = EPSGetIterationNumber(workspace.solver_, &iterations);
        CHKERRABORT(PETSC_COMM_WORLD, error);

        DGMaxLogger(INFO,
                    "Eigenvalue solver stopped after % iterations with % "
                    "eigenvalues in %s",
                    iterations, numEigenvalues, time.count());

        // Actual result processing
        extractEigenValues(workspace.solver_, eigenvalues[i]);
    }

    workspace.extractEigenVectors();
    // Diagnostics
    // Useful for debugging, but not in a real situation.
    //    if (config_.useProjector_) {
    //        std::cout << "Test projection on results" << std::endl;
    //        for (PetscInt i = 0; i < workspace.convergedEigenValues_; ++i) {
    //            // Diagnostics on the projection operator. Theoretically we
    //            have
    //            // Bu == 0 <=> lambda != 0. For each of the eigenpairs
    //            (u,lambda) we
    //            // test whether Bu == 0 <=> lambda != 0 holds approximately.
    //            PetscScalar eigenValue;
    //            error = EPSGetEigenpair(workspace.solver_, i, &eigenValue,
    //            nullptr,
    //                                    workspace.eigenVectors_[i], nullptr);
    //            CHKERRABORT(PETSC_COMM_WORLD, error);
    //            std::cout << "Eigenvalue " << i << ":\t" <<
    //            std::abs(eigenValue)
    //                      << "\t" << eigenValue << std::endl;
    //            bool isPracticallyZero = std::abs(eigenValue) < 1e-5;
    //            PetscReal normB;
    //            MatMult(workspace.projectorMatrix_,
    //            workspace.eigenVectors_[i],
    //                    workspace.tempProjectorVector_);
    //            VecNorm(workspace.tempProjectorVector_, NORM_2, &normB);
    //            std::cout << "\t Bu=" << normB << " expected "
    //                      << (isPracticallyZero ? "!=" : "==") << " 0" <<
    //                      std::endl;
    //        }
    //    }

    workspace.cleanup();

    return std::make_unique<Result>(input, eigenvalues);
}

template <std::size_t DIM>
void DGMaxEigenvalue<DIM>::extractEigenValues(
    const EPS& solver, std::vector<PetscScalar>& result) {
    const double ZERO_TOLLERANCE = 1e-10;

    PetscInt converged;  // number of converged eigenpairs
    PetscErrorCode err;
    PetscScalar eigenvalue, neededOnlyForRealPetsc;

    err = EPSGetConverged(solver, &converged);
    CHKERRABORT(PETSC_COMM_WORLD, err);

    // Retrieve all non zero eigenvalues from the solver.
    result.resize(converged);
    for (int i = 0; i < converged; ++i) {
        // Note, the last parameter is only used for a PETSc compiled using real
        // numbers, where we need two output parameters for a complex number.
        err = EPSGetEigenvalue(solver, i, &eigenvalue, &neededOnlyForRealPetsc);
        CHKERRABORT(PETSC_COMM_WORLD, err);

        result[i] = eigenvalue;
    }

    logger(INFO, "Number of eigenvalues:  %.", result.size());
    // Sort eigen values in ascending order with respect to the real part of the
    // eigenvalue and using the imaginairy part as tie breaker.
    std::sort(result.begin(), result.end(),
              [](const PetscScalar& a, const PetscScalar& b) {
                  if (a.real() != b.real()) {
                      return a.real() < b.real();
                  }
                  return a.imag() < b.imag();
              });
}

template <std::size_t DIM>
std::vector<KShift<DIM>> DGMaxEigenvalue<DIM>::findPeriodicShifts(
    const Utilities::GlobalIndexing& indexing) const {
    std::vector<KShift<DIM>> result;
    auto end = mesh_.faceColEnd(Base::IteratorType::GLOBAL);
    for (Base::TreeIterator<Base::Face*> it =
             mesh_.faceColBegin(Base::IteratorType::GLOBAL);
         it != end; ++it) {
        // To check if the face is on a periodic boundary we compare the
        // coordinates of the center of the face according to the elements on
        // each side of the face. For an internal face both elements touch in
        // the mesh, so they should give the same coordinates. For a periodic
        // boundary face, they should differ as they are on different sides of
        // the mesh (for example, one on the top and the other on the bottom).
        // As this should be zero for internal faces and of the size of the mesh
        // for boundary faces, we can use a very sloppy bound.

        // With ghost faces some faces may not have two elements associated with
        // them. Calculating the boundary shift for these faces is not needed
        // nor possible, so skip them.
        if (!(*it)->isInternal()) {
            continue;
        }
        LinearAlgebra::SmallVector<DIM> dx = boundaryFaceShift(*it);
        if (dx.l2Norm() < 1e-3) {
            continue;
        }
        if (!(*it)->getPtrElementLeft()->isOwnedByCurrentProcessor() &&
            !(*it)->getPtrElementRight()->isOwnedByCurrentProcessor()) {
            // For each face two blocks need to be 'shifted' in the stiffness
            // matrix (that are Hermitian counterparts). Each processor only
            // shifts the rows in the matrix that it owns. Shifting for a face
            // is thus only necessary when owning an element to either side.
            continue;
        }
        result.emplace_back(KShift<DIM>::faceShift(*it, indexing, dx, config_));
    }
    return result;
}

template <std::size_t DIM>
std::vector<KShift<DIM>> DGMaxEigenvalue<DIM>::findProjectorPeriodicShifts(
    const Utilities::GlobalIndexing& projectorIndex,
    const Utilities::GlobalIndexing& indexing) const {
    std::vector<KShift<DIM>> result;
    if (!config_.useProjector_) {
        return result;
    }

    std::set<const Base::Edge*> boundaryEdges;
    std::set<const Base::Node*> boundaryNodes;
    for (Base::TreeIterator<Base::Face*> it = mesh_.faceColBegin();
         it != mesh_.faceColEnd(); ++it) {
        if (!(*it)->isInternal()) continue;
        // Same idea as for the periodic faces.
        LinearAlgebra::SmallVector<DIM> dx = boundaryFaceShift(*it);
        if (dx.l2Norm() > 1e-3) {
            // Look for faces, edges and nodes which have projector DoFs that
            // are owned by the current processor and thus need to be shifted.
            for (const Base::Node* node : (*it)->getNodesList()) {
                if (node->isOwnedByCurrentProcessor()) {
                    boundaryNodes.emplace(node);
                }
            }

            if ((*it)->isOwnedByCurrentProcessor()) {
                KShift<DIM>::addFaceProjectorShifts(*it, projectorIndex,
                                                    indexing, config_, result);
            }
            // There is no direct edge list for a face, instead we need to
            // recover it from one of the neighbouring elements.
            const Base::Element* element = (*it)->getPtrElementLeft();
            const Geometry::ReferenceGeometry* referenceGeometry =
                element->getReferenceGeometry();
            std::vector<std::size_t> nodeIds(
                referenceGeometry->getCodim1EntityLocalIndices(
                    element->getLocalId(*it)));
            std::vector<std::size_t> edgeNodeIds;
            for (std::size_t i = 0; i < element->getNumberOfEdges(); ++i) {
                edgeNodeIds = referenceGeometry->getCodim2EntityLocalIndices(i);
                bool found1(false);
                bool found2(false);
                for (std::size_t j = 0; j < nodeIds.size(); ++j) {
                    found1 |= nodeIds[j] == edgeNodeIds[0];
                    found2 |= nodeIds[j] == edgeNodeIds[1];
                }
                if (found1 && found2 &&
                    element->getEdge(i)->isOwnedByCurrentProcessor()) {
                    boundaryEdges.emplace(element->getEdge(i));
                }
            }
        }
    }

    // Now that all boundary nodes and edges have been de-duplicated, add their
    // shifts.
    for (const Base::Node* node : boundaryNodes) {
        KShift<DIM>::addNodeProjectorShifts(node, projectorIndex, indexing,
                                            config_, result);
    }
    for (const Base::Edge* edge : boundaryEdges) {
        KShift<DIM>::addEdgeProjectorShifts(edge, projectorIndex, indexing,
                                            config_, result);
    }

    return result;
}

template <std::size_t DIM>
LinearAlgebra::SmallVector<DIM> DGMaxEigenvalue<DIM>::boundaryFaceShift(
    const Base::Face* face) const {
    logger.assert_always(face->isInternal(), "Internal face boundary");
    const Geometry::PointReference<DIM - 1>& p =
        face->getReferenceGeometry()->getCenter();
    const Geometry::PointPhysical<DIM> pLeftPhys =
        face->getPtrElementLeft()->referenceToPhysical(
            face->mapRefFaceToRefElemL(p));
    const Geometry::PointPhysical<DIM> pRightPhys =
        face->getPtrElementRight()->referenceToPhysical(
            face->mapRefFaceToRefElemR(p));
    return pLeftPhys.getCoordinates() - pRightPhys.getCoordinates();
}

template <std::size_t DIM>
DGMaxEigenvalue<DIM>::Result::Result(
    EigenvalueProblem<DIM> problem,
    std::vector<std::vector<PetscScalar>> values)
    : problem_(problem), eigenvalues_(values) {
    logger.assert_always(
        problem.getPath().totalNumberOfSteps() == values.size(),
        "Eigenvalues are not provided for each k-point.");
}

template <std::size_t DIM>
const EigenvalueProblem<DIM>& DGMaxEigenvalue<DIM>::Result::originalProblem()
    const {
    return problem_;
}

template <std::size_t DIM>
const std::vector<double> DGMaxEigenvalue<DIM>::Result::frequencies(
    std::size_t point) const {
    logger.assert_debug(
        point >= 0 && point < problem_.getPath().totalNumberOfSteps(),
        "Point number outside of valid range for the path");

    std::vector<double> result;
    result.reserve(eigenvalues_[point].size());
    for (PetscScalar eigenvalue : eigenvalues_[point]) {
        result.emplace_back(std::sqrt(std::abs(eigenvalue.real())));
    }
    return result;
}

template class DGMaxEigenvalue<2>;
template class DGMaxEigenvalue<3>;<|MERGE_RESOLUTION|>--- conflicted
+++ resolved
@@ -583,15 +583,8 @@
     PetscErrorCode error;
     // Setup the EPS eigen value solver of SLEPC to find the eigenvalues of
     // `product`.
-<<<<<<< HEAD
-    //    error = EPSSetOperators(solver_, shell_, NULL);
-    error = EPSSetOperators(solver_, stiffnessMatrix_, nullptr);
-    CHKERRABORT(PETSC_COMM_WORLD, error);
-    DGMaxLogger(INFO, "Solver setup completed");
-=======
     error = EPSSetOperators(solver_, shell_, NULL);
     CHKERRABORT(PETSC_COMM_WORLD, error);
->>>>>>> 3b102b30
 
     if (config_.useProjector_) {
         Mat projectionH;
@@ -631,10 +624,6 @@
         EPSSetDeflationSpace(solver_,
                              projectorIndex_.getNumberOfLocalBasisFunctions(),
                              nullspaceBasis_);
-
-        error = EPSSetUp(solver_);
-        CHKERRABORT(PETSC_COMM_WORLD, error);
-
         error = MatDestroy(&projectionH);
         CHKERRABORT(PETSC_COMM_WORLD, error);
         DGMaxLogger(INFO, "Projection solver setup completed");
