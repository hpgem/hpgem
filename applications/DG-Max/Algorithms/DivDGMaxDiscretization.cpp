--- conflicted
+++ resolved
@@ -491,39 +491,6 @@
 }
 
 template <std::size_t DIM>
-<<<<<<< HEAD
-void DivDGMaxDiscretization<DIM>::elementScalarVectorCoupling(
-    Base::PhysicalElement<DIM>& el,
-    LinearAlgebra::MiddleSizeMatrix& ret) const {
-    const Base::Element* element = el.getElement();
-    std::size_t uDoFs = element->getNumberOfBasisFunctions(0);
-    std::size_t pDoFs = element->getNumberOfBasisFunctions(1);
-    ret.resize(uDoFs + pDoFs, uDoFs + pDoFs);
-    const auto materialDiv = ElementInfos::get(element)->getMaterialConstantDiv(
-        el.getPointPhysical());
-    LinearAlgebra::SmallVectorC<DIM> phi_i;
-    LinearAlgebra::SmallVector<DIM> phi_j;
-
-    // Note, this loop only loops over the basis functions for the second
-    // unknown. However, it needs the offset for the first unknown.
-    for (std::size_t i = uDoFs; i < uDoFs + pDoFs; ++i) {
-        phi_i = el.basisFunctionDeriv(i - uDoFs, 1);
-
-        for (std::size_t j = 0; j < uDoFs; ++j) {
-            el.basisFunction(j, phi_j, 0);
-            const DGMax::MaterialTensor material = materialDiv.adjoint();
-            std::complex<double> value =
-                -1.0 * phi_i * material.applyDiv(phi_j);
-            // TODO: Conjugation
-            ret(j, i) = value;
-            ret(i, j) = std::conj(ret(j, i));
-        }
-    }
-}
-
-template <std::size_t DIM>
-=======
->>>>>>> d7df38bd
 void DivDGMaxDiscretization<DIM>::elementSourceVector(
     Base::PhysicalElement<DIM>& el, const InputFunction& source,
     LinearAlgebra::MiddleSizeVector& ret) const {
