/*
This file forms part of hpGEM. This package has been developed over a number of years by various people at the University of Twente and a full list of contributors can be found at
http://hpgem.org/about-the-code/team

This code is distributed using BSD 3-Clause License. A copy of which can found below.


Copyright (c) 2018, Univesity of Twenete
All rights reserved.

Redistribution and use in source and binary forms, with or without modification, are permitted provided that the following conditions are met:

1. Redistributions of source code must retain the above copyright notice, this list of conditions and the following disclaimer.

2. Redistributions in binary form must reproduce the above copyright notice, this list of conditions and the following disclaimer in the documentation and/or other materials provided with the distribution.

3. Neither the name of the copyright holder nor the names of its contributors may be used to endorse or promote products derived from this software without specific prior written permission.

THIS SOFTWARE IS PROVIDED BY THE COPYRIGHT HOLDERS AND CONTRIBUTORS "AS IS" AND ANY EXPRESS OR IMPLIED WARRANTIES, INCLUDING, BUT NOT LIMITED TO, THE IMPLIED WARRANTIES OF MERCHANTABILITY AND FITNESS FOR A PARTICULAR PURPOSE ARE DISCLAIMED. IN NO EVENT SHALL THE COPYRIGHT HOLDER OR CONTRIBUTORS BE LIABLE FOR ANY DIRECT, INDIRECT, INCIDENTAL, SPECIAL, EXEMPLARY, OR CONSEQUENTIAL DAMAGES (INCLUDING, BUT NOT LIMITED TO, PROCUREMENT OF SUBSTITUTE GOODS OR SERVICES; LOSS OF USE, DATA, OR PROFITS; OR BUSINESS INTERRUPTION) HOWEVER CAUSED AND ON ANY THEORY OF LIABILITY, WHETHER IN CONTRACT, STRICT LIABILITY, OR TORT (INCLUDING NEGLIGENCE OR OTHERWISE) ARISING IN ANY WAY OUT OF THE USE OF THIS SOFTWARE, EVEN IF ADVISED OF THE POSSIBILITY OF SUCH DAMAGE.
*/

#include "DGMaxEigenValue.h"

#include <iostream>
#include <valarray>
#include <vector>

#include <petscmat.h>
#include <petscvec.h>
#include <slepceps.h>
#include <DGMaxLogger.h>

#include "Base/MeshManipulator.h"
#include "LinearAlgebra/SmallVector.h"
#include "Utilities/GlobalMatrix.h"
#include "Utilities/GlobalVector.h"

template<std::size_t DIM>
DGMaxEigenValue<DIM>::DGMaxEigenValue(Base::MeshManipulator<DIM> &mesh, std::size_t order)
    : mesh_ (mesh)
{
    discretization_.initializeBasisFunctions(mesh_, order);
}

template<std::size_t DIM>
EPS DGMaxEigenValue<DIM>::createEigenSolver()
{
    EPS solver;
    PetscErrorCode err = EPSCreate(PETSC_COMM_WORLD, &solver);
    CHKERRABORT(PETSC_COMM_WORLD, err);

    err = EPSSetProblemType(solver, EPS_NHEP);
    CHKERRABORT(PETSC_COMM_WORLD, err);
    err = EPSSetWhichEigenpairs(solver, EPS_TARGET_REAL);
    CHKERRABORT(PETSC_COMM_WORLD, err);
    // Note, this is to find the bottom band, which should run from omega = 0 to pi (Gamma-X)
    // Thus eigen values 0 to pi^2
//    double target = 2 * M_PI * M_PI;
    double target = 40; // Original target used in the older codes.
    err = EPSSetTarget(solver, target);
    CHKERRABORT(PETSC_COMM_WORLD, err);

    // So far we have configured the the parameters of the eigenvalue solver in
    // code. This overrides these settings with the values that are in SLEPc's
    // options database (if there are any). This can be used for commandline
    // overrides of the standard values.
    err = EPSSetFromOptions(solver);
    CHKERRABORT(PETSC_COMM_WORLD, err);

    return solver;
}

template<std::size_t DIM>
void DGMaxEigenValue<DIM>::destroyEigenSolver(EPS& eps)
{
    PetscErrorCode err = EPSDestroy(&eps);
    CHKERRABORT(PETSC_COMM_WORLD, err);
}

template<std::size_t DIM>
void DGMaxEigenValue<DIM>::initializeMatrices(double stab)
{
    //TODO: Which of these InputFunctions are needed?
    discretization_.computeElementIntegrands(mesh_, true, nullptr, nullptr, nullptr);
    discretization_.computeFaceIntegrals(mesh_, nullptr, stab);
}

template<std::size_t DIM>
typename DGMaxEigenValue<DIM>::Result DGMaxEigenValue<DIM>::solve(
        const EigenValueProblem<DIM>& input, double stab)
{
    // Sometimes the solver finds more eigenvalues & vectors than requested, so
    // reserve some extra space for them.
    std::size_t numberOfEigenvalues = input.getNumberOfEigenvalues();
    const PetscInt numberOfEigenVectors = std::max(2 * numberOfEigenvalues, numberOfEigenvalues + 10);
    const KSpacePath<DIM>& kpath = input.getPath();

    PetscErrorCode error;
    EPS eigenSolver = createEigenSolver();

    int measureAmount = 0;

    //For IP-DG solving a general eigenproblem is slightly faster,
    //but the Brezzi formulation needs an inverse of each block in the mass matrix anyway
    //so there the general eigenproblem is just more work
//    base_.MHasToBeInverted_ = true;
//    base_.assembler->fillMatrices(&base_);
    initializeMatrices(stab);


    Utilities::GlobalIndexing indexing (&mesh_);
<<<<<<< HEAD
    Utilities::GlobalPetscMatrix massMatrix(&mesh_, indexing, DGMaxDiscretization<DIM>::MASS_MATRIX_ID, -1),
            stiffnessMatrix(&mesh_, indexing, DGMaxDiscretization<DIM>::STIFFNESS_MATRIX_ID, DGMaxDiscretization<DIM>::FACE_MATRIX_ID);
    DGMaxLogger(INFO, "GlobalPetscMatrix initialised");
    Utilities::GlobalPetscVector
            sampleGlobalVector(&mesh_, indexing, -1, -1);
    DGMaxLogger(INFO, "GlobalPetscVector initialised");
=======
    Utilities::GlobalPetscMatrix massMatrix(indexing, DGMaxDiscretization<DIM>::MASS_MATRIX_ID, -1),
            stiffnessMatrix(indexing, DGMaxDiscretization<DIM>::STIFFNESS_MATRIX_ID, DGMaxDiscretization<DIM>::FACE_MATRIX_ID);
    std::cout << "GlobalPetscMatrix initialised" << std::endl;
    Utilities::GlobalPetscVector
            sampleGlobalVector(indexing, -1, -1);
    std::cout << "GlobalPetscVector initialised" << std::endl;
>>>>>>> 202618b9
    sampleGlobalVector.assemble();
    DGMaxLogger(INFO, "sampleGlobalVector assembled");

    Mat product;
    error = MatMatMult(massMatrix, stiffnessMatrix, MAT_INITIAL_MATRIX, 1.0, &product);
    CHKERRABORT(PETSC_COMM_WORLD, error);

    //Setup the EPS eigen value solver of SLEPC to find the eigenvalues of `product`.
    error = EPSSetOperators(eigenSolver, product, NULL);
    CHKERRABORT(PETSC_COMM_WORLD, error);
    error = EPSSetUp(eigenSolver);
    CHKERRABORT(PETSC_COMM_WORLD, error);
    // TODO: It seems that it should use PETSC_DEFAULT instead of PETSC_DECIDE.
    error = EPSSetDimensions(eigenSolver, numberOfEigenvalues, PETSC_DEFAULT, PETSC_DEFAULT);
    CHKERRABORT(PETSC_COMM_WORLD, error);

    // Setup eigen vector storage
    Vec *eigenVectors = new Vec[numberOfEigenVectors];
    error = VecDuplicateVecs(sampleGlobalVector, numberOfEigenVectors, &eigenVectors);
    CHKERRABORT(PETSC_COMM_WORLD, error);

    // Setup initial wave vector and its conjugate.
    Vec waveVec, waveVecConjugate;
    const int *rows, *columns;
    error = VecDuplicate(sampleGlobalVector, &waveVec);
    CHKERRABORT(PETSC_COMM_WORLD, error);
    error = VecSetUp(waveVec);
    CHKERRABORT(PETSC_COMM_WORLD, error);
<<<<<<< HEAD
=======

    LinearAlgebra::SmallVector<DIM> dk = kpath.dk(1);

    makeShiftMatrix(massMatrix.getGlobalIndex(), dk, waveVec);
>>>>>>> 202618b9
    error = VecDuplicate(waveVec, &waveVecConjugate);
    CHKERRABORT(PETSC_COMM_WORLD, error);
    error = VecCopy(waveVec, waveVecConjugate);
    CHKERRABORT(PETSC_COMM_WORLD, error);
    error = VecConjugate(waveVecConjugate);
    CHKERRABORT(PETSC_COMM_WORLD, error);

    // Setup the boundary block shifting //
    ///////////////////////////////////////

    // For each periodic boundary face the elements L and R disagree on the
    // position of the face. Therefore the factor exp(i k x)

    std::vector<Base::Face*> periodicBoundaryFaces = findPeriodicBoundaryFaces();
    unsigned long maxBoundaryFaces = periodicBoundaryFaces.size();
    // We need to know the maximum number of boundary faces on any node
    MPI_Allreduce(MPI_IN_PLACE, &maxBoundaryFaces, 1, MPI_UNSIGNED_LONG, MPI_MAX, PETSC_COMM_WORLD);


    // Assume that the number of basis functions is constant over all the elements.
    std::size_t degreesOfFreedomPerElement = (*mesh_.elementColBegin())->getNumberOfBasisFunctions();

    // Storage for shifting the boundary blocks
    std::valarray<PetscScalar> lrblockvalues(degreesOfFreedomPerElement * degreesOfFreedomPerElement);
    std::valarray<PetscScalar> rlblockvalues(degreesOfFreedomPerElement * degreesOfFreedomPerElement);

    std::valarray<PetscInt> leftNumbers (degreesOfFreedomPerElement);
    std::valarray<PetscInt> rightNumbers (degreesOfFreedomPerElement);
    for(PetscInt i = 0; i < degreesOfFreedomPerElement; ++i)
    {
        leftNumbers[i] = i;
        rightNumbers[i] = i;
    }
    // Last id used for offsetting leftNumber/rightNumber
    PetscInt lastLeftOffset = 0, lastRightOffset = 0;

    LinearAlgebra::SmallVector<DIM> dk; // Step in k-space from previous solve
    std::size_t maxStep = kpath.totalNumberOfSteps();

    std::vector<std::vector<PetscScalar>> eigenvalues (maxStep);

    for (int i = 0; i < maxStep; ++i)
    {
        DGMaxLogger(INFO, "Computing eigenvalues for k-point %/%", i+1, maxStep);
        if (kpath.dkDidChange(i))
        {

            dk = kpath.dk(i);
            //recompute the shifts
            makeShiftMatrix(massMatrix.getGlobalIndex(), dk, waveVec);
            error = VecCopy(waveVec, waveVecConjugate);
            CHKERRABORT(PETSC_COMM_WORLD, error);
            error = VecConjugate(waveVecConjugate);
            CHKERRABORT(PETSC_COMM_WORLD, error);
        }
        int converged;
        if (i > 0)
        {
            // Extract solutions from previous iteration, needs to be done before
            // changing the matrices for the new k-vector.
            error = EPSGetInvariantSubspace(eigenSolver, eigenVectors);
            CHKERRABORT(PETSC_COMM_WORLD, error);
            error = EPSGetConverged(eigenSolver, &converged);
            CHKERRABORT(PETSC_COMM_WORLD, error);
        }
        error = MatDiagonalScale(product, waveVec, waveVecConjugate);
        CHKERRABORT(PETSC_COMM_WORLD, error);


        // To match the AssemblyBegin and AssemblyEnd of Mat, we need to call
        // them the same number of times on each node. The current, slightly
        // inefficient approach is to call it max(BF_i) times, with BF_i the
        // number of boundary faces on node i. This can be further optimized
        // taking into account that not all boundary faces need a shift, and by
        // shifting multiple boundary faces in one step. But that is for a later
        // optimization round.
        auto faceIter = periodicBoundaryFaces.begin();
        for(unsigned long j = 0; j < maxBoundaryFaces; ++j)
        {
            double kshift = 0;
            Base::Face* face;
            while (faceIter != periodicBoundaryFaces.end() && std::abs(kshift) <= 1e-12)
            {
                LinearAlgebra::SmallVector<DIM> shift = boundaryFaceShift(*faceIter);
                kshift = dk * shift;
                // Store before using.
                face = *faceIter;
                faceIter++;
            }
            //Skip entries with no noticeable shift
            if (std::abs(kshift) > 1e-12)
            {
                // Compute the global dof-indices for the degrees of freedoms on both
                // sides of the face. Additionally we have to undo the offset from the
                // previous boundary face, hence the lastLeft/RightId.

                PetscInt leftOffset = massMatrix.getGlobalIndex().getGlobalIndex(face->getPtrElementLeft(), 0);
                PetscInt rightOffset = massMatrix.getGlobalIndex().getGlobalIndex(face->getPtrElementRight(), 0);

                leftNumbers += leftOffset - lastLeftOffset;
                rightNumbers += rightOffset - lastRightOffset;
                lastLeftOffset = leftOffset;
                lastRightOffset = rightOffset;
                // Retrieve, shift and reinsert the matrix elements.
                error = MatGetValues(product, degreesOfFreedomPerElement, &leftNumbers[0], degreesOfFreedomPerElement, &rightNumbers[0], &lrblockvalues[0]);
                CHKERRABORT(PETSC_COMM_WORLD, error);
                error = MatGetValues(product, degreesOfFreedomPerElement, &rightNumbers[0], degreesOfFreedomPerElement, &leftNumbers[0], &rlblockvalues[0]);
                CHKERRABORT(PETSC_COMM_WORLD, error);
                lrblockvalues *= exp(std::complex<double>(0,  kshift));
                rlblockvalues *= exp(std::complex<double>(0, -kshift));
                error = MatSetValues(product, degreesOfFreedomPerElement, &leftNumbers[0], degreesOfFreedomPerElement, &rightNumbers[0], &lrblockvalues[0], INSERT_VALUES);
                CHKERRABORT(PETSC_COMM_WORLD, error);
                error = MatSetValues(product, degreesOfFreedomPerElement, &rightNumbers[0], degreesOfFreedomPerElement, &leftNumbers[0], &rlblockvalues[0], INSERT_VALUES);
                CHKERRABORT(PETSC_COMM_WORLD, error);
            }
            error = MatAssemblyBegin(product, MAT_FINAL_ASSEMBLY);
            CHKERRABORT(PETSC_COMM_WORLD, error);
            error = MatAssemblyEnd(product, MAT_FINAL_ASSEMBLY);
            CHKERRABORT(PETSC_COMM_WORLD, error);
        }

        //outputs 'old' data
        if (i % 20 == 1)
        {
            //sampleGlobalVector.writeTimeIntegrationVector(measureAmount);
            measureAmount++;
        }

        error = EPSSetOperators(eigenSolver, product, NULL);
        CHKERRABORT(PETSC_COMM_WORLD, error);
        if (i > 0)
        {
            // Use solution of previous time as starting point for the next one.
            error = EPSSetInitialSpace(eigenSolver, converged, eigenVectors);
            CHKERRABORT(PETSC_COMM_WORLD, error);
        }
        error = EPSSetUp(eigenSolver);
        CHKERRABORT(PETSC_COMM_WORLD, error);
        error = EPSSolve(eigenSolver);
        CHKERRABORT(PETSC_COMM_WORLD, error);

        extractEigenValues(eigenSolver, eigenvalues[i]);
    }
    // Cleanup
    // Assembly of the eigen value vector

    error = EPSGetInvariantSubspace(eigenSolver, eigenVectors);
    CHKERRABORT(PETSC_COMM_WORLD, error);

    //sampleGlobalVector.writeTimeIntegrationVector(measureAmount);

    error = VecDestroy(&waveVec);
    CHKERRABORT(PETSC_COMM_WORLD, error);
    error = VecDestroy(&waveVecConjugate);
    CHKERRABORT(PETSC_COMM_WORLD, error);

    //always clean up after you are done
    error = MatDestroy(&product);
    CHKERRABORT(PETSC_COMM_WORLD, error);

    destroyEigenSolver(eigenSolver);

    Result result (input, eigenvalues);
    return result;
}

template<std::size_t DIM>
void DGMaxEigenValue<DIM>::extractEigenValues(const EPS &solver, std::vector<PetscScalar> &result)
{
    const double ZERO_TOLLERANCE = 1e-10;

    PetscInt converged; //number of converged eigenpairs
    PetscErrorCode err;
    PetscScalar eigenvalue, neededOnlyForRealPetsc;

    err = EPSGetConverged(solver, &converged);
    CHKERRABORT(PETSC_COMM_WORLD, err);

    // Retrieve all non zero eigenvalues from the solver.
    result.resize(converged);
    for (int i = 0; i < converged; ++i)
    {
        // Note, the last parameter is only used for a PETSc compiled using real numbers,
        // where we need two output parameters for a complex number.
        err = EPSGetEigenvalue(solver, i, &eigenvalue, &neededOnlyForRealPetsc);
        CHKERRABORT(PETSC_COMM_WORLD, err);

        result[i] = eigenvalue;
    }

    logger(INFO, "Number of eigenvalues:  %.", result.size());
    // Sort eigen values in ascending order with respect to the real part of the
    // eigenvalue and using the imaginairy part as tie breaker.
    std::sort(result.begin(), result.end(), [](const PetscScalar& a, const PetscScalar& b) {
        if (a.real() != b.real()) {
            return a.real() < b.real();
        } else {
            return a.imag() < b.imag();
        }
    });
}

template<std::size_t DIM>
std::vector<Base::Face*> DGMaxEigenValue<DIM>::findPeriodicBoundaryFaces() const
{
    std::vector<Base::Face*> result;
    for (Base::TreeIterator<Base::Face*> it = mesh_.faceColBegin(); it != mesh_.faceColEnd(); ++it)
    {
        // To check if the face is on a periodic boundary we compare the
        // coordinates of the center of the face according to the elements on
        // each side of the face. For an internal face both elements touch in
        // the mesh, so they should give the same coordinates. For a periodic
        // boundary face, they should differ as they are on different sides of
        // the mesh (for example, one on the top and the other on the bottom).
        // As this should be zero for internal faces and of the size of the mesh
        // for boundary faces, we can use a very sloppy bound.

        // TODO: temporary fix for internal faces, see DivDGMaxEigenvalue
        if ((*it)->isInternal() && Base::L2Norm(boundaryFaceShift(*it)) > 1e-3)
        {
            result.emplace_back(*it);
        }
    }
    return result;
}

template<std::size_t DIM>
LinearAlgebra::SmallVector<DIM> DGMaxEigenValue<DIM>::boundaryFaceShift(const Base::Face *face) const
{
    logger.assert_always(face->isInternal(), "Internal face boundary");
    const Geometry::PointReference<DIM-1>& p = face->getReferenceGeometry()->getCenter();
    const Geometry::PointPhysical<DIM> pLeftPhys = face->getPtrElementLeft()
            ->referenceToPhysical(face->mapRefFaceToRefElemL(p));
    const Geometry::PointPhysical<DIM> pRightPhys = face->getPtrElementRight()
            ->referenceToPhysical(face->mapRefFaceToRefElemR(p));
    return pLeftPhys.getCoordinates() - pRightPhys.getCoordinates();
}

template<std::size_t DIM>
void DGMaxEigenValue<DIM>::makeShiftMatrix(const Utilities::GlobalIndexing& indexing,
                                       const LinearAlgebra::SmallVector<DIM>& direction, Vec& waveVecMatrix) const
{
    const Base::MeshManipulatorBase* mesh = indexing.getMesh();
    PetscErrorCode err = 0;
    for (typename Base::MeshManipulator<DIM>::ConstElementIterator it = mesh->elementColBegin();
            it != mesh->elementColEnd(); ++it)
    {
        // Note this implicitly assumes we only uses DGBasisFunctions
        const std::size_t basisOffset = indexing.getGlobalIndex(*it, 0);
        for (int j = 0; j < (*it)->getNrOfBasisFunctions(); ++j)
        {
            Geometry::PointPhysical<DIM> centerPhys;
            const Geometry::PointReference<DIM>& center = (*it)->getReferenceGeometry()->getCenter();
            centerPhys = (*it)->referenceToPhysical(center);
            //this extra accuracy is probably irrelevant and a lot of extra ugly to get it working

            double imPart = direction * centerPhys.getCoordinates();
            PetscScalar value = exp(std::complex<double>(0, imPart));
            // Note this seems inefficient to call this function for each value.
            err = VecSetValue(waveVecMatrix, basisOffset + j, value, INSERT_VALUES);
            CHKERRABORT(PETSC_COMM_WORLD, err);
        }
    }
    VecAssemblyBegin(waveVecMatrix);
    CHKERRABORT(PETSC_COMM_WORLD, err);
    VecAssemblyEnd(waveVecMatrix);
    CHKERRABORT(PETSC_COMM_WORLD, err);
}

template<std::size_t DIM>
DGMaxEigenValue<DIM>::Result::Result(
        EigenValueProblem<DIM> problem, std::vector<std::vector<PetscScalar>> values)
    : problem_ (problem)
    , eigenvalues_ (values)
{
    logger.assert_always(problem.getPath().totalNumberOfSteps() == values.size(),
        "Eigenvalues are not provided for each k-point.");
}

template<std::size_t DIM>
const EigenValueProblem<DIM>& DGMaxEigenValue<DIM>::Result::originalProblem() const
{
    return problem_;
}

template<std::size_t DIM>
const std::vector<double> DGMaxEigenValue<DIM>::Result::frequencies(std::size_t point) const
{
    logger.assert_debug(point >= 0 && point < problem_.getPath().totalNumberOfSteps(),
        "Point number outside of valid range for the path");

    std::vector<double> result;
    result.reserve(eigenvalues_[point].size());
    for(PetscScalar eigenvalue : eigenvalues_[point])
    {
        result.emplace_back(std::sqrt(eigenvalue.real()));
    }
    return result;
}

template class DGMaxEigenValue<2>;
template class DGMaxEigenValue<3>;<|MERGE_RESOLUTION|>--- conflicted
+++ resolved
@@ -109,21 +109,12 @@
 
 
     Utilities::GlobalIndexing indexing (&mesh_);
-<<<<<<< HEAD
-    Utilities::GlobalPetscMatrix massMatrix(&mesh_, indexing, DGMaxDiscretization<DIM>::MASS_MATRIX_ID, -1),
-            stiffnessMatrix(&mesh_, indexing, DGMaxDiscretization<DIM>::STIFFNESS_MATRIX_ID, DGMaxDiscretization<DIM>::FACE_MATRIX_ID);
+    Utilities::GlobalPetscMatrix massMatrix(indexing, DGMaxDiscretization<DIM>::MASS_MATRIX_ID, -1),
+            stiffnessMatrix(indexing, DGMaxDiscretization<DIM>::STIFFNESS_MATRIX_ID, DGMaxDiscretization<DIM>::FACE_MATRIX_ID);
     DGMaxLogger(INFO, "GlobalPetscMatrix initialised");
     Utilities::GlobalPetscVector
-            sampleGlobalVector(&mesh_, indexing, -1, -1);
+            sampleGlobalVector(indexing, -1, -1);
     DGMaxLogger(INFO, "GlobalPetscVector initialised");
-=======
-    Utilities::GlobalPetscMatrix massMatrix(indexing, DGMaxDiscretization<DIM>::MASS_MATRIX_ID, -1),
-            stiffnessMatrix(indexing, DGMaxDiscretization<DIM>::STIFFNESS_MATRIX_ID, DGMaxDiscretization<DIM>::FACE_MATRIX_ID);
-    std::cout << "GlobalPetscMatrix initialised" << std::endl;
-    Utilities::GlobalPetscVector
-            sampleGlobalVector(indexing, -1, -1);
-    std::cout << "GlobalPetscVector initialised" << std::endl;
->>>>>>> 202618b9
     sampleGlobalVector.assemble();
     DGMaxLogger(INFO, "sampleGlobalVector assembled");
 
@@ -152,13 +143,6 @@
     CHKERRABORT(PETSC_COMM_WORLD, error);
     error = VecSetUp(waveVec);
     CHKERRABORT(PETSC_COMM_WORLD, error);
-<<<<<<< HEAD
-=======
-
-    LinearAlgebra::SmallVector<DIM> dk = kpath.dk(1);
-
-    makeShiftMatrix(massMatrix.getGlobalIndex(), dk, waveVec);
->>>>>>> 202618b9
     error = VecDuplicate(waveVec, &waveVecConjugate);
     CHKERRABORT(PETSC_COMM_WORLD, error);
     error = VecCopy(waveVec, waveVecConjugate);
@@ -401,10 +385,9 @@
 void DGMaxEigenValue<DIM>::makeShiftMatrix(const Utilities::GlobalIndexing& indexing,
                                        const LinearAlgebra::SmallVector<DIM>& direction, Vec& waveVecMatrix) const
 {
-    const Base::MeshManipulatorBase* mesh = indexing.getMesh();
     PetscErrorCode err = 0;
-    for (typename Base::MeshManipulator<DIM>::ConstElementIterator it = mesh->elementColBegin();
-            it != mesh->elementColEnd(); ++it)
+    for (typename Base::MeshManipulator<DIM>::ConstElementIterator it = mesh_.elementColBegin();
+            it != mesh_.elementColEnd(); ++it)
     {
         // Note this implicitly assumes we only uses DGBasisFunctions
         const std::size_t basisOffset = indexing.getGlobalIndex(*it, 0);
