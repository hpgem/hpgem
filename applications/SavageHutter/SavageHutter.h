/*
 This file forms part of hpGEM. This package has been developed over a number of years by various people at the University of Twente and a full list of contributors can be found at
 http://hpgem.org/about-the-code/team
 
 This code is distributed using BSD 3-Clause License. A copy of which can found below.
 
 
 Copyright (c) 2014, University of Twente
 All rights reserved.
 
 Redistribution and use in source and binary forms, with or without modification, are permitted provided that the following conditions are met:
 
 1. Redistributions of source code must retain the above copyright notice, this list of conditions and the following disclaimer.
 
 2. Redistributions in binary form must reproduce the above copyright notice, this list of conditions and the following disclaimer in the documentation and/or other materials provided with the distribution.
 
 3. Neither the name of the copyright holder nor the names of its contributors may be used to endorse or promote products derived from this software without specific prior written permission.
 
 THIS SOFTWARE IS PROVIDED BY THE COPYRIGHT HOLDERS AND CONTRIBUTORS "AS IS" AND ANY EXPRESS OR IMPLIED WARRANTIES, INCLUDING, BUT NOT LIMITED TO, THE IMPLIED WARRANTIES OF MERCHANTABILITY AND FITNESS FOR A PARTICULAR PURPOSE ARE DISCLAIMED. IN NO EVENT SHALL THE COPYRIGHT HOLDER OR CONTRIBUTORS BE LIABLE FOR ANY DIRECT, INDIRECT, INCIDENTAL, SPECIAL, EXEMPLARY, OR CONSEQUENTIAL DAMAGES (INCLUDING, BUT NOT LIMITED TO, PROCUREMENT OF SUBSTITUTE GOODS OR SERVICES; LOSS OF USE, DATA, OR PROFITS; OR BUSINESS INTERRUPTION) HOWEVER CAUSED AND ON ANY THEORY OF LIABILITY, WHETHER IN CONTRACT, STRICT LIABILITY, OR TORT (INCLUDING NEGLIGENCE OR OTHERWISE) ARISING IN ANY WAY OUT OF THE USE OF THIS SOFTWARE, EVEN IF ADVISED OF THE POSSIBILITY OF SUCH DAMAGE.
 */

#ifndef SavageHutterH
#define SavageHutterH

#include <fstream>
#include <iomanip> 

#include "Base/CommandLineOptions.h"
#include "Base/ConfigurationData.h"
#include "Base/Element.h"
#include "Base/Face.h"
#include "Base/HpgemAPISimplified.h"
#include "Base/MpiContainer.h"
#include "Base/RectangularMeshDescriptor.h"
#include "Base/TimeIntegration/AllTimeIntegrators.h"
#include "Geometry/PointReference.h"
#include "Integration/ElementIntegral.h"
#include "Integration/FaceIntegral.h"
#include "Output/TecplotDiscontinuousSolutionWriter.h"
#include "Output/TecplotSingleElementWriter.h"
#include "Utilities/BasisFunctions1DH1ConformingLine.h"
#include "Utilities/BasisFunctions2DH1ConformingSquare.h"
#include "Utilities/BasisFunctions2DH1ConformingTriangle.h"
#include "Utilities/BasisFunctions3DH1ConformingCube.h"
#include "Utilities/BasisFunctions3DH1ConformingTetrahedron.h"
#include "SavageHutterRightHandSideComputer.h"

#include "Logger.h"


struct SHConstructorStruct
{
    std::size_t dimension;
    std::size_t numOfVariables;
    std::size_t polyOrder;
    std::size_t numElements;
    Base::MeshType meshType;
    Base::ButcherTableau * ptrButcherTableau;
};

//todo: make the functions override final, but at the moment my parser does not 
//understand the override and final keywords, which makes development harder
class SavageHutter : public Base::HpgemAPISimplified<DIM>
{
public:
    SavageHutter(const std::size_t dimension, const std::size_t numOfVariables,
            const std::size_t polynomialOrder,
            const Base::ButcherTableau * const ptrButcherTableau);
    
    ///Alternative constructor with less input parameters. Furthermore, this 
    ///constructor also constructs the mesh and couples an object LimiterData to
    ///each element.
    SavageHutter(const SHConstructorStruct& inputValues);

    /// \brief Create a domain
    Base::RectangularMeshDescriptor<DIM> createMeshDescription(const std::size_t numOfElementPerDirection);

    /// \brief Compute the initial solution at a given point in space and time.
    LinearAlgebra::MiddleSizeVector getInitialSolution(const PointPhysicalT &pPhys, const double &startTime, const std::size_t orderTimeDerivative = 0);

<<<<<<< HEAD
    /// \brief Compute the integrand for the reference element for obtaining the initial solution.
    LinearAlgebra::MiddleSizeVector integrandInitialSolutionOnElement(const Base::Element *ptrElement, const double &startTime, const PointReferenceT &pRef);

    /// \brief Integrate the initial solution for a single element.
    LinearAlgebra::MiddleSizeVector integrateInitialSolutionAtElement(Base::Element * ptrElement, const double startTime, const std::size_t orderTimeDerivative);

=======
>>>>>>> e45bb9e7
    /// \brief Show the progress of the time integration.
    void showProgress(const double time, const std::size_t timeStepID)
    {
        if (timeStepID % 100 == 0)
        {
            logger(INFO, "% time steps computed.", timeStepID);
        }
    }

    LinearAlgebra::MiddleSizeVector computeRightHandSideAtElement(Base::Element *ptrElement, LinearAlgebra::MiddleSizeVector &solutionCoefficients, const double time);

    /// \brief Compute the right-hand side corresponding to an internal face
    LinearAlgebra::MiddleSizeVector computeRightHandSideAtFace(Base::Face *ptrFace,
            const Base::Side side,
            LinearAlgebra::MiddleSizeVector &solutionCoefficientsLeft,
            LinearAlgebra::MiddleSizeVector &solutionCoefficientsRight,
            const double time);
    
    LinearAlgebra::MiddleSizeVector computeRightHandSideAtFace
        (
         Base::Face *ptrFace,
         LinearAlgebra::MiddleSizeVector &solutionCoefficients,
         const double time
         );

    ///At the beginning of each time step, it will be checked if a limiter should
    ///be used for this element. If so, it is saved in the LimiterData struct.
    void useLimitierForElement(Base::Element *element);
    
    void computeOneTimeStep(double &time, const double dt);
    void limitSolution();
    
    ///Auxiliary function for checking if a limiter should be used.
    LinearAlgebra::MiddleSizeVector computeVelocity(LinearAlgebra::MiddleSizeVector numericalSolution);
    
    ///Auxiliary function for checking if a limiter should be used.
    LinearAlgebra::MiddleSizeVector computeNormOfAverageOfSolutionInElement(const Base::Element *element);
    
    ///If a limiter should be used, use the min-mod limiter. Save the values of 
    ///the left side and right side in the struct LimiterData.
    void limitWithMinMod(Base::Element *element, const std::size_t iVar);
    
    int sign(const double x)
    {
        return ((x < 0)? -1 : 1);
    }
    
private:
    /// Dimension of the domain
    const std::size_t DIM_;

    /// Number of variables
    const std::size_t numOfVariables_;

    SavageHutterRightHandSideComputer rhsComputer_;
    
    friend class SavageHutterRightHandSideComputer;

};

#endif<|MERGE_RESOLUTION|>--- conflicted
+++ resolved
@@ -78,15 +78,6 @@
     /// \brief Compute the initial solution at a given point in space and time.
     LinearAlgebra::MiddleSizeVector getInitialSolution(const PointPhysicalT &pPhys, const double &startTime, const std::size_t orderTimeDerivative = 0);
 
-<<<<<<< HEAD
-    /// \brief Compute the integrand for the reference element for obtaining the initial solution.
-    LinearAlgebra::MiddleSizeVector integrandInitialSolutionOnElement(const Base::Element *ptrElement, const double &startTime, const PointReferenceT &pRef);
-
-    /// \brief Integrate the initial solution for a single element.
-    LinearAlgebra::MiddleSizeVector integrateInitialSolutionAtElement(Base::Element * ptrElement, const double startTime, const std::size_t orderTimeDerivative);
-
-=======
->>>>>>> e45bb9e7
     /// \brief Show the progress of the time integration.
     void showProgress(const double time, const std::size_t timeStepID)
     {
