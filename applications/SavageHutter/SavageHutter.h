/*
 This file forms part of hpGEM. This package has been developed over a number of years by various people at the University of Twente and a full list of contributors can be found at
 http://hpgem.org/about-the-code/team
 
 This code is distributed using BSD 3-Clause License. A copy of which can found below.
 
 
 Copyright (c) 2014, University of Twente
 All rights reserved.
 
 Redistribution and use in source and binary forms, with or without modification, are permitted provided that the following conditions are met:
 
 1. Redistributions of source code must retain the above copyright notice, this list of conditions and the following disclaimer.
 
 2. Redistributions in binary form must reproduce the above copyright notice, this list of conditions and the following disclaimer in the documentation and/or other materials provided with the distribution.
 
 3. Neither the name of the copyright holder nor the names of its contributors may be used to endorse or promote products derived from this software without specific prior written permission.
 
 THIS SOFTWARE IS PROVIDED BY THE COPYRIGHT HOLDERS AND CONTRIBUTORS "AS IS" AND ANY EXPRESS OR IMPLIED WARRANTIES, INCLUDING, BUT NOT LIMITED TO, THE IMPLIED WARRANTIES OF MERCHANTABILITY AND FITNESS FOR A PARTICULAR PURPOSE ARE DISCLAIMED. IN NO EVENT SHALL THE COPYRIGHT HOLDER OR CONTRIBUTORS BE LIABLE FOR ANY DIRECT, INDIRECT, INCIDENTAL, SPECIAL, EXEMPLARY, OR CONSEQUENTIAL DAMAGES (INCLUDING, BUT NOT LIMITED TO, PROCUREMENT OF SUBSTITUTE GOODS OR SERVICES; LOSS OF USE, DATA, OR PROFITS; OR BUSINESS INTERRUPTION) HOWEVER CAUSED AND ON ANY THEORY OF LIABILITY, WHETHER IN CONTRACT, STRICT LIABILITY, OR TORT (INCLUDING NEGLIGENCE OR OTHERWISE) ARISING IN ANY WAY OUT OF THE USE OF THIS SOFTWARE, EVEN IF ADVISED OF THE POSSIBILITY OF SUCH DAMAGE.
 */

#ifndef AcousticWaveH
#define AcousticWaveH

#include <fstream>
#include <iomanip> 

#include "Base/CommandLineOptions.h"
#include "Base/ConfigurationData.h"
#include "Base/Element.h"
#include "Base/Face.h"
#include "Base/HpgemAPISimplified.h"
#include "Base/MpiContainer.h"
#include "Base/RectangularMeshDescriptor.h"
#include "Base/TimeIntegration/AllTimeIntegrators.h"
#include "Geometry/PointReference.h"
#include "Integration/ElementIntegral.h"
#include "Integration/FaceIntegral.h"
#include "Output/TecplotDiscontinuousSolutionWriter.h"
#include "Output/TecplotSingleElementWriter.h"
#include "Utilities/BasisFunctions1DH1ConformingLine.h"
#include "Utilities/BasisFunctions2DH1ConformingSquare.h"
#include "Utilities/BasisFunctions2DH1ConformingTriangle.h"
#include "Utilities/BasisFunctions3DH1ConformingCube.h"
#include "Utilities/BasisFunctions3DH1ConformingTetrahedron.h"
#include "SavageHutterRightHandSideComputer.h"

#include "Logger.h"
#include "Base/UserData.h"

struct LimiterData : public UserElementData
{
    LimiterData()
    {
        isLimited = {false, false};
        valLeft = {0, 0}; //make quiet NAN later
        valRight = {0, 0};
    }
    std::vector<bool> isLimited;
    std::vector<double> valLeft;
    std::vector<double> valRight;
};

struct SHConstructorStruct
{
    std::size_t dimension;
    std::size_t numOfVariables;
    std::size_t polyOrder;
    std::size_t numElements;
    Base::MeshType meshType;
    Base::ButcherTableau * ptrButcherTableau;
};

//todo: make the functions override final, but at the moment my parser does not 
//understand the override and final keywords, which makes development harder
class SavageHutter : public Base::HpgemAPISimplified<DIM>
{
public:
    SavageHutter(const std::size_t dimension, const std::size_t numOfVariables,
            const std::size_t polynomialOrder,
            const Base::ButcherTableau * const ptrButcherTableau);
    
    ///Alternative constructor with less input parameters. Furthermore, this 
    ///constructor also constructs the mesh and couples an object LimiterData to
    ///each element.
    SavageHutter(const SHConstructorStruct& inputValues);
    
    ~SavageHutter()
    {
        for (Base::Element *element : meshes_[0] ->getElementsList())
        {
            delete element->getUserData();
        }
    }

    /// \brief Create a domain
    Base::RectangularMeshDescriptor<DIM> createMeshDescription(const std::size_t numOfElementPerDirection);

    /// \brief Compute the initial solution at a given point in space and time.
    LinearAlgebra::MiddleSizeVector getInitialSolution(const PointPhysicalT &pPhys, const double &startTime, const std::size_t orderTimeDerivative = 0);

    /// \brief Compute the integrand for the reference element for obtaining the initial solution.
    LinearAlgebra::MiddleSizeVector integrandInitialSolutionOnElement(const Base::Element *ptrElement, const double &startTime, const PointReferenceT &pRef);

    /// \brief Integrate the initial solution for a single element.
    LinearAlgebra::MiddleSizeVector integrateInitialSolutionAtElement(Base::Element * ptrElement, const double startTime, const std::size_t orderTimeDerivative);

    /// \brief Show the progress of the time integration.
    void showProgress(const double time, const std::size_t timeStepID)
    {
        if (timeStepID % 100 == 0)
        {
            logger(INFO, "% time steps computed.", timeStepID);
        }
<<<<<<< HEAD

        if (timeStepID == 1)
        {
            std::string fileName0 = "data0.dat";
            std::ofstream myFile0(fileName0);
            for (Base::Element* element : meshes_[0]->getElementsList())
            {
                PointPhysicalT pPhys;
                pPhys[0] = static_cast<double>(element->getID()) / meshes_[0]->getElementsList().size();
                myFile0 << std::setw(5) << pPhys[0] << '\t' << std::setprecision(12) 
                        << getInitialSolution(pPhys, 0)(0) << '\t' 
                        << getInitialSolution(pPhys, 0)(1) << '\t' 
                        << getInitialSolution(pPhys, 0)(1) / getInitialSolution(pPhys, 0)(0) << std::endl;
                pPhys[0] = static_cast<double>((element->getID() + 1)) / meshes_[0]->getElementsList().size();
                myFile0 << std::setw(5) << pPhys[0] << '\t' << std::setprecision(12) 
                        << getInitialSolution(pPhys, 0)(0) << '\t' 
                        << getInitialSolution(pPhys, 0)(1)  << '\t' 
                        << getInitialSolution(pPhys, 0)(1) / getInitialSolution(pPhys, 0)(0) 
                        << std::endl;
            }
        }

        std::size_t spacing = numTimeSteps_ / 200;
        double pPhys(1);
        if (((numTimeSteps_ <= 200) || timeStepID % spacing == 0))
        {
            std::string fileName = "data" + std::to_string(++timeStepCounter) + ".dat";
            std::ofstream myFile(fileName);
            for (Base::Element* element : meshes_[0]->getElementsList())
            {
                const PointReferenceT& pRef0 = element->getReferenceGeometry()->getNode(0);
                pPhys = static_cast<double>(element->getID()) / meshes_[0]->getElementsList().size();
                myFile << std::setw(5) << pPhys << '\t' << std::setprecision(12) 
                        << element->getSolution(0, pRef0)(0) << '\t' << element->getSolution(0, pRef0)(1) << '\t'
                        << element->getSolution(0, pRef0)(1) / element->getSolution(0, pRef0)(0) << std::endl;
                const PointReferenceT& pRef1 = element->getReferenceGeometry()->getNode(1);
                pPhys = static_cast<double>((element->getID() + 1)) / meshes_[0]->getElementsList().size();
                myFile << std::setw(5) << pPhys << '\t' << std::setprecision(12) 
                        << element->getSolution(0, pRef1)(0) << '\t' << element->getSolution(0, pRef1)(1) << '\t'
                        << element->getSolution(0, pRef1)(1) / element->getSolution(0, pRef1)(0) << std::endl;
            }
        }
=======
>>>>>>> 21bfb33a
    }

    LinearAlgebra::MiddleSizeVector computeRightHandSideAtElement(Base::Element *ptrElement, LinearAlgebra::MiddleSizeVector &solutionCoefficients, const double time);

    /// \brief Compute the right-hand side corresponding to an internal face
    LinearAlgebra::MiddleSizeVector computeRightHandSideAtFace(Base::Face *ptrFace,
            const Base::Side side,
            LinearAlgebra::MiddleSizeVector &solutionCoefficientsLeft,
            LinearAlgebra::MiddleSizeVector &solutionCoefficientsRight,
            const double time);
    
    LinearAlgebra::MiddleSizeVector computeRightHandSideAtFace
        (
         Base::Face *ptrFace,
         LinearAlgebra::MiddleSizeVector &solutionCoefficients,
         const double time
         );

    ///At the beginning of each time step, it will be checked if a limiter should
    ///be used for this element. If so, it is saved in the LimiterData struct.
    void useLimitierForElement(Base::Element *element);
    
    void computeOneTimeStep(double &time, const double dt);
    void limitSolution();
<<<<<<< HEAD
    bool useLimitierForElement(const Base::Element *element);
    LinearAlgebra::MiddleSizeVector computeVelocity(LinearAlgebra::MiddleSizeVector numericalSolution);
    LinearAlgebra::MiddleSizeVector computeNormOfAverageOfSolutionInElement(const Base::Element *element);
=======
    
    ///Auxiliary function for checking if a limiter should be used.
    LinearAlgebra::NumericalVector computeVelocity(LinearAlgebra::NumericalVector numericalSolution);
    
    ///Auxiliary function for checking if a limiter should be used.
    LinearAlgebra::NumericalVector computeNormOfAverageOfSolutionInElement(const Base::Element *element);
>>>>>>> 21bfb33a
    
    ///If a limiter should be used, use the min-mod limiter. Save the values of 
    ///the left side and right side in the struct LimiterData.
    void limitWithMinMod(Base::Element *element, const std::size_t iVar);
    
    int sign(const double x)
    {
        return ((x < 0)? -1 : 1) ;
    }
    
private:
    /// Dimension of the domain
    const std::size_t DIM_;

    /// Number of variables
    const std::size_t numOfVariables_;

    SavageHutterRightHandSideComputer rhsComputer_;
    
    friend class SavageHutterRightHandSideComputer;

};

#endif<|MERGE_RESOLUTION|>--- conflicted
+++ resolved
@@ -112,51 +112,6 @@
         {
             logger(INFO, "% time steps computed.", timeStepID);
         }
-<<<<<<< HEAD
-
-        if (timeStepID == 1)
-        {
-            std::string fileName0 = "data0.dat";
-            std::ofstream myFile0(fileName0);
-            for (Base::Element* element : meshes_[0]->getElementsList())
-            {
-                PointPhysicalT pPhys;
-                pPhys[0] = static_cast<double>(element->getID()) / meshes_[0]->getElementsList().size();
-                myFile0 << std::setw(5) << pPhys[0] << '\t' << std::setprecision(12) 
-                        << getInitialSolution(pPhys, 0)(0) << '\t' 
-                        << getInitialSolution(pPhys, 0)(1) << '\t' 
-                        << getInitialSolution(pPhys, 0)(1) / getInitialSolution(pPhys, 0)(0) << std::endl;
-                pPhys[0] = static_cast<double>((element->getID() + 1)) / meshes_[0]->getElementsList().size();
-                myFile0 << std::setw(5) << pPhys[0] << '\t' << std::setprecision(12) 
-                        << getInitialSolution(pPhys, 0)(0) << '\t' 
-                        << getInitialSolution(pPhys, 0)(1)  << '\t' 
-                        << getInitialSolution(pPhys, 0)(1) / getInitialSolution(pPhys, 0)(0) 
-                        << std::endl;
-            }
-        }
-
-        std::size_t spacing = numTimeSteps_ / 200;
-        double pPhys(1);
-        if (((numTimeSteps_ <= 200) || timeStepID % spacing == 0))
-        {
-            std::string fileName = "data" + std::to_string(++timeStepCounter) + ".dat";
-            std::ofstream myFile(fileName);
-            for (Base::Element* element : meshes_[0]->getElementsList())
-            {
-                const PointReferenceT& pRef0 = element->getReferenceGeometry()->getNode(0);
-                pPhys = static_cast<double>(element->getID()) / meshes_[0]->getElementsList().size();
-                myFile << std::setw(5) << pPhys << '\t' << std::setprecision(12) 
-                        << element->getSolution(0, pRef0)(0) << '\t' << element->getSolution(0, pRef0)(1) << '\t'
-                        << element->getSolution(0, pRef0)(1) / element->getSolution(0, pRef0)(0) << std::endl;
-                const PointReferenceT& pRef1 = element->getReferenceGeometry()->getNode(1);
-                pPhys = static_cast<double>((element->getID() + 1)) / meshes_[0]->getElementsList().size();
-                myFile << std::setw(5) << pPhys << '\t' << std::setprecision(12) 
-                        << element->getSolution(0, pRef1)(0) << '\t' << element->getSolution(0, pRef1)(1) << '\t'
-                        << element->getSolution(0, pRef1)(1) / element->getSolution(0, pRef1)(0) << std::endl;
-            }
-        }
-=======
->>>>>>> 21bfb33a
     }
 
     LinearAlgebra::MiddleSizeVector computeRightHandSideAtElement(Base::Element *ptrElement, LinearAlgebra::MiddleSizeVector &solutionCoefficients, const double time);
@@ -181,18 +136,12 @@
     
     void computeOneTimeStep(double &time, const double dt);
     void limitSolution();
-<<<<<<< HEAD
-    bool useLimitierForElement(const Base::Element *element);
-    LinearAlgebra::MiddleSizeVector computeVelocity(LinearAlgebra::MiddleSizeVector numericalSolution);
-    LinearAlgebra::MiddleSizeVector computeNormOfAverageOfSolutionInElement(const Base::Element *element);
-=======
     
     ///Auxiliary function for checking if a limiter should be used.
-    LinearAlgebra::NumericalVector computeVelocity(LinearAlgebra::NumericalVector numericalSolution);
+    LinearAlgebra::MiddleSizeVector computeVelocity(LinearAlgebra::MiddleSizeVector numericalSolution);
     
     ///Auxiliary function for checking if a limiter should be used.
-    LinearAlgebra::NumericalVector computeNormOfAverageOfSolutionInElement(const Base::Element *element);
->>>>>>> 21bfb33a
+    LinearAlgebra::MiddleSizeVector computeNormOfAverageOfSolutionInElement(const Base::Element *element);
     
     ///If a limiter should be used, use the min-mod limiter. Save the values of 
     ///the left side and right side in the struct LimiterData.
