--- conflicted
+++ resolved
@@ -33,18 +33,11 @@
 {
     const std::size_t numBasisFuncs = ptrElement->getNrOfBasisFunctions();
     
-<<<<<<< HEAD
     MiddleSizeVector integrand(numOfVariables_ * numBasisFuncs);
     const MiddleSizeVector numericalSolution = computeNumericalSolution(ptrElement, pRef, solutionCoefficients);
     const MiddleSizeVector physicalFlux = computePhysicalFlux(numericalSolution);
-    const MiddleSizeVector source = computeSourceTerm(numericalSolution);
-=======
-    NumericalVector integrand(numOfVariables_ * numBasisFuncs);
-    const NumericalVector numericalSolution = computeNumericalSolution(ptrElement, pRef, solutionCoefficients);
-    const NumericalVector physicalFlux = computePhysicalFlux(numericalSolution);
-    const Geometry::PointPhysical pPhys = ptrElement->getReferenceToPhysicalMap()->transform(pRef);
-    const NumericalVector source = computeSourceTerm(numericalSolution, pPhys, time);
->>>>>>> e45bb9e7
+    const PointPhysicalT pPhys = ptrElement->getReferenceToPhysicalMap()->transform(pRef);
+    const MiddleSizeVector source = computeSourceTerm(numericalSolution, pPhys, time);
     logger.assert(Base::L2Norm(source) < 1e-10, "Source non-zero: %", source);
     
     // Compute integrand on the physical element.
@@ -76,15 +69,9 @@
     const std::size_t numTestBasisFuncs = ptrFace->getPtrElement(iSide)->getNrOfBasisFunctions();
     const std::size_t numBasisFuncsLeft = ptrFace->getPtrElement(Base::Side::LEFT)->getNrOfBasisFunctions();
     const std::size_t numBasisFuncsRight = ptrFace->getPtrElement(Base::Side::RIGHT)->getNrOfBasisFunctions();
-<<<<<<< HEAD
-    
+
     MiddleSizeVector solutionLeft(2);
-    for (std::size_t i = 0; i < numBasisFuncsLeft; ++i)    
-=======
-
-    NumericalVector solutionLeft(2);
     for (std::size_t i = 0; i < numBasisFuncsLeft; ++i)
->>>>>>> e45bb9e7
     {
         for (std::size_t iVar = 0; iVar < numOfVariables_; ++iVar)
         {
@@ -92,15 +79,9 @@
             solutionLeft(iVar) += solutionCoefficientsLeft(iVB) * ptrFace->basisFunction(Base::Side::LEFT, i, pRef);
         }
     }
-<<<<<<< HEAD
-    
+
     MiddleSizeVector solutionRight(2);
-    for (std::size_t i = 0; i < numBasisFuncsRight; ++i)    
-=======
-
-    NumericalVector solutionRight(2);
     for (std::size_t i = 0; i < numBasisFuncsRight; ++i)
->>>>>>> e45bb9e7
     {
         for (std::size_t iVar = 0; iVar < numOfVariables_; ++iVar)
         {
@@ -108,12 +89,8 @@
             solutionRight(iVar) += solutionCoefficientsRight(iVB) * ptrFace->basisFunction(Base::Side::RIGHT, i, pRef);
         }
     }
-<<<<<<< HEAD
+    logger(DEBUG, "face: %, uL: %, uR:%", ptrFace->getID(), solutionLeft, solutionRight);
     MiddleSizeVector flux(2);
-=======
-    logger(DEBUG, "face: %, uL: %, uR:%", ptrFace->getID(), solutionLeft, solutionRight);
-    NumericalVector flux(2);
->>>>>>> e45bb9e7
     if (normal > 0)
     {
         flux = localLaxFriedrichsFlux(solutionLeft, solutionRight);
@@ -206,11 +183,7 @@
     return flux;
 }
 
-<<<<<<< HEAD
-MiddleSizeVector SavageHutterRightHandSideComputer::computeSourceTerm(const MiddleSizeVector& numericalSolution)
-=======
-NumericalVector SavageHutterRightHandSideComputer::computeSourceTerm(const NumericalVector& numericalSolution, const Geometry::PointPhysical& pPhys, const double time)
->>>>>>> e45bb9e7
+MiddleSizeVector SavageHutterRightHandSideComputer::computeSourceTerm(const MiddleSizeVector& numericalSolution, const Geometry::PointPhysical& pPhys, const double time)
 {
     logger.assert(theta_ < M_PI / 2, "Angle must be in radians, not degrees!");
     const double h = numericalSolution(0);
@@ -278,9 +251,5 @@
 
 LinearAlgebra::MiddleSizeVector SavageHutterRightHandSideComputer::getInflowBC()
 {
-<<<<<<< HEAD
-    return LinearAlgebra::MiddleSizeVector({1, 1});
-=======
-    return LinearAlgebra::NumericalVector({1, 0});
->>>>>>> e45bb9e7
+    return LinearAlgebra::MiddleSizeVector({1, 0});
 }