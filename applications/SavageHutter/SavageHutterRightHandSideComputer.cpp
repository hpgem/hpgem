--- conflicted
+++ resolved
@@ -149,18 +149,13 @@
         std::size_t iHu = ptrFace->getPtrElement(Base::Side::LEFT)->convertToSingleIndex(i, 1);
         solution(1) += solutionCoefficients(iHu) * ptrFace->basisFunction(i, pRef);
     }
-<<<<<<< HEAD
     MiddleSizeVector flux(2);
-    if (normal > 0) //outflow
-=======
-    NumericalVector flux(2);
     double u = 0;
     if (solution(0) > 1e-14)
     {
         u = solution(1)/solution(0);
     }
     if (u*normal > 0) //outflow
->>>>>>> 21bfb33a
     {
         flux = localLaxFriedrichsFlux(solution, solution);
     }
@@ -213,13 +208,8 @@
     double mu = computeFriction(numericalSolution);
     const int signU = (numericalSolution(1) > 0) ? 1 : -1;
     double sourceX = h * std::sin(theta_) - h * mu * signU * std::cos(theta_);
-<<<<<<< HEAD
-    logger(DEBUG, "Source: %", sourceX);
+    logger(DEBUG, "Source: %, h: %", sourceX, h);
     return MiddleSizeVector({0, sourceX});
-=======
-    logger(DEBUG, "Source: %, h: %", sourceX, h);
-    return NumericalVector({0, sourceX});
->>>>>>> 21bfb33a
 }
 
 MiddleSizeVector SavageHutterRightHandSideComputer::computeNumericalSolution(const Base::Element *ptrElement, const PointReferenceT &pRef, const MiddleSizeVector& solutionCoefficients)
@@ -272,9 +262,5 @@
 
 LinearAlgebra::MiddleSizeVector SavageHutterRightHandSideComputer::getInflowBC()
 {
-<<<<<<< HEAD
-    return LinearAlgebra::MiddleSizeVector({1.1, 2.5 * 1.1});
-=======
-    return LinearAlgebra::NumericalVector({1, 1});
->>>>>>> 21bfb33a
+    return LinearAlgebra::MiddleSizeVector({1, 1});
 }