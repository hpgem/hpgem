/*
 This file forms part of hpGEM. This package has been developed over a number of
 years by various people at the University of Twente and a full list of
 contributors can be found at http://hpgem.org/about-the-code/team

 This code is distributed using BSD 3-Clause License. A copy of which can found
 below.


 Copyright (c) 2021, University of Twente
 All rights reserved.

 Redistribution and use in source and binary forms, with or without
 modification, are permitted provided that the following conditions are met:

 1. Redistributions of source code must retain the above copyright notice, this
 list of conditions and the following disclaimer.

 2. Redistributions in binary form must reproduce the above copyright notice,
 this list of conditions and the following disclaimer in the documentation
 and/or other materials provided with the distribution.

 3. Neither the name of the copyright holder nor the names of its contributors
 may be used to endorse or promote products derived from this software without
 specific prior written permission.

 THIS SOFTWARE IS PROVIDED BY THE COPYRIGHT HOLDERS AND CONTRIBUTORS "AS IS" AND
 ANY EXPRESS OR IMPLIED WARRANTIES, INCLUDING, BUT NOT LIMITED TO, THE IMPLIED
 WARRANTIES OF MERCHANTABILITY AND FITNESS FOR A PARTICULAR PURPOSE ARE
 DISCLAIMED. IN NO EVENT SHALL THE COPYRIGHT HOLDER OR CONTRIBUTORS BE LIABLE
 FOR ANY DIRECT, INDIRECT, INCIDENTAL, SPECIAL, EXEMPLARY, OR CONSEQUENTIAL
 DAMAGES (INCLUDING, BUT NOT LIMITED TO, PROCUREMENT OF SUBSTITUTE GOODS OR
 SERVICES; LOSS OF USE, DATA, OR PROFITS; OR BUSINESS INTERRUPTION) HOWEVER
 CAUSED AND ON ANY THEORY OF LIABILITY, WHETHER IN CONTRACT, STRICT LIABILITY,
 OR TORT (INCLUDING NEGLIGENCE OR OTHERWISE) ARISING IN ANY WAY OUT OF THE USE
 OF THIS SOFTWARE, EVEN IF ADVISED OF THE POSSIBILITY OF SUCH DAMAGE.
 */

#include "../ConvergenceTest.h"
#include "../TestMeshes.h"
#include "HarmonicErrorDriver.h"

#include <Base/CommandLineOptions.h>
#include <DGMaxProgramUtils.h>
#include <DGMaxLogger.h>
#include <Algorithms/HarmonicSolver.h>
#include <Algorithms/DGMaxDiscretization.h>
#include <Algorithms/DivDGMaxDiscretization.h>
#include <ProblemTypes/Harmonic/SampleHarmonicProblems.h>

#include <petsc.h>

using namespace DGMax;

using Vec2 = LinearAlgebra::SmallVectorC<2>;
using Point = Geometry::PointPhysical<2>;

struct ProblemData {
   public:
    // Different from 1 to increase the likelihood of detecting a bug
    constexpr static const Material material = Material(2.0, 1.2);
    // Not on the dispersion curve to require a source term
    // On dispersion would be k.l2Norm()/sqrt(epsilon)
    constexpr static const double omega = 1.5;
    constexpr static const double phase = 0.5;

    static const LinearAlgebra::SmallVector<2> k;
    static const LinearAlgebra::SmallVectorC<2> E0;

    ProblemData()
        : infos(material),
          structureDescription(StructureDescription::fromFunction(
              [this](const Base::Element*) { return &this->infos; })),
          problem(k, E0, omega, phase, material) {
        problem.setBoundaryConditionIndicator([](const Base::Face& face) {
            auto normal = face.getNormalVector(
                face.getReferenceGeometry()->getCenter().castDimension<1>());
            // Different boundary conditions on each boundary
            double xn = normal[0];
            if (std::abs(xn - 1) < 1e-9) {
                // normal = <1,0> => y = 1 boundary
                return BoundaryConditionType::DIRICHLET;
            } else if (std::abs(xn + 1) < 1e-9) {
                // normal = <-1,0> => y = 0 boundary
                return BoundaryConditionType::NEUMANN;
            } else {
                // normal = <0,+-1> => x=0,1 boundary
                return BoundaryConditionType::SILVER_MULLER;
            }
        });
    }

    ElementInfos infos;
    std::shared_ptr<StructureDescription> structureDescription;
    PlaneWaveProblem<2> problem;
};

<<<<<<< HEAD
class Driver : public AbstractHarmonicSolverDriver<2> {
   public:
    Driver(PlaneWaveProblem<2>& problem)
        : nextCalled_(false), problem_(&problem){};

    bool stop() const override { return nextCalled_; }
    void nextProblem() override { nextCalled_ = true; }
    size_t getExpectedNumberOfProblems() const override { return 1; }
    const HarmonicProblem<2>& currentProblem() const override {
        return *problem_;
    }

    void handleResult(AbstractHarmonicResult<2>& result) override {
        if (plotter_ != nullptr) {
            result.writeVTK(*plotter_);
        }
        errors_.resize(3);
        errors_[0] = result.computeL2Error(*problem_);
        double actualInFlux = 0.0;
        double expectedInFlux = 0.0;
        double actualOutFlux = 0.0;
        double expectedOutFlux = 0.0;

        for (Base::Face* face : result.getMesh().getFacesList()) {
            if (face->isInternal()) {
                continue;
            }
            double flux = result.computeEnergyFlux(*face, Base::Side::LEFT,
                                                   problem_->omega());
            Geometry::PointReference<1> midPoint =
                face->getReferenceGeometry()->getCenter();
            LinearAlgebra::SmallVector<2> normal =
                face->getNormalVector(midPoint);
            normal /= normal.l2Norm();
            // Point flux at the middle of the face
            double expectedFlux =
                normal *
                problem_->localFlux(face->referenceToPhysical(midPoint));
            // Assume flat flux profile
            expectedFlux *= face->getDiameter();

            if (expectedFlux < 0) {
                actualInFlux += flux;
                expectedInFlux += expectedFlux;
            } else {
                actualOutFlux += flux;
                expectedOutFlux += expectedFlux;
            }
        }
        errors_[1] = actualOutFlux - expectedOutFlux;
        errors_[2] = actualInFlux - expectedInFlux;
    }

    bool hasChanged(HarmonicProblemChanges change) const override {
        return true;
    }

    void setPlotter(Output::VTKSpecificTimeWriter<2>* plotter) {
        plotter_ = plotter;
    }

    std::vector<double> getErrors() { return errors_; }

   private:
    bool nextCalled_;
    PlaneWaveProblem<2>* problem_;
    Output::VTKSpecificTimeWriter<2>* plotter_;

    std::vector<double> errors_;
};

// k_ is choosen such that:
=======
const Material ProblemData::material;

// k_ is chosen such that:
>>>>>>> be8ef42e
//  1. Not too small, as that would only show the linear part
//  2. Not too large, as multiple period will only converge on very
//     finer meshes.
//  3. Not in the cardinal directions or along the diagonals, as those
//     are the normal directions in the mesh.
// E0 follows from the requirement that it is orthogonal.
const LinearAlgebra::SmallVector<2> ProblemData::k{1 * M_PI, 0.5 * M_PI};
const LinearAlgebra::SmallVectorC<2> ProblemData::E0{0.5, -1};

std::vector<double> solve(
    std::string meshFile, std::size_t level,
    std::shared_ptr<AbstractDiscretization<2>> discretization,
    std::string prefix) {

    ProblemData problemData;
    Base::ConfigurationData config(discretization->getNumberOfUnknowns());

    auto mesh =
        DGMax::readMesh<2>(meshFile, &config, *problemData.structureDescription,
                           discretization->getNumberOfElementMatrices());

    HarmonicSolver<2> solver(discretization);

    std::stringstream fileName;
    fileName << prefix << level;
    Output::VTKSpecificTimeWriter<2> output(fileName.str(), mesh.get(), 0, 2);

    Driver driver(problemData.problem);
    driver.setPlotter(&output);

    solver.solve(*mesh, driver);
    return driver.getErrors();
}

int main(int argc, char** argv) {

    Base::parse_options(argc, argv);
    initDGMaxLogging();

    // For testing and updating => Should be false to actually use this test
    bool ignoreFailures = true;

    // Default the solver if not specified to a direct LU solver
    std::map<std::string, std::string> defaultOptions = {
        {"-ksp_type", "preonly"},
        {"-pc_type", "lu"},
        // The DivDGMax system can't be solved with the petsc solver
        {"-pc_factor_mat_solver_type", "umfpack"}};
    for (const auto& option : defaultOptions) {
        PetscBool present;
        PetscOptionsHasName(nullptr, nullptr, option.first.c_str(), &present);
        if (!present) {
            PetscOptionsSetValue(nullptr, option.first.c_str(),
                                 option.second.c_str());
        }
    }

    // Using second order Nedelec basis functions. So convergence rate for the
    // L2 norm is expected at h^{p} => reduction of a factor 4 with each level
    auto dgmax = std::make_shared<DGMaxDiscretization<2>>(2, 100);

    ConvergenceTestSet meshes = {getUnitSquareTriangleMeshes()};
    meshes.addExpectedErrors("L2 error", {
                                             2.32455311e-01,  //------
                                             7.78569137e-02,  //  2.99
                                             1.97411586e-02,  //  3.94
                                             4.94737345e-03,  //  3.99
                                             1.23692989e-03,  //  4.00
                                             3.09147735e-04,  //  4.00
                                             7.72701909e-05,  //  4.00)
                                         });
    meshes.addExpectedErrors("Outflux", {
                                            3.39100853e-01,  //------
                                            3.20113283e-01,  //  1.06
                                            1.02324552e-01,  //  3.13
                                            2.70451883e-02,  //  3.78
                                            6.85129516e-03,  //  3.95
                                            1.71800404e-03,  //  3.99
                                            4.29764608e-04,  //  4.00
                                        });
    meshes.addExpectedErrors("Influx", {
                                           -3.45303837e-01,  //------
                                           -3.15202590e-01,  //  1.10
                                           -1.01889058e-01,  //  3.09
                                           -2.70226520e-02,  //  3.77
                                           -6.85008794e-03,  //  3.94
                                           -1.71793569e-03,  //  3.99
                                           -4.29760562e-04,  //  4.00
                                       });
    runConvergenceTest(meshes, ignoreFailures,
                       [&dgmax](std::string meshFile, std::size_t order) {
                           return solve(meshFile, order, dgmax,
                                        "planewave-solution-dgmax");
                       });

    ConvergenceTestSet meshes2 = {getUnitSquareTriangleMeshes(0, 6)};
    meshes2.addExpectedErrors("L2 error", {
                                              2.50221220e-01,  //------
                                              7.84254413e-02,  //  3.19
                                              1.97608759e-02,  //  3.97
                                              4.94782994e-03,  //  3.99
                                              1.23693191e-03,  //  4.00
                                              3.09147016e-04,  //  4.00
                                          });
    meshes2.addExpectedErrors("Outflux", {
                                             3.34694680e-01,  //------
                                             3.16171119e-01,  //  1.06
                                             1.01976385e-01,  //  3.10
                                             2.70322081e-02,  //  3.77
                                             6.85283654e-03,  //  3.94
                                             1.71869399e-03,  //  3.99
                                         });
    meshes2.addExpectedErrors("Influx", {
                                            -3.17129614e-01,  //------
                                            -3.12017624e-01,  //  1.02
                                            -1.01503813e-01,  //  3.07
                                            -2.70028573e-02,  //  3.76
                                            -6.85106208e-03,  //  3.94
                                            -1.71858594e-03,  //  3.99
                                        });

    DivDGMaxDiscretizationBase::Stab stab;
    stab.stab1 = 105;
    stab.stab2 = 0;
    stab.stab3 = 10;
    stab.setAllFluxeTypes(DivDGMaxDiscretizationBase::FluxType::IP);
    auto divdgmax = std::make_shared<DivDGMaxDiscretization<2>>(2, stab);

    runConvergenceTest(meshes2, ignoreFailures,
                       [&divdgmax](std::string meshFile, std::size_t order) {
                           return solve(meshFile, order, divdgmax,
                                        "planewave-solution-divdgmax");
                       });
}<|MERGE_RESOLUTION|>--- conflicted
+++ resolved
@@ -95,7 +95,6 @@
     PlaneWaveProblem<2> problem;
 };
 
-<<<<<<< HEAD
 class Driver : public AbstractHarmonicSolverDriver<2> {
    public:
     Driver(PlaneWaveProblem<2>& problem)
@@ -167,12 +166,9 @@
     std::vector<double> errors_;
 };
 
-// k_ is choosen such that:
-=======
 const Material ProblemData::material;
 
 // k_ is chosen such that:
->>>>>>> be8ef42e
 //  1. Not too small, as that would only show the linear part
 //  2. Not too large, as multiple period will only converge on very
 //     finer meshes.
