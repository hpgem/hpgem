/*
 This file forms part of hpGEM. This package has been developed over a number of years by various people at the University of Twente and a full list of contributors can be found at
 http://hpgem.org/about-the-code/team
 
 This code is distributed using BSD 3-Clause License. A copy of which can found below.
 
 
 Copyright (c) 2014, University of Twente
 All rights reserved.
 
 Redistribution and use in source and binary forms, with or without modification, are permitted provided that the following conditions are met:
 
 1. Redistributions of source code must retain the above copyright notice, this list of conditions and the following disclaimer.
 
 2. Redistributions in binary form must reproduce the above copyright notice, this list of conditions and the following disclaimer in the documentation and/or other materials provided with the distribution.
 
 3. Neither the name of the copyright holder nor the names of its contributors may be used to endorse or promote products derived from this software without specific prior written permission.
 
 THIS SOFTWARE IS PROVIDED BY THE COPYRIGHT HOLDERS AND CONTRIBUTORS "AS IS" AND ANY EXPRESS OR IMPLIED WARRANTIES, INCLUDING, BUT NOT LIMITED TO, THE IMPLIED WARRANTIES OF MERCHANTABILITY AND FITNESS FOR A PARTICULAR PURPOSE ARE DISCLAIMED. IN NO EVENT SHALL THE COPYRIGHT HOLDER OR CONTRIBUTORS BE LIABLE FOR ANY DIRECT, INDIRECT, INCIDENTAL, SPECIAL, EXEMPLARY, OR CONSEQUENTIAL DAMAGES (INCLUDING, BUT NOT LIMITED TO, PROCUREMENT OF SUBSTITUTE GOODS OR SERVICES; LOSS OF USE, DATA, OR PROFITS; OR BUSINESS INTERRUPTION) HOWEVER CAUSED AND ON ANY THEORY OF LIABILITY, WHETHER IN CONTRACT, STRICT LIABILITY, OR TORT (INCLUDING NEGLIGENCE OR OTHERWISE) ARISING IN ANY WAY OUT OF THE USE OF THIS SOFTWARE, EVEN IF ADVISED OF THE POSSIBILITY OF SUCH DAMAGE.
 */
//naming convention: <Digit><ClassName>_UnitTest.cpp where <Digit> is a number that will make sure
//the unit tests are ordered such that the first failing unit test indicate the culprit class and
//other 'unit' tests may assume correct execution of all prior unit tests
//see also Base/???BasisFunction_UnitTest.cpp - running the same series of checks on different basisfunctions
<<<<<<< HEAD
#include "Utilities/BasisFunctions1DH1ConformingLine.hpp"
#include "Utilities/BasisFunctions2DH1ConformingSquare.hpp"
#include "Utilities/BasisFunctions2DH1ConformingTriangle.hpp"
#include "Utilities/BasisFunctions3DH1ConformingCube.hpp"
#include "Utilities/BasisFunctions3DH1ConformingTetrahedron.hpp"
#include "Utilities/BasisFunctions3DH1ConformingPrism.hpp"
#include "cassert"

#include "Base/BasisFunctionSet.hpp"
#include "Base/L2Norm.hpp"
#include "Geometry/PointReference.hpp"
#include "LinearAlgebra/NumericalVector.hpp"
#include "Geometry/ReferenceGeometry.hpp"
#include "Geometry/ReferenceLine.hpp"
#include <cmath>
using std::fabs;
using Base::L2Norm;

int main() {

    // 1D

    Base::BasisFunctionSet *all1DbasisFunctions = Utilities::createDGBasisFunctionSet1DH1Line(5);
    Geometry::PointReference point1D(1);
    LinearAlgebra::NumericalVector ret(1);
    for(int i=0;i<all1DbasisFunctions->size();++i){
        const Base::BaseBasisFunction* test = (*all1DbasisFunctions)[i];
        for(point1D[0]=-1.5;point1D[0]<1.51;point1D[0]+=0.1){
            test->eval(point1D,ret);
            assert(("eval",(test->eval(point1D)-ret[0])<1e-12));

            point1D[0]+=-1.e-8;
            double x0=test->eval(point1D);
            point1D[0]+=2.e-8;
            double x1=test->eval(point1D);

            point1D[0]+=-1e-8;
            test->evalDeriv(point1D,ret);
            assert(("derivative",fabs(ret[0]-5.e7*(x1-x0))<1e-5));
            assert(("derivative",fabs(test->evalDeriv0(point1D)-5.e7*(x1-x0))<1e-5));
=======
#include "Utilities/BasisFunctions1DH1ConformingLine.h"
#include "Utilities/BasisFunctions2DH1ConformingSquare.h"
#include "Utilities/BasisFunctions2DH1ConformingTriangle.h"
#include "Utilities/BasisFunctions3DH1ConformingCube.h"
#include "Utilities/BasisFunctions3DH1ConformingTetrahedron.h"
#include "Utilities/BasisFunctions3DH1ConformingPrism.h"
#include "Logger.h"

#include "Base/BasisFunctionSet.h"
#include "Base/L2Norm.h"
#include "Geometry/PointReference.h"
#include "LinearAlgebra/NumericalVector.h"
#include "Geometry/ReferenceGeometry.h"
#include "Geometry/ReferenceLine.h"
#include <cmath>
using Base::L2Norm;

int main()
{
    
    // 1D
    
    Base::BasisFunctionSet *all1DbasisFunctions = Utilities::createDGBasisFunctionSet1DH1Line(5);
    Geometry::PointReference point1D(1);
    LinearAlgebra::NumericalVector ret(1);
    for (std::size_t i = 0; i < all1DbasisFunctions->size(); ++i)
    {
        const Base::BaseBasisFunction* test = (*all1DbasisFunctions)[i];
        for (point1D[0] = -1.5; point1D[0] < 1.51; point1D[0] += 0.1)
        {
            test->eval(point1D, ret);
            logger.assert_always(((test->eval(point1D) - ret[0]) < 1e-12), "eval");
            
            point1D[0] += -1.e-8;
            double x0 = test->eval(point1D);
            point1D[0] += 2.e-8;
            double x1 = test->eval(point1D);
            
            point1D[0] += -1e-8;
            ret = test->evalDeriv(point1D);
            logger.assert_always((std::abs(ret[0] - 5.e7 * (x1 - x0)) < 1e-5), "derivative");
            logger.assert_always((std::abs(test->evalDeriv0(point1D) - 5.e7 * (x1 - x0)) < 1e-5), "derivative");
>>>>>>> fc7589ef
        }
    }
    
    delete all1DbasisFunctions;
    
    // 2D
<<<<<<< HEAD

    Base::BasisFunctionSet *all2DbasisFunctions = Utilities::createDGBasisFunctionSet2DH1Square(5);
    Geometry::PointReference point2D(2);
    for(int i=0;i<all2DbasisFunctions->size();++i){
        const Base::BaseBasisFunction* test = (*all2DbasisFunctions)[i];
        for(point2D[0]=-1.5;point2D[0]<1.51;point2D[0]+=0.1){
            for(point2D[1]=-1.5;point2D[1]<1.51;point2D[1]+=0.1){
                test->eval(point2D,ret);
                assert(("eval",(test->eval(point2D)-ret[0])<1e-12));

                point2D[0]+=-1.e-8;
                double x0=test->eval(point2D);
                point2D[0]+=2.e-8;
                double x1=test->eval(point2D);

                point2D[0]+=-1e-8;
                ret.resize(2);
                test->evalDeriv(point2D,ret);
                assert(("derivative",fabs(ret[0]-5.e7*(x1-x0))<1e-5));
                assert(("derivative",fabs(test->evalDeriv0(point2D)-5.e7*(x1-x0))<1e-5));

                point2D[1]+=-1.e-8;
                x0=test->eval(point2D);
                point2D[1]+=2.e-8;
                x1=test->eval(point2D);

                point2D[1]+=-1e-8;
                assert(("derivative",fabs(ret[1]-5.e7*(x1-x0))<1e-5));
                assert(("derivative",fabs(test->evalDeriv1(point2D)-5.e7*(x1-x0))<1e-5));

=======
    
    Base::BasisFunctionSet *all2DbasisFunctions = Utilities::createDGBasisFunctionSet2DH1Square(5);
    Geometry::PointReference point2D(2);
    for (std::size_t i = 0; i < all2DbasisFunctions->size(); ++i)
    {
        const Base::BaseBasisFunction* test = (*all2DbasisFunctions)[i];
        for (point2D[0] = -1.5; point2D[0] < 1.51; point2D[0] += 0.1)
        {
            for (point2D[1] = -1.5; point2D[1] < 1.51; point2D[1] += 0.1)
            {
                test->eval(point2D, ret);
                logger.assert_always(((test->eval(point2D) - ret[0]) < 1e-12), "eval");
                
                point2D[0] += -1.e-8;
                double x0 = test->eval(point2D);
                point2D[0] += 2.e-8;
                double x1 = test->eval(point2D);
                
                point2D[0] += -1e-8;
                ret.resize(2);
                ret = test->evalDeriv(point2D);
                logger.assert_always((std::abs(ret[0] - 5.e7 * (x1 - x0)) < 1e-5), "derivative");
                logger.assert_always((std::abs(test->evalDeriv0(point2D) - 5.e7 * (x1 - x0)) < 1e-5), "derivative");
                
                point2D[1] += -1.e-8;
                x0 = test->eval(point2D);
                point2D[1] += 2.e-8;
                x1 = test->eval(point2D);
                
                point2D[1] += -1e-8;
                logger.assert_always((std::abs(ret[1] - 5.e7 * (x1 - x0)) < 1e-5), "derivative");
                logger.assert_always((std::abs(test->evalDeriv1(point2D) - 5.e7 * (x1 - x0)) < 1e-5), "derivative");
                
>>>>>>> fc7589ef
                ret.resize(1);
            }
        }
    }
<<<<<<< HEAD

    delete all2DbasisFunctions;

    all2DbasisFunctions = Utilities::createDGBasisFunctionSet2DH1Triangle(5);
    for(int i=0;i<all2DbasisFunctions->size();++i){
        const Base::BaseBasisFunction* test = (*all2DbasisFunctions)[i];
        for(point2D[0]=-1.5;point2D[0]<1.51;point2D[0]+=0.1){
            for(point2D[1]=-1.5;point2D[1]<1.51;point2D[1]+=0.1){
                test->eval(point2D,ret);
                assert(("eval",(test->eval(point2D)-ret[0])<1e-12));

                point2D[0]+=-1.e-8;
                double x0=test->eval(point2D);
                point2D[0]+=2.e-8;
                double x1=test->eval(point2D);

                point2D[0]+=-1e-8;
                ret.resize(2);
                test->evalDeriv(point2D,ret);//exact to within absolute OR relative tolerace of 1e-5
                assert(("derivative",fabs(ret[0]-5.e7*(x1-x0))<1e-5||(L2Norm(ret)>1&&fabs(ret[0]-5.e7*(x1-x0))<1e-5*L2Norm(ret))));
                assert(("derivative",fabs(test->evalDeriv0(point2D)-5.e7*(x1-x0))<1e-5||(L2Norm(ret)>1&&fabs(ret[0]-5.e7*(x1-x0))<1e-5*L2Norm(ret))));

                point2D[1]+=-1.e-8;
                x0=test->eval(point2D);
                point2D[1]+=2.e-8;
                x1=test->eval(point2D);

                point2D[1]+=-1e-8;
                assert(("derivative",fabs(ret[1]-5.e7*(x1-x0))<1e-5||(L2Norm(ret)>1&&fabs(ret[1]-5.e7*(x1-x0))<1e-5*L2Norm(ret))));
                assert(("derivative",fabs(test->evalDeriv1(point2D)-5.e7*(x1-x0))<1e-5||(L2Norm(ret)>1&&fabs(ret[1]-5.e7*(x1-x0))<1e-5*L2Norm(ret))));

=======
    
    delete all2DbasisFunctions;
    
    all2DbasisFunctions = Utilities::createDGBasisFunctionSet2DH1Triangle(5);
    for (std::size_t i = 0; i < all2DbasisFunctions->size(); ++i)
    {
        const Base::BaseBasisFunction* test = (*all2DbasisFunctions)[i];
        for (point2D[0] = -1.5; point2D[0] < 1.51; point2D[0] += 0.1)
        {
            for (point2D[1] = -1.5; point2D[1] < 1.51; point2D[1] += 0.1)
            {
                test->eval(point2D, ret);
                logger.assert_always(((test->eval(point2D) - ret[0]) < 1e-12), "eval");
                
                point2D[0] += -1.e-8;
                double x0 = test->eval(point2D);
                point2D[0] += 2.e-8;
                double x1 = test->eval(point2D);
                
                point2D[0] += -1e-8;
                ret.resize(2);
                ret = test->evalDeriv(point2D); //exact to within absolute OR relative tolerace of 1e-5
                logger.assert_always((std::abs(ret[0] - 5.e7 * (x1 - x0)) < 1e-5 || (L2Norm(ret) > 1 && std::abs(ret[0] - 5.e7 * (x1 - x0)) < 1e-5 * L2Norm(ret))), "derivative");
                logger.assert_always((std::abs(test->evalDeriv0(point2D) - 5.e7 * (x1 - x0)) < 1e-5 || (L2Norm(ret) > 1 && std::abs(ret[0] - 5.e7 * (x1 - x0)) < 1e-5 * L2Norm(ret))), "derivative");
                
                point2D[1] += -1.e-8;
                x0 = test->eval(point2D);
                point2D[1] += 2.e-8;
                x1 = test->eval(point2D);
                
                point2D[1] += -1e-8;
                logger.assert_always((std::abs(ret[1] - 5.e7 * (x1 - x0)) < 1e-5 || (L2Norm(ret) > 1 && std::abs(ret[1] - 5.e7 * (x1 - x0)) < 1e-5 * L2Norm(ret))), "derivative");
                logger.assert_always((std::abs(test->evalDeriv1(point2D) - 5.e7 * (x1 - x0)) < 1e-5 || (L2Norm(ret) > 1 && std::abs(ret[1] - 5.e7 * (x1 - x0)) < 1e-5 * L2Norm(ret))), "derivative");
                
>>>>>>> fc7589ef
                ret.resize(1);
            }
        }
    }
<<<<<<< HEAD

    delete all2DbasisFunctions;

    //3D

    Base::BasisFunctionSet *all3DbasisFunctions = Utilities::createDGBasisFunctionSet3DH1Cube(5);
    Geometry::PointReference point3D(3);
    for(int i=0;i<all3DbasisFunctions->size();++i){
        const Base::BaseBasisFunction* test = (*all3DbasisFunctions)[i];
        for(point3D[0]=-1.5;point3D[0]<1.51;point3D[0]+=0.25){
            for(point3D[1]=-1.5;point3D[1]<1.51;point3D[1]+=0.25){
                for(point3D[2]=-1.5;point3D[2]<1.51;point3D[2]+=0.25){
                    test->eval(point3D,ret);
                    assert(("eval",(test->eval(point3D)-ret[0])<1e-12));

                    point3D[0]+=-1.e-8;
                    double x0=test->eval(point3D);
                    point3D[0]+=2.e-8;
                    double x1=test->eval(point3D);

                    point3D[0]+=-1e-8;
                    ret.resize(3);
                    test->evalDeriv(point3D,ret);
                    assert(("derivative",fabs(ret[0]-5.e7*(x1-x0))<1e-5||(L2Norm(ret)>1&&fabs(ret[0]-5.e7*(x1-x0))<1e-5*L2Norm(ret))));
                    assert(("derivative",fabs(test->evalDeriv0(point3D)-5.e7*(x1-x0))<1e-5||(L2Norm(ret)>1&&fabs(ret[0]-5.e7*(x1-x0))<1e-5*L2Norm(ret))));

                    point3D[1]+=-1.e-8;
                    x0=test->eval(point3D);
                    point3D[1]+=2.e-8;
                    x1=test->eval(point3D);

                    point3D[1]+=-1e-8;
                    assert(("derivative",fabs(ret[1]-5.e7*(x1-x0))<1e-5||(L2Norm(ret)>1&&fabs(ret[1]-5.e7*(x1-x0))<1e-5*L2Norm(ret))));
                    assert(("derivative",fabs(test->evalDeriv1(point3D)-5.e7*(x1-x0))<1e-5||(L2Norm(ret)>1&&fabs(ret[1]-5.e7*(x1-x0))<1e-5*L2Norm(ret))));

                    point3D[2]+=-1.e-8;
                    x0=test->eval(point3D);
                    point3D[2]+=2.e-8;
                    x1=test->eval(point3D);

                    point3D[2]+=-1e-8;
                    assert(("derivative",fabs(ret[2]-5.e7*(x1-x0))<1e-5||(L2Norm(ret)>1&&fabs(ret[2]-5.e7*(x1-x0))<1e-5*L2Norm(ret))));
                    assert(("derivative",fabs(test->evalDeriv2(point3D)-5.e7*(x1-x0))<1e-5||(L2Norm(ret)>1&&fabs(ret[2]-5.e7*(x1-x0))<1e-5*L2Norm(ret))));

=======
    
    delete all2DbasisFunctions;
    
    //3D
    
    Base::BasisFunctionSet *all3DbasisFunctions = Utilities::createDGBasisFunctionSet3DH1Cube(5);
    Geometry::PointReference point3D(3);
    for (std::size_t i = 0; i < all3DbasisFunctions->size(); ++i)
    {
        const Base::BaseBasisFunction* test = (*all3DbasisFunctions)[i];
        for (point3D[0] = -1.5; point3D[0] < 1.51; point3D[0] += 0.25)
        {
            for (point3D[1] = -1.5; point3D[1] < 1.51; point3D[1] += 0.25)
            {
                for (point3D[2] = -1.5; point3D[2] < 1.51; point3D[2] += 0.25)
                {
                    test->eval(point3D, ret);
                    logger.assert_always(((test->eval(point3D) - ret[0]) < 1e-12), "eval");
                    
                    point3D[0] += -1.e-8;
                    double x0 = test->eval(point3D);
                    point3D[0] += 2.e-8;
                    double x1 = test->eval(point3D);
                    
                    point3D[0] += -1e-8;
                    ret.resize(3);
                    ret = test->evalDeriv(point3D);
                    logger.assert_always((std::abs(ret[0] - 5.e7 * (x1 - x0)) < 1e-5 || (L2Norm(ret) > 1 && std::abs(ret[0] - 5.e7 * (x1 - x0)) < 1e-5 * L2Norm(ret))), "derivative");
                    logger.assert_always((std::abs(test->evalDeriv0(point3D) - 5.e7 * (x1 - x0)) < 1e-5 || (L2Norm(ret) > 1 && std::abs(ret[0] - 5.e7 * (x1 - x0)) < 1e-5 * L2Norm(ret))), "derivative");
                    
                    point3D[1] += -1.e-8;
                    x0 = test->eval(point3D);
                    point3D[1] += 2.e-8;
                    x1 = test->eval(point3D);
                    
                    point3D[1] += -1e-8;
                    logger.assert_always((std::abs(ret[1] - 5.e7 * (x1 - x0)) < 1e-5 || (L2Norm(ret) > 1 && std::abs(ret[1] - 5.e7 * (x1 - x0)) < 1e-5 * L2Norm(ret))), "derivative");
                    logger.assert_always((std::abs(test->evalDeriv1(point3D) - 5.e7 * (x1 - x0)) < 1e-5 || (L2Norm(ret) > 1 && std::abs(ret[1] - 5.e7 * (x1 - x0)) < 1e-5 * L2Norm(ret))), "derivative");
                    
                    point3D[2] += -1.e-8;
                    x0 = test->eval(point3D);
                    point3D[2] += 2.e-8;
                    x1 = test->eval(point3D);
                    
                    point3D[2] += -1e-8;
                    logger.assert_always((std::abs(ret[2] - 5.e7 * (x1 - x0)) < 1e-5 || (L2Norm(ret) > 1 && std::abs(ret[2] - 5.e7 * (x1 - x0)) < 1e-5 * L2Norm(ret))), "derivative");
                    logger.assert_always((std::abs(test->evalDeriv2(point3D) - 5.e7 * (x1 - x0)) < 1e-5 || (L2Norm(ret) > 1 && std::abs(ret[2] - 5.e7 * (x1 - x0)) < 1e-5 * L2Norm(ret))), "derivative");
                    
>>>>>>> fc7589ef
                    ret.resize(1);
                }
            }
        }
    }
<<<<<<< HEAD

    delete all3DbasisFunctions;

    all3DbasisFunctions = Utilities::createDGBasisFunctionSet3DH1Tetrahedron(5);
    for(int i=0;i<all3DbasisFunctions->size();++i){
        const Base::BaseBasisFunction* test = (*all3DbasisFunctions)[i];
        for(point3D[0]=-1.5;point3D[0]<1.51;point3D[0]+=0.25){
            for(point3D[1]=-1.5;point3D[1]<1.51;point3D[1]+=0.25){
                for(point3D[2]=-1.5;point3D[2]<1.51;point3D[2]+=0.25){
                    test->eval(point3D,ret);
                    assert(("eval",(test->eval(point3D)-ret[0])<1e-12));

                    point3D[0]+=-1.e-8;
                    double x0=test->eval(point3D);
                    point3D[0]+=2.e-8;
                    double x1=test->eval(point3D);

                    point3D[0]+=-1e-8;
                    ret.resize(3);
                    test->evalDeriv(point3D,ret);
                    assert(("derivative",fabs(ret[0]-5.e7*(x1-x0))<1e-5||(L2Norm(ret)>1&&fabs(ret[0]-5.e7*(x1-x0))<1e-5*L2Norm(ret))));
                    assert(("derivative",fabs(test->evalDeriv0(point3D)-5.e7*(x1-x0))<1e-5||(L2Norm(ret)>1&&fabs(ret[0]-5.e7*(x1-x0))<1e-5*L2Norm(ret))));

                    point3D[1]+=-1.e-8;
                    x0=test->eval(point3D);
                    point3D[1]+=2.e-8;
                    x1=test->eval(point3D);

                    point3D[1]+=-1e-8;
                    assert(("derivative",fabs(ret[1]-5.e7*(x1-x0))<1e-5||(L2Norm(ret)>1&&fabs(ret[1]-5.e7*(x1-x0))<1e-5*L2Norm(ret))));
                    assert(("derivative",fabs(test->evalDeriv1(point3D)-5.e7*(x1-x0))<1e-5||(L2Norm(ret)>1&&fabs(ret[1]-5.e7*(x1-x0))<1e-5*L2Norm(ret))));

                    point3D[2]+=-1.e-8;
                    x0=test->eval(point3D);
                    point3D[2]+=2.e-8;
                    x1=test->eval(point3D);

                    point3D[2]+=-1e-8;
                    assert(("derivative",fabs(ret[2]-5.e7*(x1-x0))<1e-5||(L2Norm(ret)>1&&fabs(ret[2]-5.e7*(x1-x0))<1e-5*L2Norm(ret))));
                    assert(("derivative",fabs(test->evalDeriv2(point3D)-5.e7*(x1-x0))<1e-5||(L2Norm(ret)>1&&fabs(ret[2]-5.e7*(x1-x0))<1e-5*L2Norm(ret))));

=======
    
    delete all3DbasisFunctions;
    
    all3DbasisFunctions = Utilities::createDGBasisFunctionSet3DH1Tetrahedron(5);
    for (std::size_t i = 0; i < all3DbasisFunctions->size(); ++i)
    {
        const Base::BaseBasisFunction* test = (*all3DbasisFunctions)[i];
        for (point3D[0] = -1.5; point3D[0] < 1.51; point3D[0] += 0.25)
        {
            for (point3D[1] = -1.5; point3D[1] < 1.51; point3D[1] += 0.25)
            {
                for (point3D[2] = -1.5; point3D[2] < 1.51; point3D[2] += 0.25)
                {
                    test->eval(point3D, ret);
                    logger.assert_always(((test->eval(point3D) - ret[0]) < 1e-12), "eval");
                    
                    point3D[0] += -1.e-8;
                    double x0 = test->eval(point3D);
                    point3D[0] += 2.e-8;
                    double x1 = test->eval(point3D);
                    
                    point3D[0] += -1e-8;
                    ret.resize(3);
                    ret = test->evalDeriv(point3D);
                    logger.assert_always((std::abs(ret[0] - 5.e7 * (x1 - x0)) < 1e-5 || (L2Norm(ret) > 1 && std::abs(ret[0] - 5.e7 * (x1 - x0)) < 1e-5 * L2Norm(ret))), "derivative");
                    logger.assert_always((std::abs(test->evalDeriv0(point3D) - 5.e7 * (x1 - x0)) < 1e-5 || (L2Norm(ret) > 1 && std::abs(ret[0] - 5.e7 * (x1 - x0)) < 1e-5 * L2Norm(ret))), "derivative");
                    
                    point3D[1] += -1.e-8;
                    x0 = test->eval(point3D);
                    point3D[1] += 2.e-8;
                    x1 = test->eval(point3D);
                    
                    point3D[1] += -1e-8;
                    logger.assert_always((std::abs(ret[1] - 5.e7 * (x1 - x0)) < 1e-5 || (L2Norm(ret) > 1 && std::abs(ret[1] - 5.e7 * (x1 - x0)) < 1e-5 * L2Norm(ret))), "derivative");
                    logger.assert_always((std::abs(test->evalDeriv1(point3D) - 5.e7 * (x1 - x0)) < 1e-5 || (L2Norm(ret) > 1 && std::abs(ret[1] - 5.e7 * (x1 - x0)) < 1e-5 * L2Norm(ret))), "derivative");
                    
                    point3D[2] += -1.e-8;
                    x0 = test->eval(point3D);
                    point3D[2] += 2.e-8;
                    x1 = test->eval(point3D);
                    
                    point3D[2] += -1e-8;
                    logger.assert_always((std::abs(ret[2] - 5.e7 * (x1 - x0)) < 1e-5 || (L2Norm(ret) > 1 && std::abs(ret[2] - 5.e7 * (x1 - x0)) < 1e-5 * L2Norm(ret))), "derivative");
                    logger.assert_always((std::abs(test->evalDeriv2(point3D) - 5.e7 * (x1 - x0)) < 1e-5 || (L2Norm(ret) > 1 && std::abs(ret[2] - 5.e7 * (x1 - x0)) < 1e-5 * L2Norm(ret))), "derivative");
                    
>>>>>>> fc7589ef
                    ret.resize(1);
                }
            }
        }
    }
<<<<<<< HEAD

    delete all3DbasisFunctions;

    all3DbasisFunctions = Utilities::createDGBasisFunctionSet3DH1ConformingPrism(5);
    for(int i=0;i<all3DbasisFunctions->size();++i){
        const Base::BaseBasisFunction* test = (*all3DbasisFunctions)[i];
        for(point3D[0]=-1.5;point3D[0]<1.51;point3D[0]+=0.25){
            for(point3D[1]=-1.5;point3D[1]<1.51;point3D[1]+=0.25){
                for(point3D[2]=-1.5;point3D[2]<1.51;point3D[2]+=0.25){
                    test->eval(point3D,ret);
                    assert(("eval",(test->eval(point3D)-ret[0])<1e-12));

                    point3D[0]+=-1.e-8;
                    double x0=test->eval(point3D);
                    point3D[0]+=2.e-8;
                    double x1=test->eval(point3D);

                    point3D[0]+=-1e-8;
                    ret.resize(3);
                    test->evalDeriv(point3D,ret);
                    assert(("derivative",fabs(ret[0]-5.e7*(x1-x0))<1e-5||(L2Norm(ret)>1&&fabs(ret[0]-5.e7*(x1-x0))<1e-5*L2Norm(ret))));
                    assert(("derivative",fabs(test->evalDeriv0(point3D)-5.e7*(x1-x0))<1e-5||(L2Norm(ret)>1&&fabs(ret[0]-5.e7*(x1-x0))<1e-5*L2Norm(ret))));

                    point3D[1]+=-1.e-8;
                    x0=test->eval(point3D);
                    point3D[1]+=2.e-8;
                    x1=test->eval(point3D);

                    point3D[1]+=-1e-8;
                    assert(("derivative",fabs(ret[1]-5.e7*(x1-x0))<1e-5||(L2Norm(ret)>1&&fabs(ret[1]-5.e7*(x1-x0))<1e-5*L2Norm(ret))));
                    assert(("derivative",fabs(test->evalDeriv1(point3D)-5.e7*(x1-x0))<1e-5||(L2Norm(ret)>1&&fabs(ret[1]-5.e7*(x1-x0))<1e-5*L2Norm(ret))));

                    point3D[2]+=-1.e-8;
                    x0=test->eval(point3D);
                    point3D[2]+=2.e-8;
                    x1=test->eval(point3D);

                    point3D[2]+=-1e-8;
                    assert(("derivative",fabs(ret[2]-5.e7*(x1-x0))<1e-5||(L2Norm(ret)>1&&fabs(ret[2]-5.e7*(x1-x0))<1e-5*L2Norm(ret))));
                    assert(("derivative",fabs(test->evalDeriv2(point3D)-5.e7*(x1-x0))<1e-5||(L2Norm(ret)>1&&fabs(ret[2]-5.e7*(x1-x0))<1e-5*L2Norm(ret))));

=======
    
    delete all3DbasisFunctions;
    
    all3DbasisFunctions = Utilities::createDGBasisFunctionSet3DH1ConformingPrism(5);
    for (std::size_t i = 0; i < all3DbasisFunctions->size(); ++i)
    {
        const Base::BaseBasisFunction* test = (*all3DbasisFunctions)[i];
        for (point3D[0] = -1.5; point3D[0] < 1.51; point3D[0] += 0.25)
        {
            for (point3D[1] = -1.5; point3D[1] < 1.51; point3D[1] += 0.25)
            {
                for (point3D[2] = -1.5; point3D[2] < 1.51; point3D[2] += 0.25)
                {
                    test->eval(point3D, ret);
                    logger.assert_always(((test->eval(point3D) - ret[0]) < 1e-12), "eval");
                    
                    point3D[0] += -1.e-8;
                    double x0 = test->eval(point3D);
                    point3D[0] += 2.e-8;
                    double x1 = test->eval(point3D);
                    
                    point3D[0] += -1e-8;
                    ret.resize(3);
                    ret = test->evalDeriv(point3D);
                    logger.assert_always((std::abs(ret[0] - 5.e7 * (x1 - x0)) < 1e-5 || (L2Norm(ret) > 1 && std::abs(ret[0] - 5.e7 * (x1 - x0)) < 1e-5 * L2Norm(ret))), "derivative");
                    logger.assert_always((std::abs(test->evalDeriv0(point3D) - 5.e7 * (x1 - x0)) < 1e-5 || (L2Norm(ret) > 1 && std::abs(ret[0] - 5.e7 * (x1 - x0)) < 1e-5 * L2Norm(ret))), "derivative");
                    
                    point3D[1] += -1.e-8;
                    x0 = test->eval(point3D);
                    point3D[1] += 2.e-8;
                    x1 = test->eval(point3D);
                    
                    point3D[1] += -1e-8;
                    logger.assert_always((std::abs(ret[1] - 5.e7 * (x1 - x0)) < 1e-5 || (L2Norm(ret) > 1 && std::abs(ret[1] - 5.e7 * (x1 - x0)) < 1e-5 * L2Norm(ret))), "derivative");
                    logger.assert_always((std::abs(test->evalDeriv1(point3D) - 5.e7 * (x1 - x0)) < 1e-5 || (L2Norm(ret) > 1 && std::abs(ret[1] - 5.e7 * (x1 - x0)) < 1e-5 * L2Norm(ret))), "derivative");
                    
                    point3D[2] += -1.e-8;
                    x0 = test->eval(point3D);
                    point3D[2] += 2.e-8;
                    x1 = test->eval(point3D);
                    
                    point3D[2] += -1e-8;
                    logger.assert_always((std::abs(ret[2] - 5.e7 * (x1 - x0)) < 1e-5 || (L2Norm(ret) > 1 && std::abs(ret[2] - 5.e7 * (x1 - x0)) < 1e-5 * L2Norm(ret))), "derivative");
                    logger.assert_always((std::abs(test->evalDeriv2(point3D) - 5.e7 * (x1 - x0)) < 1e-5 || (L2Norm(ret) > 1 && std::abs(ret[2] - 5.e7 * (x1 - x0)) < 1e-5 * L2Norm(ret))), "derivative");
                    
>>>>>>> fc7589ef
                    ret.resize(1);
                }
            }
        }
    }
<<<<<<< HEAD

    delete all3DbasisFunctions;

=======
    
    delete all3DbasisFunctions;
    
>>>>>>> fc7589ef
    return 0;
}
<|MERGE_RESOLUTION|>--- conflicted
+++ resolved
@@ -22,48 +22,6 @@
 //the unit tests are ordered such that the first failing unit test indicate the culprit class and
 //other 'unit' tests may assume correct execution of all prior unit tests
 //see also Base/???BasisFunction_UnitTest.cpp - running the same series of checks on different basisfunctions
-<<<<<<< HEAD
-#include "Utilities/BasisFunctions1DH1ConformingLine.hpp"
-#include "Utilities/BasisFunctions2DH1ConformingSquare.hpp"
-#include "Utilities/BasisFunctions2DH1ConformingTriangle.hpp"
-#include "Utilities/BasisFunctions3DH1ConformingCube.hpp"
-#include "Utilities/BasisFunctions3DH1ConformingTetrahedron.hpp"
-#include "Utilities/BasisFunctions3DH1ConformingPrism.hpp"
-#include "cassert"
-
-#include "Base/BasisFunctionSet.hpp"
-#include "Base/L2Norm.hpp"
-#include "Geometry/PointReference.hpp"
-#include "LinearAlgebra/NumericalVector.hpp"
-#include "Geometry/ReferenceGeometry.hpp"
-#include "Geometry/ReferenceLine.hpp"
-#include <cmath>
-using std::fabs;
-using Base::L2Norm;
-
-int main() {
-
-    // 1D
-
-    Base::BasisFunctionSet *all1DbasisFunctions = Utilities::createDGBasisFunctionSet1DH1Line(5);
-    Geometry::PointReference point1D(1);
-    LinearAlgebra::NumericalVector ret(1);
-    for(int i=0;i<all1DbasisFunctions->size();++i){
-        const Base::BaseBasisFunction* test = (*all1DbasisFunctions)[i];
-        for(point1D[0]=-1.5;point1D[0]<1.51;point1D[0]+=0.1){
-            test->eval(point1D,ret);
-            assert(("eval",(test->eval(point1D)-ret[0])<1e-12));
-
-            point1D[0]+=-1.e-8;
-            double x0=test->eval(point1D);
-            point1D[0]+=2.e-8;
-            double x1=test->eval(point1D);
-
-            point1D[0]+=-1e-8;
-            test->evalDeriv(point1D,ret);
-            assert(("derivative",fabs(ret[0]-5.e7*(x1-x0))<1e-5));
-            assert(("derivative",fabs(test->evalDeriv0(point1D)-5.e7*(x1-x0))<1e-5));
-=======
 #include "Utilities/BasisFunctions1DH1ConformingLine.h"
 #include "Utilities/BasisFunctions2DH1ConformingSquare.h"
 #include "Utilities/BasisFunctions2DH1ConformingTriangle.h"
@@ -106,45 +64,12 @@
             ret = test->evalDeriv(point1D);
             logger.assert_always((std::abs(ret[0] - 5.e7 * (x1 - x0)) < 1e-5), "derivative");
             logger.assert_always((std::abs(test->evalDeriv0(point1D) - 5.e7 * (x1 - x0)) < 1e-5), "derivative");
->>>>>>> fc7589ef
         }
     }
     
     delete all1DbasisFunctions;
     
     // 2D
-<<<<<<< HEAD
-
-    Base::BasisFunctionSet *all2DbasisFunctions = Utilities::createDGBasisFunctionSet2DH1Square(5);
-    Geometry::PointReference point2D(2);
-    for(int i=0;i<all2DbasisFunctions->size();++i){
-        const Base::BaseBasisFunction* test = (*all2DbasisFunctions)[i];
-        for(point2D[0]=-1.5;point2D[0]<1.51;point2D[0]+=0.1){
-            for(point2D[1]=-1.5;point2D[1]<1.51;point2D[1]+=0.1){
-                test->eval(point2D,ret);
-                assert(("eval",(test->eval(point2D)-ret[0])<1e-12));
-
-                point2D[0]+=-1.e-8;
-                double x0=test->eval(point2D);
-                point2D[0]+=2.e-8;
-                double x1=test->eval(point2D);
-
-                point2D[0]+=-1e-8;
-                ret.resize(2);
-                test->evalDeriv(point2D,ret);
-                assert(("derivative",fabs(ret[0]-5.e7*(x1-x0))<1e-5));
-                assert(("derivative",fabs(test->evalDeriv0(point2D)-5.e7*(x1-x0))<1e-5));
-
-                point2D[1]+=-1.e-8;
-                x0=test->eval(point2D);
-                point2D[1]+=2.e-8;
-                x1=test->eval(point2D);
-
-                point2D[1]+=-1e-8;
-                assert(("derivative",fabs(ret[1]-5.e7*(x1-x0))<1e-5));
-                assert(("derivative",fabs(test->evalDeriv1(point2D)-5.e7*(x1-x0))<1e-5));
-
-=======
     
     Base::BasisFunctionSet *all2DbasisFunctions = Utilities::createDGBasisFunctionSet2DH1Square(5);
     Geometry::PointReference point2D(2);
@@ -178,44 +103,10 @@
                 logger.assert_always((std::abs(ret[1] - 5.e7 * (x1 - x0)) < 1e-5), "derivative");
                 logger.assert_always((std::abs(test->evalDeriv1(point2D) - 5.e7 * (x1 - x0)) < 1e-5), "derivative");
                 
->>>>>>> fc7589ef
                 ret.resize(1);
             }
         }
     }
-<<<<<<< HEAD
-
-    delete all2DbasisFunctions;
-
-    all2DbasisFunctions = Utilities::createDGBasisFunctionSet2DH1Triangle(5);
-    for(int i=0;i<all2DbasisFunctions->size();++i){
-        const Base::BaseBasisFunction* test = (*all2DbasisFunctions)[i];
-        for(point2D[0]=-1.5;point2D[0]<1.51;point2D[0]+=0.1){
-            for(point2D[1]=-1.5;point2D[1]<1.51;point2D[1]+=0.1){
-                test->eval(point2D,ret);
-                assert(("eval",(test->eval(point2D)-ret[0])<1e-12));
-
-                point2D[0]+=-1.e-8;
-                double x0=test->eval(point2D);
-                point2D[0]+=2.e-8;
-                double x1=test->eval(point2D);
-
-                point2D[0]+=-1e-8;
-                ret.resize(2);
-                test->evalDeriv(point2D,ret);//exact to within absolute OR relative tolerace of 1e-5
-                assert(("derivative",fabs(ret[0]-5.e7*(x1-x0))<1e-5||(L2Norm(ret)>1&&fabs(ret[0]-5.e7*(x1-x0))<1e-5*L2Norm(ret))));
-                assert(("derivative",fabs(test->evalDeriv0(point2D)-5.e7*(x1-x0))<1e-5||(L2Norm(ret)>1&&fabs(ret[0]-5.e7*(x1-x0))<1e-5*L2Norm(ret))));
-
-                point2D[1]+=-1.e-8;
-                x0=test->eval(point2D);
-                point2D[1]+=2.e-8;
-                x1=test->eval(point2D);
-
-                point2D[1]+=-1e-8;
-                assert(("derivative",fabs(ret[1]-5.e7*(x1-x0))<1e-5||(L2Norm(ret)>1&&fabs(ret[1]-5.e7*(x1-x0))<1e-5*L2Norm(ret))));
-                assert(("derivative",fabs(test->evalDeriv1(point2D)-5.e7*(x1-x0))<1e-5||(L2Norm(ret)>1&&fabs(ret[1]-5.e7*(x1-x0))<1e-5*L2Norm(ret))));
-
-=======
     
     delete all2DbasisFunctions;
     
@@ -250,57 +141,10 @@
                 logger.assert_always((std::abs(ret[1] - 5.e7 * (x1 - x0)) < 1e-5 || (L2Norm(ret) > 1 && std::abs(ret[1] - 5.e7 * (x1 - x0)) < 1e-5 * L2Norm(ret))), "derivative");
                 logger.assert_always((std::abs(test->evalDeriv1(point2D) - 5.e7 * (x1 - x0)) < 1e-5 || (L2Norm(ret) > 1 && std::abs(ret[1] - 5.e7 * (x1 - x0)) < 1e-5 * L2Norm(ret))), "derivative");
                 
->>>>>>> fc7589ef
                 ret.resize(1);
             }
         }
     }
-<<<<<<< HEAD
-
-    delete all2DbasisFunctions;
-
-    //3D
-
-    Base::BasisFunctionSet *all3DbasisFunctions = Utilities::createDGBasisFunctionSet3DH1Cube(5);
-    Geometry::PointReference point3D(3);
-    for(int i=0;i<all3DbasisFunctions->size();++i){
-        const Base::BaseBasisFunction* test = (*all3DbasisFunctions)[i];
-        for(point3D[0]=-1.5;point3D[0]<1.51;point3D[0]+=0.25){
-            for(point3D[1]=-1.5;point3D[1]<1.51;point3D[1]+=0.25){
-                for(point3D[2]=-1.5;point3D[2]<1.51;point3D[2]+=0.25){
-                    test->eval(point3D,ret);
-                    assert(("eval",(test->eval(point3D)-ret[0])<1e-12));
-
-                    point3D[0]+=-1.e-8;
-                    double x0=test->eval(point3D);
-                    point3D[0]+=2.e-8;
-                    double x1=test->eval(point3D);
-
-                    point3D[0]+=-1e-8;
-                    ret.resize(3);
-                    test->evalDeriv(point3D,ret);
-                    assert(("derivative",fabs(ret[0]-5.e7*(x1-x0))<1e-5||(L2Norm(ret)>1&&fabs(ret[0]-5.e7*(x1-x0))<1e-5*L2Norm(ret))));
-                    assert(("derivative",fabs(test->evalDeriv0(point3D)-5.e7*(x1-x0))<1e-5||(L2Norm(ret)>1&&fabs(ret[0]-5.e7*(x1-x0))<1e-5*L2Norm(ret))));
-
-                    point3D[1]+=-1.e-8;
-                    x0=test->eval(point3D);
-                    point3D[1]+=2.e-8;
-                    x1=test->eval(point3D);
-
-                    point3D[1]+=-1e-8;
-                    assert(("derivative",fabs(ret[1]-5.e7*(x1-x0))<1e-5||(L2Norm(ret)>1&&fabs(ret[1]-5.e7*(x1-x0))<1e-5*L2Norm(ret))));
-                    assert(("derivative",fabs(test->evalDeriv1(point3D)-5.e7*(x1-x0))<1e-5||(L2Norm(ret)>1&&fabs(ret[1]-5.e7*(x1-x0))<1e-5*L2Norm(ret))));
-
-                    point3D[2]+=-1.e-8;
-                    x0=test->eval(point3D);
-                    point3D[2]+=2.e-8;
-                    x1=test->eval(point3D);
-
-                    point3D[2]+=-1e-8;
-                    assert(("derivative",fabs(ret[2]-5.e7*(x1-x0))<1e-5||(L2Norm(ret)>1&&fabs(ret[2]-5.e7*(x1-x0))<1e-5*L2Norm(ret))));
-                    assert(("derivative",fabs(test->evalDeriv2(point3D)-5.e7*(x1-x0))<1e-5||(L2Norm(ret)>1&&fabs(ret[2]-5.e7*(x1-x0))<1e-5*L2Norm(ret))));
-
-=======
     
     delete all2DbasisFunctions;
     
@@ -349,55 +193,11 @@
                     logger.assert_always((std::abs(ret[2] - 5.e7 * (x1 - x0)) < 1e-5 || (L2Norm(ret) > 1 && std::abs(ret[2] - 5.e7 * (x1 - x0)) < 1e-5 * L2Norm(ret))), "derivative");
                     logger.assert_always((std::abs(test->evalDeriv2(point3D) - 5.e7 * (x1 - x0)) < 1e-5 || (L2Norm(ret) > 1 && std::abs(ret[2] - 5.e7 * (x1 - x0)) < 1e-5 * L2Norm(ret))), "derivative");
                     
->>>>>>> fc7589ef
                     ret.resize(1);
                 }
             }
         }
     }
-<<<<<<< HEAD
-
-    delete all3DbasisFunctions;
-
-    all3DbasisFunctions = Utilities::createDGBasisFunctionSet3DH1Tetrahedron(5);
-    for(int i=0;i<all3DbasisFunctions->size();++i){
-        const Base::BaseBasisFunction* test = (*all3DbasisFunctions)[i];
-        for(point3D[0]=-1.5;point3D[0]<1.51;point3D[0]+=0.25){
-            for(point3D[1]=-1.5;point3D[1]<1.51;point3D[1]+=0.25){
-                for(point3D[2]=-1.5;point3D[2]<1.51;point3D[2]+=0.25){
-                    test->eval(point3D,ret);
-                    assert(("eval",(test->eval(point3D)-ret[0])<1e-12));
-
-                    point3D[0]+=-1.e-8;
-                    double x0=test->eval(point3D);
-                    point3D[0]+=2.e-8;
-                    double x1=test->eval(point3D);
-
-                    point3D[0]+=-1e-8;
-                    ret.resize(3);
-                    test->evalDeriv(point3D,ret);
-                    assert(("derivative",fabs(ret[0]-5.e7*(x1-x0))<1e-5||(L2Norm(ret)>1&&fabs(ret[0]-5.e7*(x1-x0))<1e-5*L2Norm(ret))));
-                    assert(("derivative",fabs(test->evalDeriv0(point3D)-5.e7*(x1-x0))<1e-5||(L2Norm(ret)>1&&fabs(ret[0]-5.e7*(x1-x0))<1e-5*L2Norm(ret))));
-
-                    point3D[1]+=-1.e-8;
-                    x0=test->eval(point3D);
-                    point3D[1]+=2.e-8;
-                    x1=test->eval(point3D);
-
-                    point3D[1]+=-1e-8;
-                    assert(("derivative",fabs(ret[1]-5.e7*(x1-x0))<1e-5||(L2Norm(ret)>1&&fabs(ret[1]-5.e7*(x1-x0))<1e-5*L2Norm(ret))));
-                    assert(("derivative",fabs(test->evalDeriv1(point3D)-5.e7*(x1-x0))<1e-5||(L2Norm(ret)>1&&fabs(ret[1]-5.e7*(x1-x0))<1e-5*L2Norm(ret))));
-
-                    point3D[2]+=-1.e-8;
-                    x0=test->eval(point3D);
-                    point3D[2]+=2.e-8;
-                    x1=test->eval(point3D);
-
-                    point3D[2]+=-1e-8;
-                    assert(("derivative",fabs(ret[2]-5.e7*(x1-x0))<1e-5||(L2Norm(ret)>1&&fabs(ret[2]-5.e7*(x1-x0))<1e-5*L2Norm(ret))));
-                    assert(("derivative",fabs(test->evalDeriv2(point3D)-5.e7*(x1-x0))<1e-5||(L2Norm(ret)>1&&fabs(ret[2]-5.e7*(x1-x0))<1e-5*L2Norm(ret))));
-
-=======
     
     delete all3DbasisFunctions;
     
@@ -443,55 +243,11 @@
                     logger.assert_always((std::abs(ret[2] - 5.e7 * (x1 - x0)) < 1e-5 || (L2Norm(ret) > 1 && std::abs(ret[2] - 5.e7 * (x1 - x0)) < 1e-5 * L2Norm(ret))), "derivative");
                     logger.assert_always((std::abs(test->evalDeriv2(point3D) - 5.e7 * (x1 - x0)) < 1e-5 || (L2Norm(ret) > 1 && std::abs(ret[2] - 5.e7 * (x1 - x0)) < 1e-5 * L2Norm(ret))), "derivative");
                     
->>>>>>> fc7589ef
                     ret.resize(1);
                 }
             }
         }
     }
-<<<<<<< HEAD
-
-    delete all3DbasisFunctions;
-
-    all3DbasisFunctions = Utilities::createDGBasisFunctionSet3DH1ConformingPrism(5);
-    for(int i=0;i<all3DbasisFunctions->size();++i){
-        const Base::BaseBasisFunction* test = (*all3DbasisFunctions)[i];
-        for(point3D[0]=-1.5;point3D[0]<1.51;point3D[0]+=0.25){
-            for(point3D[1]=-1.5;point3D[1]<1.51;point3D[1]+=0.25){
-                for(point3D[2]=-1.5;point3D[2]<1.51;point3D[2]+=0.25){
-                    test->eval(point3D,ret);
-                    assert(("eval",(test->eval(point3D)-ret[0])<1e-12));
-
-                    point3D[0]+=-1.e-8;
-                    double x0=test->eval(point3D);
-                    point3D[0]+=2.e-8;
-                    double x1=test->eval(point3D);
-
-                    point3D[0]+=-1e-8;
-                    ret.resize(3);
-                    test->evalDeriv(point3D,ret);
-                    assert(("derivative",fabs(ret[0]-5.e7*(x1-x0))<1e-5||(L2Norm(ret)>1&&fabs(ret[0]-5.e7*(x1-x0))<1e-5*L2Norm(ret))));
-                    assert(("derivative",fabs(test->evalDeriv0(point3D)-5.e7*(x1-x0))<1e-5||(L2Norm(ret)>1&&fabs(ret[0]-5.e7*(x1-x0))<1e-5*L2Norm(ret))));
-
-                    point3D[1]+=-1.e-8;
-                    x0=test->eval(point3D);
-                    point3D[1]+=2.e-8;
-                    x1=test->eval(point3D);
-
-                    point3D[1]+=-1e-8;
-                    assert(("derivative",fabs(ret[1]-5.e7*(x1-x0))<1e-5||(L2Norm(ret)>1&&fabs(ret[1]-5.e7*(x1-x0))<1e-5*L2Norm(ret))));
-                    assert(("derivative",fabs(test->evalDeriv1(point3D)-5.e7*(x1-x0))<1e-5||(L2Norm(ret)>1&&fabs(ret[1]-5.e7*(x1-x0))<1e-5*L2Norm(ret))));
-
-                    point3D[2]+=-1.e-8;
-                    x0=test->eval(point3D);
-                    point3D[2]+=2.e-8;
-                    x1=test->eval(point3D);
-
-                    point3D[2]+=-1e-8;
-                    assert(("derivative",fabs(ret[2]-5.e7*(x1-x0))<1e-5||(L2Norm(ret)>1&&fabs(ret[2]-5.e7*(x1-x0))<1e-5*L2Norm(ret))));
-                    assert(("derivative",fabs(test->evalDeriv2(point3D)-5.e7*(x1-x0))<1e-5||(L2Norm(ret)>1&&fabs(ret[2]-5.e7*(x1-x0))<1e-5*L2Norm(ret))));
-
-=======
     
     delete all3DbasisFunctions;
     
@@ -537,20 +293,13 @@
                     logger.assert_always((std::abs(ret[2] - 5.e7 * (x1 - x0)) < 1e-5 || (L2Norm(ret) > 1 && std::abs(ret[2] - 5.e7 * (x1 - x0)) < 1e-5 * L2Norm(ret))), "derivative");
                     logger.assert_always((std::abs(test->evalDeriv2(point3D) - 5.e7 * (x1 - x0)) < 1e-5 || (L2Norm(ret) > 1 && std::abs(ret[2] - 5.e7 * (x1 - x0)) < 1e-5 * L2Norm(ret))), "derivative");
                     
->>>>>>> fc7589ef
                     ret.resize(1);
                 }
             }
         }
     }
-<<<<<<< HEAD
-
+    
     delete all3DbasisFunctions;
-
-=======
-    
-    delete all3DbasisFunctions;
-    
->>>>>>> fc7589ef
+    
     return 0;
 }
