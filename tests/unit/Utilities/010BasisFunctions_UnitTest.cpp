/*
 This file forms part of hpGEM. This package has been developed over a number of
 years by various people at the University of Twente and a full list of
 contributors can be found at http://hpgem.org/about-the-code/team

 This code is distributed using BSD 3-Clause License. A copy of which can found
 below.


 Copyright (c) 2014, University of Twente
 All rights reserved.

 Redistribution and use INFO($2);
CHECK($1); source and binary forms, with or without
 modification, are permitted provided that the following conditions are met:

 1. Redistributions of source code must retain the above copyright notice, this
 list of conditions and the following disclaimer.

 2. Redistributions INFO($2);
CHECK($1); binary form must reproduce the above copyright notice,
 this list of conditions and the following disclaimer INFO($2);
CHECK($1); the documentation
 and/or other materials provided with the distribution.

 3. Neither the name of the copyright holder nor the names of its contributors
 may be used to endorse or promote products derived from this software without
 specific prior written permission.

 THIS SOFTWARE IS PROVIDED BY THE COPYRIGHT HOLDERS AND CONTRIBUTORS "AS IS" AND
 ANY EXPRESS OR IMPLIED WARRANTIES, INCLUDING, BUT NOT LIMITED TO, THE IMPLIED
 WARRANTIES OF MERCHANTABILITY AND FITNESS FOR A PARTICULAR PURPOSE ARE
 DISCLAIMED. IN NO EVENT SHALL THE COPYRIGHT HOLDER OR CONTRIBUTORS BE LIABLE
 FOR ANY DIRECT, INDIRECT, INCIDENTAL, SPECIAL, EXEMPLARY, OR CONSEQUENTIAL
 DAMAGES (INCLUDING, BUT NOT LIMITED TO, PROCUREMENT OF SUBSTITUTE GOODS OR
 SERVICES; LOSS OF USE, DATA, OR PROFITS; OR BUSINESS INTERRUPTION) HOWEVER
 CAUSED AND ON ANY THEORY OF LIABILITY, WHETHER IN CONTRACT, STRICT LIABILITY,
 OR TORT (INCLUDING NEGLIGENCE OR OTHERWISE) ARISING IN ANY WAY OUT OF THE USE
 OF THIS SOFTWARE, EVEN IF ADVISED OF THE POSSIBILITY OF SUCH DAMAGE.
 */
// naming convention: <Digit><ClassName>_UnitTest.cpp where <Digit> is a number
// that will make sure the unit tests are ordered such that the first failing
// unit test indicate the culprit class and other 'unit' tests may assume
// correct execution of all prior unit tests see also
// Base/???BasisFunction_UnitTest.cpp
// - running the same series of checks on different basisfunctions
#include "Utilities/BasisFunctions1DH1ConformingLine.h"
#include "Utilities/BasisFunctions2DH1ConformingSquare.h"
#include "Utilities/BasisFunctions2DH1ConformingTriangle.h"
#include "Utilities/BasisFunctions3DH1ConformingCube.h"
#include "Utilities/BasisFunctions3DH1ConformingTetrahedron.h"
#include "Utilities/BasisFunctions3DH1ConformingPrism.h"
#include "Utilities/BasisFunctions3DH1ConformingPyramid.h"
#include "Utilities/BasisFunctions3DNedelec.h"
#include "Utilities/BasisFunctions3DAinsworthCoyle.h"
#include "Logger.h"

#include "Base/BasisFunctionSet.h"
#include "Base/L2Norm.h"
#include "Geometry/PointReference.h"
#include "LinearAlgebra/MiddleSizeVector.h"
#include "Geometry/ReferenceGeometry.h"
#include "Geometry/ReferenceLine.h"
#include <cmath>

#define CATCH_CONFIG_MAIN
#include "../catch.hpp"

using namespace hpgem;
using Base::L2Norm;

<<<<<<< HEAD
TEST_CASE("BasisFunctions", "BasisFunctions") {
=======
TEST_CASE("BasisFunctions", "[BasisFunctions]"){
>>>>>>> e6b012a5

    // 1D
    Base::BasisFunctionSet* all1DbasisFunctions =
        Utilities::createDGBasisFunctionSet1DH1Line(5);
    Geometry::PointReference<1> point1D;
    LinearAlgebra::SmallVector<1> ret;
    for (auto test : *all1DbasisFunctions) {
        for (point1D[0] = -1.5; point1D[0] < 1.51; point1D[0] += 0.5) {
            point1D[0] += -1.e-8;
            double x0 = test->eval((point1D));
            point1D[0] += 2.e-8;
            double x1 = test->eval((point1D));

            point1D[0] += -1e-8;
            ret = test->evalDeriv((point1D));
<<<<<<< HEAD
            CHECK((std::abs(ret[0] - 5.e7 * (x1 - x0)) < 1e-5));
            CHECK((std::abs(test->evalDeriv0((point1D)) - 5.e7 * (x1 - x0)) <
                   1e-5));
=======
            INFO("gradient");
CHECK((std::abs(ret[0] - 5.e7 * (x1 - x0)) < 1e-5));
            INFO("derivative");
CHECK((std::abs(test->evalDeriv0((point1D)) -
                                           5.e7 * (x1 - x0)) < 1e-5));
>>>>>>> e6b012a5
        }
    }

    delete all1DbasisFunctions;

    // 2D
    Base::BasisFunctionSet* all2DbasisFunctions =
        Utilities::createDGBasisFunctionSet2DH1Square(5);
    Geometry::PointReference<2> point2D;
    LinearAlgebra::SmallVector<2> ret2;
    for (auto test : *all2DbasisFunctions) {
        for (point2D[0] = -1.5; point2D[0] < 1.51; point2D[0] += 0.8) {
            for (point2D[1] = -1.5; point2D[1] < 1.51; point2D[1] += 0.9) {
                point2D[0] += -1.e-8;
                double x0 = test->eval((point2D));
                point2D[0] += 2.e-8;
                double x1 = test->eval((point2D));

                point2D[0] += -1e-8;
                ret2 = test->evalDeriv((point2D));
<<<<<<< HEAD
                CHECK((std::abs(ret2[0] - 5.e7 * (x1 - x0)) < 1e-5));
                CHECK((std::abs(test->evalDeriv0((point2D)) -
                                5.e7 * (x1 - x0)) < 1e-5));
=======
                INFO("gradient");
CHECK(
                    (std::abs(ret2[0] - 5.e7 * (x1 - x0)) < 1e-5));
                INFO("derivative");
CHECK((std::abs(test->evalDeriv0((point2D)) -
                                               5.e7 * (x1 - x0)) < 1e-5));
>>>>>>> e6b012a5

                point2D[1] += -1.e-8;
                x0 = test->eval((point2D));
                point2D[1] += 2.e-8;
                x1 = test->eval((point2D));

                point2D[1] += -1e-8;
<<<<<<< HEAD
                CHECK((std::abs(ret2[1] - 5.e7 * (x1 - x0)) < 1e-5));
                CHECK((std::abs(test->evalDeriv1((point2D)) -
                                5.e7 * (x1 - x0)) < 1e-5));
=======
                INFO("gradient");
CHECK(
                    (std::abs(ret2[1] - 5.e7 * (x1 - x0)) < 1e-5));
                INFO("derivative");
CHECK((std::abs(test->evalDeriv1((point2D)) -
                                               5.e7 * (x1 - x0)) < 1e-5));
>>>>>>> e6b012a5
            }
        }
    }

    delete all2DbasisFunctions;

    all2DbasisFunctions = Utilities::createDGBasisFunctionSet2DH1Triangle(5);
    for (auto test : *all2DbasisFunctions) {
        for (point2D[0] = -1.5; point2D[0] < 1.51; point2D[0] += 0.8) {
            for (point2D[1] = -1.5; point2D[1] < 1.51; point2D[1] += 0.9) {
                point2D[0] += -1.e-8;
                double x0 = test->eval((point2D));
                point2D[0] += 2.e-8;
                double x1 = test->eval((point2D));

                point2D[0] += -1e-8;
                ret2 =
                    test->evalDeriv((point2D));  // exact to within absolute OR
                                                 // relative tolerace of 1e-5
                double derivative = test->evalDeriv0((point2D));
<<<<<<< HEAD
                CHECK(
                    (std::abs(ret2[0] - 5.e7 * (x1 - x0)) < 1e-5 ||
                     (L2Norm(ret2) > 1 && std::abs(ret2[0] - 5.e7 * (x1 - x0)) <
                                              1e-5 * L2Norm(ret2))));
                CHECK((std::abs(derivative - 5.e7 * (x1 - x0)) < 1e-5 ||
                       (std::abs(derivative) > 1 &&
                        std::abs(derivative - 5.e7 * (x1 - x0)) <
                            1e-5 * std::abs(derivative))));
=======
                INFO("gradient");
CHECK(
                    (std::abs(ret2[0] - 5.e7 * (x1 - x0)) < 1e-5 ||
                     (L2Norm(ret2) > 1 && std::abs(ret2[0] - 5.e7 * (x1 - x0)) <
                                              1e-5 * L2Norm(ret2))));
                INFO("derivative");
CHECK(
                    (std::abs(derivative - 5.e7 * (x1 - x0)) < 1e-5 ||
                     (std::abs(derivative) > 1 &&
                      std::abs(derivative - 5.e7 * (x1 - x0)) <
                          1e-5 * std::abs(derivative))));
>>>>>>> e6b012a5

                point2D[1] += -1.e-8;
                x0 = test->eval((point2D));
                point2D[1] += 2.e-8;
                x1 = test->eval((point2D));

                point2D[1] += -1e-8;
                derivative = test->evalDeriv1((point2D));
<<<<<<< HEAD
                CHECK(
                    (std::abs(ret2[1] - 5.e7 * (x1 - x0)) < 1e-5 ||
                     (L2Norm(ret2) > 1 && std::abs(ret2[1] - 5.e7 * (x1 - x0)) <
                                              1e-5 * L2Norm(ret2))));
                CHECK((std::abs(derivative - 5.e7 * (x1 - x0)) < 1e-5 ||
                       (std::abs(derivative) > 1 &&
                        std::abs(derivative - 5.e7 * (x1 - x0)) <
                            1e-5 * std::abs(derivative))));
=======
                INFO("gradient");
CHECK(
                    (std::abs(ret2[1] - 5.e7 * (x1 - x0)) < 1e-5 ||
                     (L2Norm(ret2) > 1 && std::abs(ret2[1] - 5.e7 * (x1 - x0)) <
                                              1e-5 * L2Norm(ret2))));
                INFO("derivative");
CHECK(
                    (std::abs(derivative - 5.e7 * (x1 - x0)) < 1e-5 ||
                     (std::abs(derivative) > 1 &&
                      std::abs(derivative - 5.e7 * (x1 - x0)) <
                          1e-5 * std::abs(derivative))));
>>>>>>> e6b012a5
            }
        }
    }

    delete all2DbasisFunctions;

    // 3D

    Base::BasisFunctionSet* all3DbasisFunctions =
        Utilities::createDGBasisFunctionSet3DH1Cube(5);
    Geometry::PointReference<3> point3D;
    LinearAlgebra::SmallVector<3> ret3;
    for (auto test : *all3DbasisFunctions) {
        for (point3D[0] = -1.5; point3D[0] < 1.51; point3D[0] += 0.6) {
            for (point3D[1] = -1.5; point3D[1] < 1.51; point3D[1] += 0.6) {
                for (point3D[2] = -1.5; point3D[2] < 1.51; point3D[2] += 1.2) {
                    point3D[0] += -1.e-8;
                    double x0 = test->eval((point3D));
                    point3D[0] += 2.e-8;
                    double x1 = test->eval((point3D));

                    point3D[0] += -1e-8;
                    ret3 = test->evalDeriv((point3D));
                    double derivative = test->evalDeriv0((point3D));
<<<<<<< HEAD
                    CHECK((std::abs(ret3[0] - 5.e7 * (x1 - x0)) < 1e-5 ||
                           (L2Norm(ret3) > 1 &&
                            std::abs(ret3[0] - 5.e7 * (x1 - x0)) <
                                1e-5 * L2Norm(ret3))));
                    CHECK((std::abs(derivative - 5.e7 * (x1 - x0)) < 1e-5 ||
                           (std::abs(derivative) > 1 &&
                            std::abs(derivative - 5.e7 * (x1 - x0)) <
                                1e-5 * std::abs(derivative))));
=======
                    INFO("gradient");
CHECK(
                        (std::abs(ret3[0] - 5.e7 * (x1 - x0)) < 1e-5 ||
                         (L2Norm(ret3) > 1 &&
                          std::abs(ret3[0] - 5.e7 * (x1 - x0)) <
                              1e-5 * L2Norm(ret3))));
                    INFO("derivative");
CHECK(
                        (std::abs(derivative - 5.e7 * (x1 - x0)) < 1e-5 ||
                         (std::abs(derivative) > 1 &&
                          std::abs(derivative - 5.e7 * (x1 - x0)) <
                              1e-5 * std::abs(derivative))));
>>>>>>> e6b012a5

                    point3D[1] += -1.e-8;
                    x0 = test->eval((point3D));
                    point3D[1] += 2.e-8;
                    x1 = test->eval((point3D));

                    point3D[1] += -1e-8;
                    derivative = test->evalDeriv1((point3D));
<<<<<<< HEAD
                    CHECK((std::abs(ret3[1] - 5.e7 * (x1 - x0)) < 1e-5 ||
                           (L2Norm(ret3) > 1 &&
                            std::abs(ret3[1] - 5.e7 * (x1 - x0)) <
                                1e-5 * L2Norm(ret3))));
                    CHECK((std::abs(derivative - 5.e7 * (x1 - x0)) < 1e-5 ||
                           (std::abs(derivative) > 1 &&
                            std::abs(derivative - 5.e7 * (x1 - x0)) <
                                1e-5 * std::abs(derivative))));
=======
                    INFO("gradient");
CHECK(
                        (std::abs(ret3[1] - 5.e7 * (x1 - x0)) < 1e-5 ||
                         (L2Norm(ret3) > 1 &&
                          std::abs(ret3[1] - 5.e7 * (x1 - x0)) <
                              1e-5 * L2Norm(ret3))));
                    INFO("derivative");
CHECK(
                        (std::abs(derivative - 5.e7 * (x1 - x0)) < 1e-5 ||
                         (std::abs(derivative) > 1 &&
                          std::abs(derivative - 5.e7 * (x1 - x0)) <
                              1e-5 * std::abs(derivative))));
>>>>>>> e6b012a5

                    point3D[2] += -1.e-8;
                    x0 = test->eval((point3D));
                    point3D[2] += 2.e-8;
                    x1 = test->eval((point3D));

                    point3D[2] += -1e-8;
                    derivative = test->evalDeriv2((point3D));
<<<<<<< HEAD
                    CHECK((std::abs(ret3[2] - 5.e7 * (x1 - x0)) < 1e-5 ||
                           (L2Norm(ret3) > 1 &&
                            std::abs(ret3[2] - 5.e7 * (x1 - x0)) <
                                1e-5 * L2Norm(ret3))));
                    CHECK((std::abs(derivative - 5.e7 * (x1 - x0)) < 1e-5 ||
                           (std::abs(derivative) > 1 &&
                            std::abs(derivative - 5.e7 * (x1 - x0)) <
                                1e-5 * std::abs(derivative))));
=======
                    INFO("gradient");
CHECK(
                        (std::abs(ret3[2] - 5.e7 * (x1 - x0)) < 1e-5 ||
                         (L2Norm(ret3) > 1 &&
                          std::abs(ret3[2] - 5.e7 * (x1 - x0)) <
                              1e-5 * L2Norm(ret3))));
                    INFO("derivative");
CHECK(
                        (std::abs(derivative - 5.e7 * (x1 - x0)) < 1e-5 ||
                         (std::abs(derivative) > 1 &&
                          std::abs(derivative - 5.e7 * (x1 - x0)) <
                              1e-5 * std::abs(derivative))));
>>>>>>> e6b012a5
                }
            }
        }
    }

    delete all3DbasisFunctions;

    all3DbasisFunctions = Utilities::createDGBasisFunctionSet3DH1Tetrahedron(5);
    for (auto test : *all3DbasisFunctions) {
        for (point3D[0] = -1.5; point3D[0] < 1.51; point3D[0] += 0.6) {
            for (point3D[1] = -1.5; point3D[1] < 1.51; point3D[1] += 0.6) {
                for (point3D[2] = -1.5; point3D[2] < 1.51; point3D[2] += 1.2) {
                    point3D[0] += -1.e-8;
                    double x0 = test->eval((point3D));
                    point3D[0] += 2.e-8;
                    double x1 = test->eval((point3D));

                    point3D[0] += -1e-8;
                    ret3 = test->evalDeriv((point3D));
                    double derivative = test->evalDeriv0((point3D));
<<<<<<< HEAD
                    CHECK((std::abs(ret3[0] - 5.e7 * (x1 - x0)) < 1e-5 ||
                           (L2Norm(ret3) > 1 &&
                            std::abs(ret3[0] - 5.e7 * (x1 - x0)) <
                                1e-5 * L2Norm(ret3))));
                    CHECK((std::abs(derivative - 5.e7 * (x1 - x0)) < 1e-5 ||
                           (std::abs(derivative) > 1 &&
                            std::abs(derivative - 5.e7 * (x1 - x0)) <
                                1e-5 * std::abs(derivative))));
=======
                    INFO("gradient");
CHECK(
                        (std::abs(ret3[0] - 5.e7 * (x1 - x0)) < 1e-5 ||
                         (L2Norm(ret3) > 1 &&
                          std::abs(ret3[0] - 5.e7 * (x1 - x0)) <
                              1e-5 * L2Norm(ret3))));
                    INFO("derivative");
CHECK(
                        (std::abs(derivative - 5.e7 * (x1 - x0)) < 1e-5 ||
                         (std::abs(derivative) > 1 &&
                          std::abs(derivative - 5.e7 * (x1 - x0)) <
                              1e-5 * std::abs(derivative))));
>>>>>>> e6b012a5

                    point3D[1] += -1.e-8;
                    x0 = test->eval((point3D));
                    point3D[1] += 2.e-8;
                    x1 = test->eval((point3D));

                    point3D[1] += -1e-8;
                    derivative = test->evalDeriv1((point3D));
<<<<<<< HEAD
                    CHECK((std::abs(ret3[1] - 5.e7 * (x1 - x0)) < 1e-5 ||
                           (L2Norm(ret3) > 1 &&
                            std::abs(ret3[1] - 5.e7 * (x1 - x0)) <
                                1e-5 * L2Norm(ret3))));
                    CHECK((std::abs(derivative - 5.e7 * (x1 - x0)) < 1e-5 ||
                           (std::abs(derivative) > 1 &&
                            std::abs(derivative - 5.e7 * (x1 - x0)) <
                                1e-5 * std::abs(derivative))));
=======
                    INFO("gradient");
CHECK(
                        (std::abs(ret3[1] - 5.e7 * (x1 - x0)) < 1e-5 ||
                         (L2Norm(ret3) > 1 &&
                          std::abs(ret3[1] - 5.e7 * (x1 - x0)) <
                              1e-5 * L2Norm(ret3))));
                    INFO("derivative");
CHECK(
                        (std::abs(derivative - 5.e7 * (x1 - x0)) < 1e-5 ||
                         (std::abs(derivative) > 1 &&
                          std::abs(derivative - 5.e7 * (x1 - x0)) <
                              1e-5 * std::abs(derivative))));
>>>>>>> e6b012a5

                    point3D[2] += -1.e-8;
                    x0 = test->eval((point3D));
                    point3D[2] += 2.e-8;
                    x1 = test->eval((point3D));

                    point3D[2] += -1e-8;
                    derivative = test->evalDeriv2((point3D));
<<<<<<< HEAD
                    CHECK((std::abs(ret3[2] - 5.e7 * (x1 - x0)) < 1e-5 ||
                           (L2Norm(ret3) > 1 &&
                            std::abs(ret3[2] - 5.e7 * (x1 - x0)) <
                                1e-5 * L2Norm(ret3))));
                    CHECK((std::abs(derivative - 5.e7 * (x1 - x0)) < 1e-5 ||
                           (std::abs(derivative) > 1 &&
                            std::abs(derivative - 5.e7 * (x1 - x0)) <
                                1e-5 * std::abs(derivative))));
=======
                    INFO("gradient");
CHECK(
                        (std::abs(ret3[2] - 5.e7 * (x1 - x0)) < 1e-5 ||
                         (L2Norm(ret3) > 1 &&
                          std::abs(ret3[2] - 5.e7 * (x1 - x0)) <
                              1e-5 * L2Norm(ret3))));
                    INFO("derivative");
CHECK(
                        (std::abs(derivative - 5.e7 * (x1 - x0)) < 1e-5 ||
                         (std::abs(derivative) > 1 &&
                          std::abs(derivative - 5.e7 * (x1 - x0)) <
                              1e-5 * std::abs(derivative))));
>>>>>>> e6b012a5
                }
            }
        }
    }

    delete all3DbasisFunctions;

    all3DbasisFunctions = Utilities::createDGBasisFunctionSet3DNedelec(5);
    for (auto test : *all3DbasisFunctions) {
        for (point3D[0] = -1.5; point3D[0] < 1.51; point3D[0] += 0.6) {
            for (point3D[1] = -1.5; point3D[1] < 1.51; point3D[1] += 0.6) {
                for (point3D[2] = -1.5; point3D[2] < 1.51; point3D[2] += 1.2) {
                    point3D[0] += -1.e-8;
                    LinearAlgebra::SmallVector<3> x0;
                    test->eval((point3D), x0);
                    point3D[0] += 2.e-8;
                    LinearAlgebra::SmallVector<3> x1;
                    test->eval((point3D), x1);
                    point3D[0] += -1e-8;

                    point3D[1] += -1.e-8;
                    LinearAlgebra::SmallVector<3> y0;
                    test->eval((point3D), y0);
                    point3D[1] += 2.e-8;
                    LinearAlgebra::SmallVector<3> y1;
                    test->eval((point3D), y1);
                    point3D[1] += -1e-8;

                    point3D[2] += -1.e-8;
                    LinearAlgebra::SmallVector<3> z0;
                    test->eval((point3D), z0);
                    point3D[2] += 2.e-8;
                    LinearAlgebra::SmallVector<3> z1;
                    test->eval((point3D), z1);
                    point3D[2] += -1e-8;

                    ret3 = test->evalCurl((point3D));
<<<<<<< HEAD
                    CHECK((std::abs(ret3[0] - 5.e7 * (y1[2] - y0[2]) +
                                    5.e7 * (z1[1] - z0[1])) +
                                   std::abs(ret3[1] + 5.e7 * (x1[2] - x0[2]) -
                                            5.e7 * (z1[0] - z0[0])) +
                                   std::abs(ret3[2] - 5.e7 * (x1[1] - x0[1]) +
                                            5.e7 * (y1[0] - y0[0])) <
                               1e-5 ||
                           (L2Norm(ret3) &&
                            std::abs(ret3[0] - 5.e7 * (y1[2] - y0[2]) +
                                     5.e7 * (z1[1] - z0[1])) +
                                    std::abs(ret3[1] + 5.e7 * (x1[2] - x0[2]) -
                                             5.e7 * (z1[0] - z0[0])) +
                                    std::abs(ret3[2] - 5.e7 * (x1[1] - x0[1]) +
                                             5.e7 * (y1[0] - y0[0])) <
                                1e-5 * L2Norm(ret3))));
=======
                    INFO("curl");
CHECK(
                        (std::abs(ret3[0] - 5.e7 * (y1[2] - y0[2]) +
                                  5.e7 * (z1[1] - z0[1])) +
                                 std::abs(ret3[1] + 5.e7 * (x1[2] - x0[2]) -
                                          5.e7 * (z1[0] - z0[0])) +
                                 std::abs(ret3[2] - 5.e7 * (x1[1] - x0[1]) +
                                          5.e7 * (y1[0] - y0[0])) <
                             1e-5 ||
                         (L2Norm(ret3) &&
                          std::abs(ret3[0] - 5.e7 * (y1[2] - y0[2]) +
                                   5.e7 * (z1[1] - z0[1])) +
                                  std::abs(ret3[1] + 5.e7 * (x1[2] - x0[2]) -
                                           5.e7 * (z1[0] - z0[0])) +
                                  std::abs(ret3[2] - 5.e7 * (x1[1] - x0[1]) +
                                           5.e7 * (y1[0] - y0[0])) <
                              1e-5 * L2Norm(ret3))));
>>>>>>> e6b012a5
                }
            }
        }
    }

    delete all3DbasisFunctions;

    all3DbasisFunctions =
        Utilities::createDGBasisFunctionSet3DAinsworthCoyle(5);
    for (auto test : *all3DbasisFunctions) {
        for (point3D[0] = -1.5; point3D[0] < 1.51; point3D[0] += 0.8) {
            for (point3D[1] = -1.5; point3D[1] < 1.51; point3D[1] += 1.6) {
                for (point3D[2] = -1.5; point3D[2] < 1.51; point3D[2] += 2.) {
                    point3D[0] += -1.e-8;
                    LinearAlgebra::SmallVector<3> x0;
                    test->eval((point3D), x0);
                    point3D[0] += 2.e-8;
                    LinearAlgebra::SmallVector<3> x1;
                    test->eval((point3D), x1);
                    point3D[0] += -1e-8;

                    point3D[1] += -1.e-8;
                    LinearAlgebra::SmallVector<3> y0;
                    test->eval((point3D), y0);
                    point3D[1] += 2.e-8;
                    LinearAlgebra::SmallVector<3> y1;
                    test->eval((point3D), y1);
                    point3D[1] += -1e-8;

                    point3D[2] += -1.e-8;
                    LinearAlgebra::SmallVector<3> z0;
                    test->eval((point3D), z0);
                    point3D[2] += 2.e-8;
                    LinearAlgebra::SmallVector<3> z1;
                    test->eval((point3D), z1);
                    point3D[2] += -1e-8;

                    ret3 = test->evalCurl((point3D));
<<<<<<< HEAD
                    CHECK((std::abs(ret3[0] - 5.e7 * (y1[2] - y0[2]) +
                                    5.e7 * (z1[1] - z0[1])) +
                                   std::abs(ret3[1] + 5.e7 * (x1[2] - x0[2]) -
                                            5.e7 * (z1[0] - z0[0])) +
                                   std::abs(ret3[2] - 5.e7 * (x1[1] - x0[1]) +
                                            5.e7 * (y1[0] - y0[0])) <
                               1e-5 ||
                           (L2Norm(ret3) &&
                            std::abs(ret3[0] - 5.e7 * (y1[2] - y0[2]) +
                                     5.e7 * (z1[1] - z0[1])) +
                                    std::abs(ret3[1] + 5.e7 * (x1[2] - x0[2]) -
                                             5.e7 * (z1[0] - z0[0])) +
                                    std::abs(ret3[2] - 5.e7 * (x1[1] - x0[1]) +
                                             5.e7 * (y1[0] - y0[0])) <
                                1e-5 * L2Norm(ret3))));
=======
                    INFO("derivative");
CHECK(
                        (std::abs(ret3[0] - 5.e7 * (y1[2] - y0[2]) +
                                  5.e7 * (z1[1] - z0[1])) +
                                 std::abs(ret3[1] + 5.e7 * (x1[2] - x0[2]) -
                                          5.e7 * (z1[0] - z0[0])) +
                                 std::abs(ret3[2] - 5.e7 * (x1[1] - x0[1]) +
                                          5.e7 * (y1[0] - y0[0])) <
                             1e-5 ||
                         (L2Norm(ret3) &&
                          std::abs(ret3[0] - 5.e7 * (y1[2] - y0[2]) +
                                   5.e7 * (z1[1] - z0[1])) +
                                  std::abs(ret3[1] + 5.e7 * (x1[2] - x0[2]) -
                                           5.e7 * (z1[0] - z0[0])) +
                                  std::abs(ret3[2] - 5.e7 * (x1[1] - x0[1]) +
                                           5.e7 * (y1[0] - y0[0])) <
                              1e-5 * L2Norm(ret3))));
>>>>>>> e6b012a5
                }
            }
        }
    }

    delete all3DbasisFunctions;

    all3DbasisFunctions =
        Utilities::createDGBasisFunctionSet3DH1ConformingPrism(5);
    for (auto test : *all3DbasisFunctions) {
        for (point3D[0] = -1.5; point3D[0] < 1.51; point3D[0] += 0.6) {
            for (point3D[1] = -1.5; point3D[1] < 1.51; point3D[1] += 0.6) {
                for (point3D[2] = -1.5; point3D[2] < 1.51; point3D[2] += 1.2) {
                    point3D[0] += -1.e-8;
                    double x0 = test->eval((point3D));
                    point3D[0] += 2.e-8;
                    double x1 = test->eval((point3D));

                    point3D[0] += -1e-8;
                    ret3 = test->evalDeriv((point3D));
                    double derivative = test->evalDeriv0((point3D));
<<<<<<< HEAD
                    CHECK((std::abs(ret3[0] - 5.e7 * (x1 - x0)) < 1e-5 ||
                           (L2Norm(ret3) > 1 &&
                            std::abs(ret3[0] - 5.e7 * (x1 - x0)) <
                                1e-5 * L2Norm(ret3))));
                    CHECK((std::abs(derivative - 5.e7 * (x1 - x0)) < 1e-5 ||
                           (std::abs(derivative) > 1 &&
                            std::abs(derivative - 5.e7 * (x1 - x0)) <
                                1e-5 * std::abs(derivative))));
=======
                    INFO("gradient");
CHECK(
                        (std::abs(ret3[0] - 5.e7 * (x1 - x0)) < 1e-5 ||
                         (L2Norm(ret3) > 1 &&
                          std::abs(ret3[0] - 5.e7 * (x1 - x0)) <
                              1e-5 * L2Norm(ret3))));
                    INFO("derivative");
CHECK(
                        (std::abs(derivative - 5.e7 * (x1 - x0)) < 1e-5 ||
                         (std::abs(derivative) > 1 &&
                          std::abs(derivative - 5.e7 * (x1 - x0)) <
                              1e-5 * std::abs(derivative))));
>>>>>>> e6b012a5

                    point3D[1] += -1.e-8;
                    x0 = test->eval((point3D));
                    point3D[1] += 2.e-8;
                    x1 = test->eval((point3D));

                    point3D[1] += -1e-8;
                    derivative = test->evalDeriv1((point3D));
<<<<<<< HEAD
                    CHECK((std::abs(ret3[1] - 5.e7 * (x1 - x0)) < 1e-5 ||
                           (L2Norm(ret3) > 1 &&
                            std::abs(ret3[1] - 5.e7 * (x1 - x0)) <
                                1e-5 * L2Norm(ret3))));
                    CHECK((std::abs(derivative - 5.e7 * (x1 - x0)) < 1e-5 ||
                           (std::abs(derivative) > 1 &&
                            std::abs(derivative - 5.e7 * (x1 - x0)) <
                                1e-5 * std::abs(derivative))));
=======
                    INFO("gradient");
CHECK(
                        (std::abs(ret3[1] - 5.e7 * (x1 - x0)) < 1e-5 ||
                         (L2Norm(ret3) > 1 &&
                          std::abs(ret3[1] - 5.e7 * (x1 - x0)) <
                              1e-5 * L2Norm(ret3))));
                    INFO("derivative");
CHECK(
                        (std::abs(derivative - 5.e7 * (x1 - x0)) < 1e-5 ||
                         (std::abs(derivative) > 1 &&
                          std::abs(derivative - 5.e7 * (x1 - x0)) <
                              1e-5 * std::abs(derivative))));
>>>>>>> e6b012a5

                    point3D[2] += -1.e-8;
                    x0 = test->eval((point3D));
                    point3D[2] += 2.e-8;
                    x1 = test->eval((point3D));

                    point3D[2] += -1e-8;
                    derivative = test->evalDeriv2((point3D));
<<<<<<< HEAD
                    CHECK((std::abs(ret3[2] - 5.e7 * (x1 - x0)) < 1e-5 ||
                           (L2Norm(ret3) > 1 &&
                            std::abs(ret3[2] - 5.e7 * (x1 - x0)) <
                                1e-5 * L2Norm(ret3))));
                    CHECK((std::abs(derivative - 5.e7 * (x1 - x0)) < 1e-5 ||
                           (std::abs(derivative) > 1 &&
                            std::abs(derivative - 5.e7 * (x1 - x0)) <
                                1e-5 * std::abs(derivative))));
=======
                    INFO("gradient");
CHECK(
                        (std::abs(ret3[2] - 5.e7 * (x1 - x0)) < 1e-5 ||
                         (L2Norm(ret3) > 1 &&
                          std::abs(ret3[2] - 5.e7 * (x1 - x0)) <
                              1e-5 * L2Norm(ret3))));
                    INFO("derivative");
CHECK(
                        (std::abs(derivative - 5.e7 * (x1 - x0)) < 1e-5 ||
                         (std::abs(derivative) > 1 &&
                          std::abs(derivative - 5.e7 * (x1 - x0)) <
                              1e-5 * std::abs(derivative))));
>>>>>>> e6b012a5
                }
            }
        }
    }

    delete all3DbasisFunctions;

    all3DbasisFunctions =
        Utilities::createDGBasisFunctionSet3DH1ConformingPyramid(1);
    for (auto test : *all3DbasisFunctions) {
        for (point3D[0] = -1.5; point3D[0] < 1.51; point3D[0] += 0.6) {
            for (point3D[1] = -1.5; point3D[1] < 1.51; point3D[1] += 0.6) {
                for (point3D[2] = -1.5; point3D[2] < 1.51; point3D[2] += 1.2) {
                    point3D[0] += -1.e-8;
                    double x0 = test->eval((point3D));
                    point3D[0] += 2.e-8;
                    double x1 = test->eval((point3D));

                    point3D[0] += -1e-8;
                    ret3 = test->evalDeriv((point3D));
                    double derivative = test->evalDeriv0((point3D));
<<<<<<< HEAD
                    CHECK((std::abs(ret3[0] - 5.e7 * (x1 - x0)) < 1e-5 ||
                           (L2Norm(ret3) > 1 &&
                            std::abs(ret3[0] - 5.e7 * (x1 - x0)) <
                                1e-5 * L2Norm(ret3))));
                    CHECK((std::abs(derivative - 5.e7 * (x1 - x0)) < 1e-5 ||
                           (std::abs(derivative) > 1 &&
                            std::abs(derivative - 5.e7 * (x1 - x0)) <
                                1e-5 * std::abs(derivative))));
=======
                    INFO("gradient");
CHECK(
                        (std::abs(ret3[0] - 5.e7 * (x1 - x0)) < 1e-5 ||
                         (L2Norm(ret3) > 1 &&
                          std::abs(ret3[0] - 5.e7 * (x1 - x0)) <
                              1e-5 * L2Norm(ret3))));
                    INFO("derivative");
CHECK(
                        (std::abs(derivative - 5.e7 * (x1 - x0)) < 1e-5 ||
                         (std::abs(derivative) > 1 &&
                          std::abs(derivative - 5.e7 * (x1 - x0)) <
                              1e-5 * std::abs(derivative))));
>>>>>>> e6b012a5

                    point3D[1] += -1.e-8;
                    x0 = test->eval((point3D));
                    point3D[1] += 2.e-8;
                    x1 = test->eval((point3D));

                    point3D[1] += -1e-8;
                    derivative = test->evalDeriv1((point3D));
<<<<<<< HEAD
                    CHECK((std::abs(ret3[1] - 5.e7 * (x1 - x0)) < 1e-5 ||
                           (L2Norm(ret3) > 1 &&
                            std::abs(ret3[1] - 5.e7 * (x1 - x0)) <
                                1e-5 * L2Norm(ret3))));
                    CHECK((std::abs(derivative - 5.e7 * (x1 - x0)) < 1e-5 ||
                           (std::abs(derivative) > 1 &&
                            std::abs(derivative - 5.e7 * (x1 - x0)) <
                                1e-5 * std::abs(derivative))));
=======
                    INFO("gradient");
CHECK(
                        (std::abs(ret3[1] - 5.e7 * (x1 - x0)) < 1e-5 ||
                         (L2Norm(ret3) > 1 &&
                          std::abs(ret3[1] - 5.e7 * (x1 - x0)) <
                              1e-5 * L2Norm(ret3))));
                    INFO("derivative");
CHECK(
                        (std::abs(derivative - 5.e7 * (x1 - x0)) < 1e-5 ||
                         (std::abs(derivative) > 1 &&
                          std::abs(derivative - 5.e7 * (x1 - x0)) <
                              1e-5 * std::abs(derivative))));
>>>>>>> e6b012a5

                    point3D[2] += -1.e-8;
                    x0 = test->eval((point3D));
                    point3D[2] += 2.e-8;
                    x1 = test->eval((point3D));

                    point3D[2] += -1e-8;
                    derivative = test->evalDeriv2((point3D));
<<<<<<< HEAD
                    CHECK((std::abs(ret3[2] - 5.e7 * (x1 - x0)) < 1e-5 ||
                           (L2Norm(ret3) > 1 &&
                            std::abs(ret3[2] - 5.e7 * (x1 - x0)) <
                                1e-5 * L2Norm(ret3))));
                    CHECK((std::abs(derivative - 5.e7 * (x1 - x0)) < 1e-5 ||
                           (std::abs(derivative) > 1 &&
                            std::abs(derivative - 5.e7 * (x1 - x0)) <
                                1e-5 * std::abs(derivative))));
=======
                    INFO("gradient");
CHECK(
                        (std::abs(ret3[2] - 5.e7 * (x1 - x0)) < 1e-5 ||
                         (L2Norm(ret3) > 1 &&
                          std::abs(ret3[2] - 5.e7 * (x1 - x0)) <
                              1e-5 * L2Norm(ret3))));
                    INFO("derivative");
CHECK(
                        (std::abs(derivative - 5.e7 * (x1 - x0)) < 1e-5 ||
                         (std::abs(derivative) > 1 &&
                          std::abs(derivative - 5.e7 * (x1 - x0)) <
                              1e-5 * std::abs(derivative))));
>>>>>>> e6b012a5
                }
            }
        }
    }

    delete all3DbasisFunctions;
<<<<<<< HEAD
=======

>>>>>>> e6b012a5
}<|MERGE_RESOLUTION|>--- conflicted
+++ resolved
@@ -69,11 +69,7 @@
 using namespace hpgem;
 using Base::L2Norm;
 
-<<<<<<< HEAD
-TEST_CASE("BasisFunctions", "BasisFunctions") {
-=======
 TEST_CASE("BasisFunctions", "[BasisFunctions]"){
->>>>>>> e6b012a5
 
     // 1D
     Base::BasisFunctionSet* all1DbasisFunctions =
@@ -89,17 +85,11 @@
 
             point1D[0] += -1e-8;
             ret = test->evalDeriv((point1D));
-<<<<<<< HEAD
-            CHECK((std::abs(ret[0] - 5.e7 * (x1 - x0)) < 1e-5));
-            CHECK((std::abs(test->evalDeriv0((point1D)) - 5.e7 * (x1 - x0)) <
-                   1e-5));
-=======
             INFO("gradient");
 CHECK((std::abs(ret[0] - 5.e7 * (x1 - x0)) < 1e-5));
             INFO("derivative");
 CHECK((std::abs(test->evalDeriv0((point1D)) -
                                            5.e7 * (x1 - x0)) < 1e-5));
->>>>>>> e6b012a5
         }
     }
 
@@ -120,18 +110,12 @@
 
                 point2D[0] += -1e-8;
                 ret2 = test->evalDeriv((point2D));
-<<<<<<< HEAD
-                CHECK((std::abs(ret2[0] - 5.e7 * (x1 - x0)) < 1e-5));
-                CHECK((std::abs(test->evalDeriv0((point2D)) -
-                                5.e7 * (x1 - x0)) < 1e-5));
-=======
                 INFO("gradient");
 CHECK(
                     (std::abs(ret2[0] - 5.e7 * (x1 - x0)) < 1e-5));
                 INFO("derivative");
 CHECK((std::abs(test->evalDeriv0((point2D)) -
                                                5.e7 * (x1 - x0)) < 1e-5));
->>>>>>> e6b012a5
 
                 point2D[1] += -1.e-8;
                 x0 = test->eval((point2D));
@@ -139,18 +123,12 @@
                 x1 = test->eval((point2D));
 
                 point2D[1] += -1e-8;
-<<<<<<< HEAD
-                CHECK((std::abs(ret2[1] - 5.e7 * (x1 - x0)) < 1e-5));
-                CHECK((std::abs(test->evalDeriv1((point2D)) -
-                                5.e7 * (x1 - x0)) < 1e-5));
-=======
                 INFO("gradient");
 CHECK(
                     (std::abs(ret2[1] - 5.e7 * (x1 - x0)) < 1e-5));
                 INFO("derivative");
 CHECK((std::abs(test->evalDeriv1((point2D)) -
                                                5.e7 * (x1 - x0)) < 1e-5));
->>>>>>> e6b012a5
             }
         }
     }
@@ -171,16 +149,6 @@
                     test->evalDeriv((point2D));  // exact to within absolute OR
                                                  // relative tolerace of 1e-5
                 double derivative = test->evalDeriv0((point2D));
-<<<<<<< HEAD
-                CHECK(
-                    (std::abs(ret2[0] - 5.e7 * (x1 - x0)) < 1e-5 ||
-                     (L2Norm(ret2) > 1 && std::abs(ret2[0] - 5.e7 * (x1 - x0)) <
-                                              1e-5 * L2Norm(ret2))));
-                CHECK((std::abs(derivative - 5.e7 * (x1 - x0)) < 1e-5 ||
-                       (std::abs(derivative) > 1 &&
-                        std::abs(derivative - 5.e7 * (x1 - x0)) <
-                            1e-5 * std::abs(derivative))));
-=======
                 INFO("gradient");
 CHECK(
                     (std::abs(ret2[0] - 5.e7 * (x1 - x0)) < 1e-5 ||
@@ -192,7 +160,6 @@
                      (std::abs(derivative) > 1 &&
                       std::abs(derivative - 5.e7 * (x1 - x0)) <
                           1e-5 * std::abs(derivative))));
->>>>>>> e6b012a5
 
                 point2D[1] += -1.e-8;
                 x0 = test->eval((point2D));
@@ -201,16 +168,6 @@
 
                 point2D[1] += -1e-8;
                 derivative = test->evalDeriv1((point2D));
-<<<<<<< HEAD
-                CHECK(
-                    (std::abs(ret2[1] - 5.e7 * (x1 - x0)) < 1e-5 ||
-                     (L2Norm(ret2) > 1 && std::abs(ret2[1] - 5.e7 * (x1 - x0)) <
-                                              1e-5 * L2Norm(ret2))));
-                CHECK((std::abs(derivative - 5.e7 * (x1 - x0)) < 1e-5 ||
-                       (std::abs(derivative) > 1 &&
-                        std::abs(derivative - 5.e7 * (x1 - x0)) <
-                            1e-5 * std::abs(derivative))));
-=======
                 INFO("gradient");
 CHECK(
                     (std::abs(ret2[1] - 5.e7 * (x1 - x0)) < 1e-5 ||
@@ -222,7 +179,6 @@
                      (std::abs(derivative) > 1 &&
                       std::abs(derivative - 5.e7 * (x1 - x0)) <
                           1e-5 * std::abs(derivative))));
->>>>>>> e6b012a5
             }
         }
     }
@@ -247,16 +203,6 @@
                     point3D[0] += -1e-8;
                     ret3 = test->evalDeriv((point3D));
                     double derivative = test->evalDeriv0((point3D));
-<<<<<<< HEAD
-                    CHECK((std::abs(ret3[0] - 5.e7 * (x1 - x0)) < 1e-5 ||
-                           (L2Norm(ret3) > 1 &&
-                            std::abs(ret3[0] - 5.e7 * (x1 - x0)) <
-                                1e-5 * L2Norm(ret3))));
-                    CHECK((std::abs(derivative - 5.e7 * (x1 - x0)) < 1e-5 ||
-                           (std::abs(derivative) > 1 &&
-                            std::abs(derivative - 5.e7 * (x1 - x0)) <
-                                1e-5 * std::abs(derivative))));
-=======
                     INFO("gradient");
 CHECK(
                         (std::abs(ret3[0] - 5.e7 * (x1 - x0)) < 1e-5 ||
@@ -269,7 +215,6 @@
                          (std::abs(derivative) > 1 &&
                           std::abs(derivative - 5.e7 * (x1 - x0)) <
                               1e-5 * std::abs(derivative))));
->>>>>>> e6b012a5
 
                     point3D[1] += -1.e-8;
                     x0 = test->eval((point3D));
@@ -278,16 +223,6 @@
 
                     point3D[1] += -1e-8;
                     derivative = test->evalDeriv1((point3D));
-<<<<<<< HEAD
-                    CHECK((std::abs(ret3[1] - 5.e7 * (x1 - x0)) < 1e-5 ||
-                           (L2Norm(ret3) > 1 &&
-                            std::abs(ret3[1] - 5.e7 * (x1 - x0)) <
-                                1e-5 * L2Norm(ret3))));
-                    CHECK((std::abs(derivative - 5.e7 * (x1 - x0)) < 1e-5 ||
-                           (std::abs(derivative) > 1 &&
-                            std::abs(derivative - 5.e7 * (x1 - x0)) <
-                                1e-5 * std::abs(derivative))));
-=======
                     INFO("gradient");
 CHECK(
                         (std::abs(ret3[1] - 5.e7 * (x1 - x0)) < 1e-5 ||
@@ -300,7 +235,6 @@
                          (std::abs(derivative) > 1 &&
                           std::abs(derivative - 5.e7 * (x1 - x0)) <
                               1e-5 * std::abs(derivative))));
->>>>>>> e6b012a5
 
                     point3D[2] += -1.e-8;
                     x0 = test->eval((point3D));
@@ -309,16 +243,6 @@
 
                     point3D[2] += -1e-8;
                     derivative = test->evalDeriv2((point3D));
-<<<<<<< HEAD
-                    CHECK((std::abs(ret3[2] - 5.e7 * (x1 - x0)) < 1e-5 ||
-                           (L2Norm(ret3) > 1 &&
-                            std::abs(ret3[2] - 5.e7 * (x1 - x0)) <
-                                1e-5 * L2Norm(ret3))));
-                    CHECK((std::abs(derivative - 5.e7 * (x1 - x0)) < 1e-5 ||
-                           (std::abs(derivative) > 1 &&
-                            std::abs(derivative - 5.e7 * (x1 - x0)) <
-                                1e-5 * std::abs(derivative))));
-=======
                     INFO("gradient");
 CHECK(
                         (std::abs(ret3[2] - 5.e7 * (x1 - x0)) < 1e-5 ||
@@ -331,7 +255,6 @@
                          (std::abs(derivative) > 1 &&
                           std::abs(derivative - 5.e7 * (x1 - x0)) <
                               1e-5 * std::abs(derivative))));
->>>>>>> e6b012a5
                 }
             }
         }
@@ -352,16 +275,6 @@
                     point3D[0] += -1e-8;
                     ret3 = test->evalDeriv((point3D));
                     double derivative = test->evalDeriv0((point3D));
-<<<<<<< HEAD
-                    CHECK((std::abs(ret3[0] - 5.e7 * (x1 - x0)) < 1e-5 ||
-                           (L2Norm(ret3) > 1 &&
-                            std::abs(ret3[0] - 5.e7 * (x1 - x0)) <
-                                1e-5 * L2Norm(ret3))));
-                    CHECK((std::abs(derivative - 5.e7 * (x1 - x0)) < 1e-5 ||
-                           (std::abs(derivative) > 1 &&
-                            std::abs(derivative - 5.e7 * (x1 - x0)) <
-                                1e-5 * std::abs(derivative))));
-=======
                     INFO("gradient");
 CHECK(
                         (std::abs(ret3[0] - 5.e7 * (x1 - x0)) < 1e-5 ||
@@ -374,7 +287,6 @@
                          (std::abs(derivative) > 1 &&
                           std::abs(derivative - 5.e7 * (x1 - x0)) <
                               1e-5 * std::abs(derivative))));
->>>>>>> e6b012a5
 
                     point3D[1] += -1.e-8;
                     x0 = test->eval((point3D));
@@ -383,16 +295,6 @@
 
                     point3D[1] += -1e-8;
                     derivative = test->evalDeriv1((point3D));
-<<<<<<< HEAD
-                    CHECK((std::abs(ret3[1] - 5.e7 * (x1 - x0)) < 1e-5 ||
-                           (L2Norm(ret3) > 1 &&
-                            std::abs(ret3[1] - 5.e7 * (x1 - x0)) <
-                                1e-5 * L2Norm(ret3))));
-                    CHECK((std::abs(derivative - 5.e7 * (x1 - x0)) < 1e-5 ||
-                           (std::abs(derivative) > 1 &&
-                            std::abs(derivative - 5.e7 * (x1 - x0)) <
-                                1e-5 * std::abs(derivative))));
-=======
                     INFO("gradient");
 CHECK(
                         (std::abs(ret3[1] - 5.e7 * (x1 - x0)) < 1e-5 ||
@@ -405,7 +307,6 @@
                          (std::abs(derivative) > 1 &&
                           std::abs(derivative - 5.e7 * (x1 - x0)) <
                               1e-5 * std::abs(derivative))));
->>>>>>> e6b012a5
 
                     point3D[2] += -1.e-8;
                     x0 = test->eval((point3D));
@@ -414,16 +315,6 @@
 
                     point3D[2] += -1e-8;
                     derivative = test->evalDeriv2((point3D));
-<<<<<<< HEAD
-                    CHECK((std::abs(ret3[2] - 5.e7 * (x1 - x0)) < 1e-5 ||
-                           (L2Norm(ret3) > 1 &&
-                            std::abs(ret3[2] - 5.e7 * (x1 - x0)) <
-                                1e-5 * L2Norm(ret3))));
-                    CHECK((std::abs(derivative - 5.e7 * (x1 - x0)) < 1e-5 ||
-                           (std::abs(derivative) > 1 &&
-                            std::abs(derivative - 5.e7 * (x1 - x0)) <
-                                1e-5 * std::abs(derivative))));
-=======
                     INFO("gradient");
 CHECK(
                         (std::abs(ret3[2] - 5.e7 * (x1 - x0)) < 1e-5 ||
@@ -436,7 +327,6 @@
                          (std::abs(derivative) > 1 &&
                           std::abs(derivative - 5.e7 * (x1 - x0)) <
                               1e-5 * std::abs(derivative))));
->>>>>>> e6b012a5
                 }
             }
         }
@@ -474,23 +364,6 @@
                     point3D[2] += -1e-8;
 
                     ret3 = test->evalCurl((point3D));
-<<<<<<< HEAD
-                    CHECK((std::abs(ret3[0] - 5.e7 * (y1[2] - y0[2]) +
-                                    5.e7 * (z1[1] - z0[1])) +
-                                   std::abs(ret3[1] + 5.e7 * (x1[2] - x0[2]) -
-                                            5.e7 * (z1[0] - z0[0])) +
-                                   std::abs(ret3[2] - 5.e7 * (x1[1] - x0[1]) +
-                                            5.e7 * (y1[0] - y0[0])) <
-                               1e-5 ||
-                           (L2Norm(ret3) &&
-                            std::abs(ret3[0] - 5.e7 * (y1[2] - y0[2]) +
-                                     5.e7 * (z1[1] - z0[1])) +
-                                    std::abs(ret3[1] + 5.e7 * (x1[2] - x0[2]) -
-                                             5.e7 * (z1[0] - z0[0])) +
-                                    std::abs(ret3[2] - 5.e7 * (x1[1] - x0[1]) +
-                                             5.e7 * (y1[0] - y0[0])) <
-                                1e-5 * L2Norm(ret3))));
-=======
                     INFO("curl");
 CHECK(
                         (std::abs(ret3[0] - 5.e7 * (y1[2] - y0[2]) +
@@ -508,7 +381,6 @@
                                   std::abs(ret3[2] - 5.e7 * (x1[1] - x0[1]) +
                                            5.e7 * (y1[0] - y0[0])) <
                               1e-5 * L2Norm(ret3))));
->>>>>>> e6b012a5
                 }
             }
         }
@@ -547,23 +419,6 @@
                     point3D[2] += -1e-8;
 
                     ret3 = test->evalCurl((point3D));
-<<<<<<< HEAD
-                    CHECK((std::abs(ret3[0] - 5.e7 * (y1[2] - y0[2]) +
-                                    5.e7 * (z1[1] - z0[1])) +
-                                   std::abs(ret3[1] + 5.e7 * (x1[2] - x0[2]) -
-                                            5.e7 * (z1[0] - z0[0])) +
-                                   std::abs(ret3[2] - 5.e7 * (x1[1] - x0[1]) +
-                                            5.e7 * (y1[0] - y0[0])) <
-                               1e-5 ||
-                           (L2Norm(ret3) &&
-                            std::abs(ret3[0] - 5.e7 * (y1[2] - y0[2]) +
-                                     5.e7 * (z1[1] - z0[1])) +
-                                    std::abs(ret3[1] + 5.e7 * (x1[2] - x0[2]) -
-                                             5.e7 * (z1[0] - z0[0])) +
-                                    std::abs(ret3[2] - 5.e7 * (x1[1] - x0[1]) +
-                                             5.e7 * (y1[0] - y0[0])) <
-                                1e-5 * L2Norm(ret3))));
-=======
                     INFO("derivative");
 CHECK(
                         (std::abs(ret3[0] - 5.e7 * (y1[2] - y0[2]) +
@@ -581,7 +436,6 @@
                                   std::abs(ret3[2] - 5.e7 * (x1[1] - x0[1]) +
                                            5.e7 * (y1[0] - y0[0])) <
                               1e-5 * L2Norm(ret3))));
->>>>>>> e6b012a5
                 }
             }
         }
@@ -603,16 +457,6 @@
                     point3D[0] += -1e-8;
                     ret3 = test->evalDeriv((point3D));
                     double derivative = test->evalDeriv0((point3D));
-<<<<<<< HEAD
-                    CHECK((std::abs(ret3[0] - 5.e7 * (x1 - x0)) < 1e-5 ||
-                           (L2Norm(ret3) > 1 &&
-                            std::abs(ret3[0] - 5.e7 * (x1 - x0)) <
-                                1e-5 * L2Norm(ret3))));
-                    CHECK((std::abs(derivative - 5.e7 * (x1 - x0)) < 1e-5 ||
-                           (std::abs(derivative) > 1 &&
-                            std::abs(derivative - 5.e7 * (x1 - x0)) <
-                                1e-5 * std::abs(derivative))));
-=======
                     INFO("gradient");
 CHECK(
                         (std::abs(ret3[0] - 5.e7 * (x1 - x0)) < 1e-5 ||
@@ -625,7 +469,6 @@
                          (std::abs(derivative) > 1 &&
                           std::abs(derivative - 5.e7 * (x1 - x0)) <
                               1e-5 * std::abs(derivative))));
->>>>>>> e6b012a5
 
                     point3D[1] += -1.e-8;
                     x0 = test->eval((point3D));
@@ -634,16 +477,6 @@
 
                     point3D[1] += -1e-8;
                     derivative = test->evalDeriv1((point3D));
-<<<<<<< HEAD
-                    CHECK((std::abs(ret3[1] - 5.e7 * (x1 - x0)) < 1e-5 ||
-                           (L2Norm(ret3) > 1 &&
-                            std::abs(ret3[1] - 5.e7 * (x1 - x0)) <
-                                1e-5 * L2Norm(ret3))));
-                    CHECK((std::abs(derivative - 5.e7 * (x1 - x0)) < 1e-5 ||
-                           (std::abs(derivative) > 1 &&
-                            std::abs(derivative - 5.e7 * (x1 - x0)) <
-                                1e-5 * std::abs(derivative))));
-=======
                     INFO("gradient");
 CHECK(
                         (std::abs(ret3[1] - 5.e7 * (x1 - x0)) < 1e-5 ||
@@ -656,7 +489,6 @@
                          (std::abs(derivative) > 1 &&
                           std::abs(derivative - 5.e7 * (x1 - x0)) <
                               1e-5 * std::abs(derivative))));
->>>>>>> e6b012a5
 
                     point3D[2] += -1.e-8;
                     x0 = test->eval((point3D));
@@ -665,16 +497,6 @@
 
                     point3D[2] += -1e-8;
                     derivative = test->evalDeriv2((point3D));
-<<<<<<< HEAD
-                    CHECK((std::abs(ret3[2] - 5.e7 * (x1 - x0)) < 1e-5 ||
-                           (L2Norm(ret3) > 1 &&
-                            std::abs(ret3[2] - 5.e7 * (x1 - x0)) <
-                                1e-5 * L2Norm(ret3))));
-                    CHECK((std::abs(derivative - 5.e7 * (x1 - x0)) < 1e-5 ||
-                           (std::abs(derivative) > 1 &&
-                            std::abs(derivative - 5.e7 * (x1 - x0)) <
-                                1e-5 * std::abs(derivative))));
-=======
                     INFO("gradient");
 CHECK(
                         (std::abs(ret3[2] - 5.e7 * (x1 - x0)) < 1e-5 ||
@@ -687,7 +509,6 @@
                          (std::abs(derivative) > 1 &&
                           std::abs(derivative - 5.e7 * (x1 - x0)) <
                               1e-5 * std::abs(derivative))));
->>>>>>> e6b012a5
                 }
             }
         }
@@ -709,16 +530,6 @@
                     point3D[0] += -1e-8;
                     ret3 = test->evalDeriv((point3D));
                     double derivative = test->evalDeriv0((point3D));
-<<<<<<< HEAD
-                    CHECK((std::abs(ret3[0] - 5.e7 * (x1 - x0)) < 1e-5 ||
-                           (L2Norm(ret3) > 1 &&
-                            std::abs(ret3[0] - 5.e7 * (x1 - x0)) <
-                                1e-5 * L2Norm(ret3))));
-                    CHECK((std::abs(derivative - 5.e7 * (x1 - x0)) < 1e-5 ||
-                           (std::abs(derivative) > 1 &&
-                            std::abs(derivative - 5.e7 * (x1 - x0)) <
-                                1e-5 * std::abs(derivative))));
-=======
                     INFO("gradient");
 CHECK(
                         (std::abs(ret3[0] - 5.e7 * (x1 - x0)) < 1e-5 ||
@@ -731,7 +542,6 @@
                          (std::abs(derivative) > 1 &&
                           std::abs(derivative - 5.e7 * (x1 - x0)) <
                               1e-5 * std::abs(derivative))));
->>>>>>> e6b012a5
 
                     point3D[1] += -1.e-8;
                     x0 = test->eval((point3D));
@@ -740,16 +550,6 @@
 
                     point3D[1] += -1e-8;
                     derivative = test->evalDeriv1((point3D));
-<<<<<<< HEAD
-                    CHECK((std::abs(ret3[1] - 5.e7 * (x1 - x0)) < 1e-5 ||
-                           (L2Norm(ret3) > 1 &&
-                            std::abs(ret3[1] - 5.e7 * (x1 - x0)) <
-                                1e-5 * L2Norm(ret3))));
-                    CHECK((std::abs(derivative - 5.e7 * (x1 - x0)) < 1e-5 ||
-                           (std::abs(derivative) > 1 &&
-                            std::abs(derivative - 5.e7 * (x1 - x0)) <
-                                1e-5 * std::abs(derivative))));
-=======
                     INFO("gradient");
 CHECK(
                         (std::abs(ret3[1] - 5.e7 * (x1 - x0)) < 1e-5 ||
@@ -762,7 +562,6 @@
                          (std::abs(derivative) > 1 &&
                           std::abs(derivative - 5.e7 * (x1 - x0)) <
                               1e-5 * std::abs(derivative))));
->>>>>>> e6b012a5
 
                     point3D[2] += -1.e-8;
                     x0 = test->eval((point3D));
@@ -771,16 +570,6 @@
 
                     point3D[2] += -1e-8;
                     derivative = test->evalDeriv2((point3D));
-<<<<<<< HEAD
-                    CHECK((std::abs(ret3[2] - 5.e7 * (x1 - x0)) < 1e-5 ||
-                           (L2Norm(ret3) > 1 &&
-                            std::abs(ret3[2] - 5.e7 * (x1 - x0)) <
-                                1e-5 * L2Norm(ret3))));
-                    CHECK((std::abs(derivative - 5.e7 * (x1 - x0)) < 1e-5 ||
-                           (std::abs(derivative) > 1 &&
-                            std::abs(derivative - 5.e7 * (x1 - x0)) <
-                                1e-5 * std::abs(derivative))));
-=======
                     INFO("gradient");
 CHECK(
                         (std::abs(ret3[2] - 5.e7 * (x1 - x0)) < 1e-5 ||
@@ -793,15 +582,11 @@
                          (std::abs(derivative) > 1 &&
                           std::abs(derivative - 5.e7 * (x1 - x0)) <
                               1e-5 * std::abs(derivative))));
->>>>>>> e6b012a5
                 }
             }
         }
     }
 
     delete all3DbasisFunctions;
-<<<<<<< HEAD
-=======
-
->>>>>>> e6b012a5
+
 }