--- conflicted
+++ resolved
@@ -69,11 +69,7 @@
 using namespace hpgem;
 using Base::L2Norm;
 
-<<<<<<< HEAD
-TEST_CASE("BasisFunctions", "[BasisFunctions]"){
-=======
 TEST_CASE("BasisFunctions", "[BasisFunctions]") {
->>>>>>> 46c0bb3d
 
     // 1D
     Base::BasisFunctionSet* all1DbasisFunctions =
@@ -90,17 +86,10 @@
             point1D[0] += -1e-8;
             ret = test->evalDeriv((point1D));
             INFO("gradient");
-<<<<<<< HEAD
-CHECK((std::abs(ret[0] - 5.e7 * (x1 - x0)) < 1e-5));
-            INFO("derivative");
-CHECK((std::abs(test->evalDeriv0((point1D)) -
-                                           5.e7 * (x1 - x0)) < 1e-5));
-=======
             CHECK((std::abs(ret[0] - 5.e7 * (x1 - x0)) < 1e-5));
             INFO("derivative");
             CHECK((std::abs(test->evalDeriv0((point1D)) - 5.e7 * (x1 - x0)) <
                    1e-5));
->>>>>>> 46c0bb3d
         }
     }
 
@@ -122,18 +111,10 @@
                 point2D[0] += -1e-8;
                 ret2 = test->evalDeriv((point2D));
                 INFO("gradient");
-<<<<<<< HEAD
-CHECK(
-                    (std::abs(ret2[0] - 5.e7 * (x1 - x0)) < 1e-5));
-                INFO("derivative");
-CHECK((std::abs(test->evalDeriv0((point2D)) -
-                                               5.e7 * (x1 - x0)) < 1e-5));
-=======
                 CHECK((std::abs(ret2[0] - 5.e7 * (x1 - x0)) < 1e-5));
                 INFO("derivative");
                 CHECK((std::abs(test->evalDeriv0((point2D)) -
                                 5.e7 * (x1 - x0)) < 1e-5));
->>>>>>> 46c0bb3d
 
                 point2D[1] += -1.e-8;
                 x0 = test->eval((point2D));
@@ -142,18 +123,10 @@
 
                 point2D[1] += -1e-8;
                 INFO("gradient");
-<<<<<<< HEAD
-CHECK(
-                    (std::abs(ret2[1] - 5.e7 * (x1 - x0)) < 1e-5));
-                INFO("derivative");
-CHECK((std::abs(test->evalDeriv1((point2D)) -
-                                               5.e7 * (x1 - x0)) < 1e-5));
-=======
                 CHECK((std::abs(ret2[1] - 5.e7 * (x1 - x0)) < 1e-5));
                 INFO("derivative");
                 CHECK((std::abs(test->evalDeriv1((point2D)) -
                                 5.e7 * (x1 - x0)) < 1e-5));
->>>>>>> 46c0bb3d
             }
         }
     }
@@ -175,27 +148,15 @@
                                                  // relative tolerace of 1e-5
                 double derivative = test->evalDeriv0((point2D));
                 INFO("gradient");
-<<<<<<< HEAD
-CHECK(
-=======
                 CHECK(
->>>>>>> 46c0bb3d
                     (std::abs(ret2[0] - 5.e7 * (x1 - x0)) < 1e-5 ||
                      (L2Norm(ret2) > 1 && std::abs(ret2[0] - 5.e7 * (x1 - x0)) <
                                               1e-5 * L2Norm(ret2))));
                 INFO("derivative");
-<<<<<<< HEAD
-CHECK(
-                    (std::abs(derivative - 5.e7 * (x1 - x0)) < 1e-5 ||
-                     (std::abs(derivative) > 1 &&
-                      std::abs(derivative - 5.e7 * (x1 - x0)) <
-                          1e-5 * std::abs(derivative))));
-=======
                 CHECK((std::abs(derivative - 5.e7 * (x1 - x0)) < 1e-5 ||
                        (std::abs(derivative) > 1 &&
                         std::abs(derivative - 5.e7 * (x1 - x0)) <
                             1e-5 * std::abs(derivative))));
->>>>>>> 46c0bb3d
 
                 point2D[1] += -1.e-8;
                 x0 = test->eval((point2D));
@@ -205,27 +166,15 @@
                 point2D[1] += -1e-8;
                 derivative = test->evalDeriv1((point2D));
                 INFO("gradient");
-<<<<<<< HEAD
-CHECK(
-=======
                 CHECK(
->>>>>>> 46c0bb3d
                     (std::abs(ret2[1] - 5.e7 * (x1 - x0)) < 1e-5 ||
                      (L2Norm(ret2) > 1 && std::abs(ret2[1] - 5.e7 * (x1 - x0)) <
                                               1e-5 * L2Norm(ret2))));
                 INFO("derivative");
-<<<<<<< HEAD
-CHECK(
-                    (std::abs(derivative - 5.e7 * (x1 - x0)) < 1e-5 ||
-                     (std::abs(derivative) > 1 &&
-                      std::abs(derivative - 5.e7 * (x1 - x0)) <
-                          1e-5 * std::abs(derivative))));
-=======
                 CHECK((std::abs(derivative - 5.e7 * (x1 - x0)) < 1e-5 ||
                        (std::abs(derivative) > 1 &&
                         std::abs(derivative - 5.e7 * (x1 - x0)) <
                             1e-5 * std::abs(derivative))));
->>>>>>> 46c0bb3d
             }
         }
     }
@@ -251,19 +200,6 @@
                     ret3 = test->evalDeriv((point3D));
                     double derivative = test->evalDeriv0((point3D));
                     INFO("gradient");
-<<<<<<< HEAD
-CHECK(
-                        (std::abs(ret3[0] - 5.e7 * (x1 - x0)) < 1e-5 ||
-                         (L2Norm(ret3) > 1 &&
-                          std::abs(ret3[0] - 5.e7 * (x1 - x0)) <
-                              1e-5 * L2Norm(ret3))));
-                    INFO("derivative");
-CHECK(
-                        (std::abs(derivative - 5.e7 * (x1 - x0)) < 1e-5 ||
-                         (std::abs(derivative) > 1 &&
-                          std::abs(derivative - 5.e7 * (x1 - x0)) <
-                              1e-5 * std::abs(derivative))));
-=======
                     CHECK((std::abs(ret3[0] - 5.e7 * (x1 - x0)) < 1e-5 ||
                            (L2Norm(ret3) > 1 &&
                             std::abs(ret3[0] - 5.e7 * (x1 - x0)) <
@@ -273,7 +209,6 @@
                            (std::abs(derivative) > 1 &&
                             std::abs(derivative - 5.e7 * (x1 - x0)) <
                                 1e-5 * std::abs(derivative))));
->>>>>>> 46c0bb3d
 
                     point3D[1] += -1.e-8;
                     x0 = test->eval((point3D));
@@ -283,19 +218,6 @@
                     point3D[1] += -1e-8;
                     derivative = test->evalDeriv1((point3D));
                     INFO("gradient");
-<<<<<<< HEAD
-CHECK(
-                        (std::abs(ret3[1] - 5.e7 * (x1 - x0)) < 1e-5 ||
-                         (L2Norm(ret3) > 1 &&
-                          std::abs(ret3[1] - 5.e7 * (x1 - x0)) <
-                              1e-5 * L2Norm(ret3))));
-                    INFO("derivative");
-CHECK(
-                        (std::abs(derivative - 5.e7 * (x1 - x0)) < 1e-5 ||
-                         (std::abs(derivative) > 1 &&
-                          std::abs(derivative - 5.e7 * (x1 - x0)) <
-                              1e-5 * std::abs(derivative))));
-=======
                     CHECK((std::abs(ret3[1] - 5.e7 * (x1 - x0)) < 1e-5 ||
                            (L2Norm(ret3) > 1 &&
                             std::abs(ret3[1] - 5.e7 * (x1 - x0)) <
@@ -305,7 +227,6 @@
                            (std::abs(derivative) > 1 &&
                             std::abs(derivative - 5.e7 * (x1 - x0)) <
                                 1e-5 * std::abs(derivative))));
->>>>>>> 46c0bb3d
 
                     point3D[2] += -1.e-8;
                     x0 = test->eval((point3D));
@@ -315,19 +236,6 @@
                     point3D[2] += -1e-8;
                     derivative = test->evalDeriv2((point3D));
                     INFO("gradient");
-<<<<<<< HEAD
-CHECK(
-                        (std::abs(ret3[2] - 5.e7 * (x1 - x0)) < 1e-5 ||
-                         (L2Norm(ret3) > 1 &&
-                          std::abs(ret3[2] - 5.e7 * (x1 - x0)) <
-                              1e-5 * L2Norm(ret3))));
-                    INFO("derivative");
-CHECK(
-                        (std::abs(derivative - 5.e7 * (x1 - x0)) < 1e-5 ||
-                         (std::abs(derivative) > 1 &&
-                          std::abs(derivative - 5.e7 * (x1 - x0)) <
-                              1e-5 * std::abs(derivative))));
-=======
                     CHECK((std::abs(ret3[2] - 5.e7 * (x1 - x0)) < 1e-5 ||
                            (L2Norm(ret3) > 1 &&
                             std::abs(ret3[2] - 5.e7 * (x1 - x0)) <
@@ -337,7 +245,6 @@
                            (std::abs(derivative) > 1 &&
                             std::abs(derivative - 5.e7 * (x1 - x0)) <
                                 1e-5 * std::abs(derivative))));
->>>>>>> 46c0bb3d
                 }
             }
         }
@@ -359,19 +266,6 @@
                     ret3 = test->evalDeriv((point3D));
                     double derivative = test->evalDeriv0((point3D));
                     INFO("gradient");
-<<<<<<< HEAD
-CHECK(
-                        (std::abs(ret3[0] - 5.e7 * (x1 - x0)) < 1e-5 ||
-                         (L2Norm(ret3) > 1 &&
-                          std::abs(ret3[0] - 5.e7 * (x1 - x0)) <
-                              1e-5 * L2Norm(ret3))));
-                    INFO("derivative");
-CHECK(
-                        (std::abs(derivative - 5.e7 * (x1 - x0)) < 1e-5 ||
-                         (std::abs(derivative) > 1 &&
-                          std::abs(derivative - 5.e7 * (x1 - x0)) <
-                              1e-5 * std::abs(derivative))));
-=======
                     CHECK((std::abs(ret3[0] - 5.e7 * (x1 - x0)) < 1e-5 ||
                            (L2Norm(ret3) > 1 &&
                             std::abs(ret3[0] - 5.e7 * (x1 - x0)) <
@@ -381,7 +275,6 @@
                            (std::abs(derivative) > 1 &&
                             std::abs(derivative - 5.e7 * (x1 - x0)) <
                                 1e-5 * std::abs(derivative))));
->>>>>>> 46c0bb3d
 
                     point3D[1] += -1.e-8;
                     x0 = test->eval((point3D));
@@ -391,19 +284,6 @@
                     point3D[1] += -1e-8;
                     derivative = test->evalDeriv1((point3D));
                     INFO("gradient");
-<<<<<<< HEAD
-CHECK(
-                        (std::abs(ret3[1] - 5.e7 * (x1 - x0)) < 1e-5 ||
-                         (L2Norm(ret3) > 1 &&
-                          std::abs(ret3[1] - 5.e7 * (x1 - x0)) <
-                              1e-5 * L2Norm(ret3))));
-                    INFO("derivative");
-CHECK(
-                        (std::abs(derivative - 5.e7 * (x1 - x0)) < 1e-5 ||
-                         (std::abs(derivative) > 1 &&
-                          std::abs(derivative - 5.e7 * (x1 - x0)) <
-                              1e-5 * std::abs(derivative))));
-=======
                     CHECK((std::abs(ret3[1] - 5.e7 * (x1 - x0)) < 1e-5 ||
                            (L2Norm(ret3) > 1 &&
                             std::abs(ret3[1] - 5.e7 * (x1 - x0)) <
@@ -413,7 +293,6 @@
                            (std::abs(derivative) > 1 &&
                             std::abs(derivative - 5.e7 * (x1 - x0)) <
                                 1e-5 * std::abs(derivative))));
->>>>>>> 46c0bb3d
 
                     point3D[2] += -1.e-8;
                     x0 = test->eval((point3D));
@@ -423,19 +302,6 @@
                     point3D[2] += -1e-8;
                     derivative = test->evalDeriv2((point3D));
                     INFO("gradient");
-<<<<<<< HEAD
-CHECK(
-                        (std::abs(ret3[2] - 5.e7 * (x1 - x0)) < 1e-5 ||
-                         (L2Norm(ret3) > 1 &&
-                          std::abs(ret3[2] - 5.e7 * (x1 - x0)) <
-                              1e-5 * L2Norm(ret3))));
-                    INFO("derivative");
-CHECK(
-                        (std::abs(derivative - 5.e7 * (x1 - x0)) < 1e-5 ||
-                         (std::abs(derivative) > 1 &&
-                          std::abs(derivative - 5.e7 * (x1 - x0)) <
-                              1e-5 * std::abs(derivative))));
-=======
                     CHECK((std::abs(ret3[2] - 5.e7 * (x1 - x0)) < 1e-5 ||
                            (L2Norm(ret3) > 1 &&
                             std::abs(ret3[2] - 5.e7 * (x1 - x0)) <
@@ -445,7 +311,6 @@
                            (std::abs(derivative) > 1 &&
                             std::abs(derivative - 5.e7 * (x1 - x0)) <
                                 1e-5 * std::abs(derivative))));
->>>>>>> 46c0bb3d
                 }
             }
         }
@@ -484,24 +349,6 @@
 
                     ret3 = test->evalCurl((point3D));
                     INFO("curl");
-<<<<<<< HEAD
-CHECK(
-                        (std::abs(ret3[0] - 5.e7 * (y1[2] - y0[2]) +
-                                  5.e7 * (z1[1] - z0[1])) +
-                                 std::abs(ret3[1] + 5.e7 * (x1[2] - x0[2]) -
-                                          5.e7 * (z1[0] - z0[0])) +
-                                 std::abs(ret3[2] - 5.e7 * (x1[1] - x0[1]) +
-                                          5.e7 * (y1[0] - y0[0])) <
-                             1e-5 ||
-                         (L2Norm(ret3) &&
-                          std::abs(ret3[0] - 5.e7 * (y1[2] - y0[2]) +
-                                   5.e7 * (z1[1] - z0[1])) +
-                                  std::abs(ret3[1] + 5.e7 * (x1[2] - x0[2]) -
-                                           5.e7 * (z1[0] - z0[0])) +
-                                  std::abs(ret3[2] - 5.e7 * (x1[1] - x0[1]) +
-                                           5.e7 * (y1[0] - y0[0])) <
-                              1e-5 * L2Norm(ret3))));
-=======
                     CHECK((std::abs(ret3[0] - 5.e7 * (y1[2] - y0[2]) +
                                     5.e7 * (z1[1] - z0[1])) +
                                    std::abs(ret3[1] + 5.e7 * (x1[2] - x0[2]) -
@@ -517,7 +364,6 @@
                                     std::abs(ret3[2] - 5.e7 * (x1[1] - x0[1]) +
                                              5.e7 * (y1[0] - y0[0])) <
                                 1e-5 * L2Norm(ret3))));
->>>>>>> 46c0bb3d
                 }
             }
         }
@@ -557,24 +403,6 @@
 
                     ret3 = test->evalCurl((point3D));
                     INFO("derivative");
-<<<<<<< HEAD
-CHECK(
-                        (std::abs(ret3[0] - 5.e7 * (y1[2] - y0[2]) +
-                                  5.e7 * (z1[1] - z0[1])) +
-                                 std::abs(ret3[1] + 5.e7 * (x1[2] - x0[2]) -
-                                          5.e7 * (z1[0] - z0[0])) +
-                                 std::abs(ret3[2] - 5.e7 * (x1[1] - x0[1]) +
-                                          5.e7 * (y1[0] - y0[0])) <
-                             1e-5 ||
-                         (L2Norm(ret3) &&
-                          std::abs(ret3[0] - 5.e7 * (y1[2] - y0[2]) +
-                                   5.e7 * (z1[1] - z0[1])) +
-                                  std::abs(ret3[1] + 5.e7 * (x1[2] - x0[2]) -
-                                           5.e7 * (z1[0] - z0[0])) +
-                                  std::abs(ret3[2] - 5.e7 * (x1[1] - x0[1]) +
-                                           5.e7 * (y1[0] - y0[0])) <
-                              1e-5 * L2Norm(ret3))));
-=======
                     CHECK((std::abs(ret3[0] - 5.e7 * (y1[2] - y0[2]) +
                                     5.e7 * (z1[1] - z0[1])) +
                                    std::abs(ret3[1] + 5.e7 * (x1[2] - x0[2]) -
@@ -590,7 +418,6 @@
                                     std::abs(ret3[2] - 5.e7 * (x1[1] - x0[1]) +
                                              5.e7 * (y1[0] - y0[0])) <
                                 1e-5 * L2Norm(ret3))));
->>>>>>> 46c0bb3d
                 }
             }
         }
@@ -613,19 +440,6 @@
                     ret3 = test->evalDeriv((point3D));
                     double derivative = test->evalDeriv0((point3D));
                     INFO("gradient");
-<<<<<<< HEAD
-CHECK(
-                        (std::abs(ret3[0] - 5.e7 * (x1 - x0)) < 1e-5 ||
-                         (L2Norm(ret3) > 1 &&
-                          std::abs(ret3[0] - 5.e7 * (x1 - x0)) <
-                              1e-5 * L2Norm(ret3))));
-                    INFO("derivative");
-CHECK(
-                        (std::abs(derivative - 5.e7 * (x1 - x0)) < 1e-5 ||
-                         (std::abs(derivative) > 1 &&
-                          std::abs(derivative - 5.e7 * (x1 - x0)) <
-                              1e-5 * std::abs(derivative))));
-=======
                     CHECK((std::abs(ret3[0] - 5.e7 * (x1 - x0)) < 1e-5 ||
                            (L2Norm(ret3) > 1 &&
                             std::abs(ret3[0] - 5.e7 * (x1 - x0)) <
@@ -635,7 +449,6 @@
                            (std::abs(derivative) > 1 &&
                             std::abs(derivative - 5.e7 * (x1 - x0)) <
                                 1e-5 * std::abs(derivative))));
->>>>>>> 46c0bb3d
 
                     point3D[1] += -1.e-8;
                     x0 = test->eval((point3D));
@@ -645,19 +458,6 @@
                     point3D[1] += -1e-8;
                     derivative = test->evalDeriv1((point3D));
                     INFO("gradient");
-<<<<<<< HEAD
-CHECK(
-                        (std::abs(ret3[1] - 5.e7 * (x1 - x0)) < 1e-5 ||
-                         (L2Norm(ret3) > 1 &&
-                          std::abs(ret3[1] - 5.e7 * (x1 - x0)) <
-                              1e-5 * L2Norm(ret3))));
-                    INFO("derivative");
-CHECK(
-                        (std::abs(derivative - 5.e7 * (x1 - x0)) < 1e-5 ||
-                         (std::abs(derivative) > 1 &&
-                          std::abs(derivative - 5.e7 * (x1 - x0)) <
-                              1e-5 * std::abs(derivative))));
-=======
                     CHECK((std::abs(ret3[1] - 5.e7 * (x1 - x0)) < 1e-5 ||
                            (L2Norm(ret3) > 1 &&
                             std::abs(ret3[1] - 5.e7 * (x1 - x0)) <
@@ -667,7 +467,6 @@
                            (std::abs(derivative) > 1 &&
                             std::abs(derivative - 5.e7 * (x1 - x0)) <
                                 1e-5 * std::abs(derivative))));
->>>>>>> 46c0bb3d
 
                     point3D[2] += -1.e-8;
                     x0 = test->eval((point3D));
@@ -677,19 +476,6 @@
                     point3D[2] += -1e-8;
                     derivative = test->evalDeriv2((point3D));
                     INFO("gradient");
-<<<<<<< HEAD
-CHECK(
-                        (std::abs(ret3[2] - 5.e7 * (x1 - x0)) < 1e-5 ||
-                         (L2Norm(ret3) > 1 &&
-                          std::abs(ret3[2] - 5.e7 * (x1 - x0)) <
-                              1e-5 * L2Norm(ret3))));
-                    INFO("derivative");
-CHECK(
-                        (std::abs(derivative - 5.e7 * (x1 - x0)) < 1e-5 ||
-                         (std::abs(derivative) > 1 &&
-                          std::abs(derivative - 5.e7 * (x1 - x0)) <
-                              1e-5 * std::abs(derivative))));
-=======
                     CHECK((std::abs(ret3[2] - 5.e7 * (x1 - x0)) < 1e-5 ||
                            (L2Norm(ret3) > 1 &&
                             std::abs(ret3[2] - 5.e7 * (x1 - x0)) <
@@ -699,7 +485,6 @@
                            (std::abs(derivative) > 1 &&
                             std::abs(derivative - 5.e7 * (x1 - x0)) <
                                 1e-5 * std::abs(derivative))));
->>>>>>> 46c0bb3d
                 }
             }
         }
@@ -722,19 +507,6 @@
                     ret3 = test->evalDeriv((point3D));
                     double derivative = test->evalDeriv0((point3D));
                     INFO("gradient");
-<<<<<<< HEAD
-CHECK(
-                        (std::abs(ret3[0] - 5.e7 * (x1 - x0)) < 1e-5 ||
-                         (L2Norm(ret3) > 1 &&
-                          std::abs(ret3[0] - 5.e7 * (x1 - x0)) <
-                              1e-5 * L2Norm(ret3))));
-                    INFO("derivative");
-CHECK(
-                        (std::abs(derivative - 5.e7 * (x1 - x0)) < 1e-5 ||
-                         (std::abs(derivative) > 1 &&
-                          std::abs(derivative - 5.e7 * (x1 - x0)) <
-                              1e-5 * std::abs(derivative))));
-=======
                     CHECK((std::abs(ret3[0] - 5.e7 * (x1 - x0)) < 1e-5 ||
                            (L2Norm(ret3) > 1 &&
                             std::abs(ret3[0] - 5.e7 * (x1 - x0)) <
@@ -744,7 +516,6 @@
                            (std::abs(derivative) > 1 &&
                             std::abs(derivative - 5.e7 * (x1 - x0)) <
                                 1e-5 * std::abs(derivative))));
->>>>>>> 46c0bb3d
 
                     point3D[1] += -1.e-8;
                     x0 = test->eval((point3D));
@@ -754,19 +525,6 @@
                     point3D[1] += -1e-8;
                     derivative = test->evalDeriv1((point3D));
                     INFO("gradient");
-<<<<<<< HEAD
-CHECK(
-                        (std::abs(ret3[1] - 5.e7 * (x1 - x0)) < 1e-5 ||
-                         (L2Norm(ret3) > 1 &&
-                          std::abs(ret3[1] - 5.e7 * (x1 - x0)) <
-                              1e-5 * L2Norm(ret3))));
-                    INFO("derivative");
-CHECK(
-                        (std::abs(derivative - 5.e7 * (x1 - x0)) < 1e-5 ||
-                         (std::abs(derivative) > 1 &&
-                          std::abs(derivative - 5.e7 * (x1 - x0)) <
-                              1e-5 * std::abs(derivative))));
-=======
                     CHECK((std::abs(ret3[1] - 5.e7 * (x1 - x0)) < 1e-5 ||
                            (L2Norm(ret3) > 1 &&
                             std::abs(ret3[1] - 5.e7 * (x1 - x0)) <
@@ -776,7 +534,6 @@
                            (std::abs(derivative) > 1 &&
                             std::abs(derivative - 5.e7 * (x1 - x0)) <
                                 1e-5 * std::abs(derivative))));
->>>>>>> 46c0bb3d
 
                     point3D[2] += -1.e-8;
                     x0 = test->eval((point3D));
@@ -786,19 +543,6 @@
                     point3D[2] += -1e-8;
                     derivative = test->evalDeriv2((point3D));
                     INFO("gradient");
-<<<<<<< HEAD
-CHECK(
-                        (std::abs(ret3[2] - 5.e7 * (x1 - x0)) < 1e-5 ||
-                         (L2Norm(ret3) > 1 &&
-                          std::abs(ret3[2] - 5.e7 * (x1 - x0)) <
-                              1e-5 * L2Norm(ret3))));
-                    INFO("derivative");
-CHECK(
-                        (std::abs(derivative - 5.e7 * (x1 - x0)) < 1e-5 ||
-                         (std::abs(derivative) > 1 &&
-                          std::abs(derivative - 5.e7 * (x1 - x0)) <
-                              1e-5 * std::abs(derivative))));
-=======
                     CHECK((std::abs(ret3[2] - 5.e7 * (x1 - x0)) < 1e-5 ||
                            (L2Norm(ret3) > 1 &&
                             std::abs(ret3[2] - 5.e7 * (x1 - x0)) <
@@ -808,15 +552,10 @@
                            (std::abs(derivative) > 1 &&
                             std::abs(derivative - 5.e7 * (x1 - x0)) <
                                 1e-5 * std::abs(derivative))));
->>>>>>> 46c0bb3d
                 }
             }
         }
     }
 
     delete all3DbasisFunctions;
-<<<<<<< HEAD
-
-=======
->>>>>>> 46c0bb3d
 }