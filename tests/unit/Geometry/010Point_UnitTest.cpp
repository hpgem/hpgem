--- conflicted
+++ resolved
@@ -25,13 +25,7 @@
 #include "Geometry/Point.h"
 #include "Logger.h"
 #include <iostream>
-<<<<<<< HEAD
-#include "cassert"
 #include <cmath>
-using std::fabs;
-=======
-#include <cmath>
->>>>>>> 1576f3df
 using Geometry::Point;
 
 int main()
