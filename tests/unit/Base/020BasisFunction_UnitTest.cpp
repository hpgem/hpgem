/*
 This file forms part of hpGEM. This package has been developed over a number of years by various people at the University of Twente and a full list of contributors can be found at
 http://hpgem.org/about-the-code/team
 
 This code is distributed using BSD 3-Clause License. A copy of which can found below.
 
 
 Copyright (c) 2014, University of Twente
 All rights reserved.
 
 Redistribution and use in source and binary forms, with or without modification, are permitted provided that the following conditions are met:
 
 1. Redistributions of source code must retain the above copyright notice, this list of conditions and the following disclaimer.
 
 2. Redistributions in binary form must reproduce the above copyright notice, this list of conditions and the following disclaimer in the documentation and/or other materials provided with the distribution.
 
 3. Neither the name of the copyright holder nor the names of its contributors may be used to endorse or promote products derived from this software without specific prior written permission.
 
 THIS SOFTWARE IS PROVIDED BY THE COPYRIGHT HOLDERS AND CONTRIBUTORS "AS IS" AND ANY EXPRESS OR IMPLIED WARRANTIES, INCLUDING, BUT NOT LIMITED TO, THE IMPLIED WARRANTIES OF MERCHANTABILITY AND FITNESS FOR A PARTICULAR PURPOSE ARE DISCLAIMED. IN NO EVENT SHALL THE COPYRIGHT HOLDER OR CONTRIBUTORS BE LIABLE FOR ANY DIRECT, INDIRECT, INCIDENTAL, SPECIAL, EXEMPLARY, OR CONSEQUENTIAL DAMAGES (INCLUDING, BUT NOT LIMITED TO, PROCUREMENT OF SUBSTITUTE GOODS OR SERVICES; LOSS OF USE, DATA, OR PROFITS; OR BUSINESS INTERRUPTION) HOWEVER CAUSED AND ON ANY THEORY OF LIABILITY, WHETHER IN CONTRACT, STRICT LIABILITY, OR TORT (INCLUDING NEGLIGENCE OR OTHERWISE) ARISING IN ANY WAY OUT OF THE USE OF THIS SOFTWARE, EVEN IF ADVISED OF THE POSSIBILITY OF SUCH DAMAGE.
 */

#include "Logger.h"

//naming convention: <Digit><ClassName>_UnitTest.cpp where <Digit> is a number that will make sure
//the unit tests are ordered such that the first failing unit test indicate the culprit class and
//other 'unit' tests may assume correct execution of all prior unit tests

//I can only check that basisFunctions return finite numbers for some of the points that you can pass to them
//actually validating the correct implementation of the promised basisfunction requires computing said basisfunction
//however, the 'unit' tests for the quadrature rules and most of the self tests rely quite heavily on the correct functionality
//of the basisfunctions so some assurance can be gained from the entire test suite.
//Testing derivatives is much easier since it relies on using the same numerical approximation for all basis-function over and over again
//(but of course this is not as accurate as the actual derivative should be) -FB

<<<<<<< HEAD
#include "Base/AssembleBasisFunctionSet.hpp"
#include "cassert"

#include "Base/BasisFunctionSet.hpp"
#include "Geometry/PointReference.hpp"
#include "LinearAlgebra/NumericalVector.hpp"
#include "Base/BaseBasisFunction.hpp"

#include <cmath>
using std::fabs;
int main() {

	// 1D

	Base::BasisFunctionSet all1DbasisFunctions(5);//WARNING: this breaks the ordering of the unit tests, but it is basically the only way to collect all basisfunctions in an indexable way
	Base::AssembleBasisFunctionSet_1D_Ord5_A0(all1DbasisFunctions);
	Geometry::PointReference point1D(1);
	LinearAlgebra::NumericalVector ret(1);
	for(int i=0;i<all1DbasisFunctions.size();++i){
		const Base::BaseBasisFunction* test = all1DbasisFunctions[i];
		for(point1D[0]=-1.5;point1D[0]<1.51;point1D[0]+=0.1){
			test->eval(point1D,ret);
			assert(("eval",(test->eval(point1D)-ret[0])<1e-12));

			point1D[0]+=-1.e-8;
			double x0=test->eval(point1D);
			point1D[0]+=2.e-8;
			double x1=test->eval(point1D);

			point1D[0]+=-1e-8;
			test->evalDeriv(point1D,ret);
			assert(("derivative",fabs(ret[0]-5.e7*(x1-x0))<1e-5));
			assert(("derivative",fabs(test->evalDeriv0(point1D)-5.e7*(x1-x0))<1e-5));
		}
	}

	// 2D

	Base::BasisFunctionSet all2DbasisFunctions(5);//WARNING: this breaks the ordering of the unit tests, but it is basically the only way to collect all basisfunctions in an indexable way
	Base::AssembleBasisFunctionSet_2D_Ord5_A1(all2DbasisFunctions);
	Geometry::PointReference point2D(2);
	for(int i=0;i<all2DbasisFunctions.size();++i){
		const Base::BaseBasisFunction* test = all2DbasisFunctions[i];
		for(point2D[0]=-1.5;point2D[0]<1.51;point2D[0]+=0.1){
			for(point2D[1]=-1.5;point2D[1]<1.51;point2D[1]+=0.1){
				test->eval(point2D,ret);
				assert(("eval",(test->eval(point2D)-ret[0])<1e-12));

				point2D[0]+=-1.e-8;
				double x0=test->eval(point2D);
				point2D[0]+=2.e-8;
				double x1=test->eval(point2D);

				point2D[0]+=-1e-8;
				ret.resize(2);
				test->evalDeriv(point2D,ret);
				assert(("derivative",fabs(ret[0]-5.e7*(x1-x0))<1e-5));
				assert(("derivative",fabs(test->evalDeriv0(point2D)-5.e7*(x1-x0))<1e-5));

				point2D[1]+=-1.e-8;
				x0=test->eval(point2D);
				point2D[1]+=2.e-8;
				x1=test->eval(point2D);

				point2D[1]+=-1e-8;
				assert(("derivative",fabs(ret[1]-5.e7*(x1-x0))<1e-5));
				assert(("derivative",fabs(test->evalDeriv1(point2D)-5.e7*(x1-x0))<1e-5));

				ret.resize(1);
			}
		}
	}

	//3D

	Base::BasisFunctionSet all3DbasisFunctions(5);//WARNING: this breaks the ordering of the unit tests, but it is basically the only way to collect all basisfunctions in an indexable way
	Base::AssembleBasisFunctionSet_3D_Ord5_A1(all3DbasisFunctions);
	Geometry::PointReference point3D(3);
	for(int i=0;i<all3DbasisFunctions.size();++i){
		const Base::BaseBasisFunction* test = all3DbasisFunctions[i];
		for(point3D[0]=-1.5;point3D[0]<1.51;point3D[0]+=0.15){
			for(point3D[1]=-1.5;point3D[1]<1.51;point3D[1]+=0.15){
				for(point3D[2]=-1.5;point3D[2]<1.51;point3D[2]+=0.15){
					test->eval(point3D,ret);
					assert(("eval",(test->eval(point3D)-ret[0])<1e-12));

					point3D[0]+=-1.e-8;
					double x0=test->eval(point3D);
					point3D[0]+=2.e-8;
					double x1=test->eval(point3D);

					point3D[0]+=-1e-8;
					ret.resize(3);
					test->evalDeriv(point3D,ret);
					assert(("derivative",fabs(ret[0]-5.e7*(x1-x0))<1e-5));
					assert(("derivative",fabs(test->evalDeriv0(point3D)-5.e7*(x1-x0))<1e-5));

					point3D[1]+=-1.e-8;
					x0=test->eval(point3D);
					point3D[1]+=2.e-8;
					x1=test->eval(point3D);

					point3D[1]+=-1e-8;
					assert(("derivative",fabs(ret[1]-5.e7*(x1-x0))<1e-5));
					assert(("derivative",fabs(test->evalDeriv1(point3D)-5.e7*(x1-x0))<1e-5));

					point3D[2]+=-1.e-8;
					x0=test->eval(point3D);
					point3D[2]+=2.e-8;
					x1=test->eval(point3D);

					point3D[2]+=-1e-8;
					assert(("derivative",fabs(ret[2]-5.e7*(x1-x0))<1e-5));
					assert(("derivative",fabs(test->evalDeriv2(point3D)-5.e7*(x1-x0))<1e-5));

					ret.resize(1);
				}
			}
		}
	}

	return 0;
=======
#include "Base/AssembleBasisFunctionSet.h"

#include "Base/BasisFunctionSet.h"
#include "Geometry/PointReference.h"
#include "LinearAlgebra/NumericalVector.h"
#include "Base/BaseBasisFunction.h"
#include "Logger.h"

#include <cmath>
int main()
{
    
    // 1D
    
    Base::BasisFunctionSet all1DbasisFunctions(5); //WARNING: this breaks the ordering of the unit tests, but it is basically the only way to collect all basisfunctions in an indexable way
    Base::AssembleBasisFunctionSet_1D_Ord5_A0(all1DbasisFunctions);
    Geometry::PointReference point1D(1);
    LinearAlgebra::NumericalVector ret(1);
    for (std::size_t i = 0; i < all1DbasisFunctions.size(); ++i)
    {
        const Base::BaseBasisFunction* test = all1DbasisFunctions[i];
        for (point1D[0] = -1.5; point1D[0] < 1.51; point1D[0] += 0.1)
        {
            test->eval(point1D, ret);
            logger.assert_always(((test->eval(point1D) - ret[0]) < 1e-12), "eval");
            
            point1D[0] += -1.e-8;
            double x0 = test->eval(point1D);
            point1D[0] += 2.e-8;
            double x1 = test->eval(point1D);
            
            point1D[0] += -1e-8;
            ret = test->evalDeriv(point1D);
            logger.assert_always(std::abs(ret[0] - 5.e7 * (x1 - x0)) < 1e-5, "derivative");
            logger.assert_always(std::abs(test->evalDeriv0(point1D) - 5.e7 * (x1 - x0)) < 1e-5, "derivative");
        }
    }
    
    // 2D
    
    Base::BasisFunctionSet all2DbasisFunctions(5); //WARNING: this breaks the ordering of the unit tests, but it is basically the only way to collect all basisfunctions in an indexable way
    Base::AssembleBasisFunctionSet_2D_Ord5_A1(all2DbasisFunctions);
    Geometry::PointReference point2D(2);
    for (std::size_t i = 0; i < all2DbasisFunctions.size(); ++i)
    {
        const Base::BaseBasisFunction* test = all2DbasisFunctions[i];
        for (point2D[0] = -1.5; point2D[0] < 1.51; point2D[0] += 0.1)
        {
            for (point2D[1] = -1.5; point2D[1] < 1.51; point2D[1] += 0.1)
            {
                test->eval(point2D, ret);
                logger.assert_always((test->eval(point2D) - ret[0]) < 1e-12, "eval");
                
                point2D[0] += -1.e-8;
                double x0 = test->eval(point2D);
                point2D[0] += 2.e-8;
                double x1 = test->eval(point2D);
                
                point2D[0] += -1e-8;
                ret.resize(2);
                ret = test->evalDeriv(point2D);
                logger.assert_always(std::abs(ret[0] - 5.e7 * (x1 - x0)) < 1e-5, "derivative");
                logger.assert_always(std::abs(test->evalDeriv0(point2D) - 5.e7 * (x1 - x0)) < 1e-5, "derivative");
                
                point2D[1] += -1.e-8;
                x0 = test->eval(point2D);
                point2D[1] += 2.e-8;
                x1 = test->eval(point2D);
                
                point2D[1] += -1e-8;
                logger.assert_always(std::abs(ret[1] - 5.e7 * (x1 - x0)) < 1e-5, "derivative");
                logger.assert_always(std::abs(test->evalDeriv1(point2D) - 5.e7 * (x1 - x0)) < 1e-5, "derivative");
                
                ret.resize(1);
            }
        }
    }
    
    //3D
    
    Base::BasisFunctionSet all3DbasisFunctions(5); //WARNING: this breaks the ordering of the unit tests, but it is basically the only way to collect all basisfunctions in an indexable way
    Base::AssembleBasisFunctionSet_3D_Ord5_A1(all3DbasisFunctions);
    Geometry::PointReference point3D(3);
    for (std::size_t i = 0; i < all3DbasisFunctions.size(); ++i)
    {
        const Base::BaseBasisFunction* test = all3DbasisFunctions[i];
        for (point3D[0] = -1.5; point3D[0] < 1.51; point3D[0] += 0.15)
        {
            for (point3D[1] = -1.5; point3D[1] < 1.51; point3D[1] += 0.15)
            {
                for (point3D[2] = -1.5; point3D[2] < 1.51; point3D[2] += 0.15)
                {
                    test->eval(point3D, ret);
                    logger.assert_always((test->eval(point3D) - ret[0]) < 1e-12, "eval");
                    
                    point3D[0] += -1.e-8;
                    double x0 = test->eval(point3D);
                    point3D[0] += 2.e-8;
                    double x1 = test->eval(point3D);
                    
                    point3D[0] += -1e-8;
                    ret.resize(3);
                    ret = test->evalDeriv(point3D);
                    logger.assert_always(std::abs(ret[0] - 5.e7 * (x1 - x0)) < 1e-5, "derivative");
                    logger.assert_always(std::abs(test->evalDeriv0(point3D) - 5.e7 * (x1 - x0)) < 1e-5, "derivative");
                    
                    point3D[1] += -1.e-8;
                    x0 = test->eval(point3D);
                    point3D[1] += 2.e-8;
                    x1 = test->eval(point3D);
                    
                    point3D[1] += -1e-8;
                    logger.assert_always(std::abs(ret[1] - 5.e7 * (x1 - x0)) < 1e-5, "derivative");
                    logger.assert_always(std::abs(test->evalDeriv1(point3D) - 5.e7 * (x1 - x0)) < 1e-5, "derivative");
                    
                    point3D[2] += -1.e-8;
                    x0 = test->eval(point3D);
                    point3D[2] += 2.e-8;
                    x1 = test->eval(point3D);
                    
                    point3D[2] += -1e-8;
                    logger.assert_always(std::abs(ret[2] - 5.e7 * (x1 - x0)) < 1e-5, "derivative");
                    logger.assert_always(std::abs(test->evalDeriv2(point3D) - 5.e7 * (x1 - x0)) < 1e-5, "derivative");
                    
                    ret.resize(1);
                }
            }
        }
    }
    
    return 0;
>>>>>>> fc7589ef
}<|MERGE_RESOLUTION|>--- conflicted
+++ resolved
@@ -32,130 +32,6 @@
 //Testing derivatives is much easier since it relies on using the same numerical approximation for all basis-function over and over again
 //(but of course this is not as accurate as the actual derivative should be) -FB
 
-<<<<<<< HEAD
-#include "Base/AssembleBasisFunctionSet.hpp"
-#include "cassert"
-
-#include "Base/BasisFunctionSet.hpp"
-#include "Geometry/PointReference.hpp"
-#include "LinearAlgebra/NumericalVector.hpp"
-#include "Base/BaseBasisFunction.hpp"
-
-#include <cmath>
-using std::fabs;
-int main() {
-
-	// 1D
-
-	Base::BasisFunctionSet all1DbasisFunctions(5);//WARNING: this breaks the ordering of the unit tests, but it is basically the only way to collect all basisfunctions in an indexable way
-	Base::AssembleBasisFunctionSet_1D_Ord5_A0(all1DbasisFunctions);
-	Geometry::PointReference point1D(1);
-	LinearAlgebra::NumericalVector ret(1);
-	for(int i=0;i<all1DbasisFunctions.size();++i){
-		const Base::BaseBasisFunction* test = all1DbasisFunctions[i];
-		for(point1D[0]=-1.5;point1D[0]<1.51;point1D[0]+=0.1){
-			test->eval(point1D,ret);
-			assert(("eval",(test->eval(point1D)-ret[0])<1e-12));
-
-			point1D[0]+=-1.e-8;
-			double x0=test->eval(point1D);
-			point1D[0]+=2.e-8;
-			double x1=test->eval(point1D);
-
-			point1D[0]+=-1e-8;
-			test->evalDeriv(point1D,ret);
-			assert(("derivative",fabs(ret[0]-5.e7*(x1-x0))<1e-5));
-			assert(("derivative",fabs(test->evalDeriv0(point1D)-5.e7*(x1-x0))<1e-5));
-		}
-	}
-
-	// 2D
-
-	Base::BasisFunctionSet all2DbasisFunctions(5);//WARNING: this breaks the ordering of the unit tests, but it is basically the only way to collect all basisfunctions in an indexable way
-	Base::AssembleBasisFunctionSet_2D_Ord5_A1(all2DbasisFunctions);
-	Geometry::PointReference point2D(2);
-	for(int i=0;i<all2DbasisFunctions.size();++i){
-		const Base::BaseBasisFunction* test = all2DbasisFunctions[i];
-		for(point2D[0]=-1.5;point2D[0]<1.51;point2D[0]+=0.1){
-			for(point2D[1]=-1.5;point2D[1]<1.51;point2D[1]+=0.1){
-				test->eval(point2D,ret);
-				assert(("eval",(test->eval(point2D)-ret[0])<1e-12));
-
-				point2D[0]+=-1.e-8;
-				double x0=test->eval(point2D);
-				point2D[0]+=2.e-8;
-				double x1=test->eval(point2D);
-
-				point2D[0]+=-1e-8;
-				ret.resize(2);
-				test->evalDeriv(point2D,ret);
-				assert(("derivative",fabs(ret[0]-5.e7*(x1-x0))<1e-5));
-				assert(("derivative",fabs(test->evalDeriv0(point2D)-5.e7*(x1-x0))<1e-5));
-
-				point2D[1]+=-1.e-8;
-				x0=test->eval(point2D);
-				point2D[1]+=2.e-8;
-				x1=test->eval(point2D);
-
-				point2D[1]+=-1e-8;
-				assert(("derivative",fabs(ret[1]-5.e7*(x1-x0))<1e-5));
-				assert(("derivative",fabs(test->evalDeriv1(point2D)-5.e7*(x1-x0))<1e-5));
-
-				ret.resize(1);
-			}
-		}
-	}
-
-	//3D
-
-	Base::BasisFunctionSet all3DbasisFunctions(5);//WARNING: this breaks the ordering of the unit tests, but it is basically the only way to collect all basisfunctions in an indexable way
-	Base::AssembleBasisFunctionSet_3D_Ord5_A1(all3DbasisFunctions);
-	Geometry::PointReference point3D(3);
-	for(int i=0;i<all3DbasisFunctions.size();++i){
-		const Base::BaseBasisFunction* test = all3DbasisFunctions[i];
-		for(point3D[0]=-1.5;point3D[0]<1.51;point3D[0]+=0.15){
-			for(point3D[1]=-1.5;point3D[1]<1.51;point3D[1]+=0.15){
-				for(point3D[2]=-1.5;point3D[2]<1.51;point3D[2]+=0.15){
-					test->eval(point3D,ret);
-					assert(("eval",(test->eval(point3D)-ret[0])<1e-12));
-
-					point3D[0]+=-1.e-8;
-					double x0=test->eval(point3D);
-					point3D[0]+=2.e-8;
-					double x1=test->eval(point3D);
-
-					point3D[0]+=-1e-8;
-					ret.resize(3);
-					test->evalDeriv(point3D,ret);
-					assert(("derivative",fabs(ret[0]-5.e7*(x1-x0))<1e-5));
-					assert(("derivative",fabs(test->evalDeriv0(point3D)-5.e7*(x1-x0))<1e-5));
-
-					point3D[1]+=-1.e-8;
-					x0=test->eval(point3D);
-					point3D[1]+=2.e-8;
-					x1=test->eval(point3D);
-
-					point3D[1]+=-1e-8;
-					assert(("derivative",fabs(ret[1]-5.e7*(x1-x0))<1e-5));
-					assert(("derivative",fabs(test->evalDeriv1(point3D)-5.e7*(x1-x0))<1e-5));
-
-					point3D[2]+=-1.e-8;
-					x0=test->eval(point3D);
-					point3D[2]+=2.e-8;
-					x1=test->eval(point3D);
-
-					point3D[2]+=-1e-8;
-					assert(("derivative",fabs(ret[2]-5.e7*(x1-x0))<1e-5));
-					assert(("derivative",fabs(test->evalDeriv2(point3D)-5.e7*(x1-x0))<1e-5));
-
-					ret.resize(1);
-				}
-			}
-		}
-	}
-
-	return 0;
-=======
 #include "Base/AssembleBasisFunctionSet.h"
 
 #include "Base/BasisFunctionSet.h"
@@ -287,5 +163,4 @@
     }
     
     return 0;
->>>>>>> fc7589ef
 }