/*
 This file forms part of hpGEM. This package has been developed over a number of years by various people at the University of Twente and a full list of contributors can be found at
 http://hpgem.org/about-the-code/team
 
 This code is distributed using BSD 3-Clause License. A copy of which can found below.
 
 
 Copyright (c) 2014, University of Twente
 All rights reserved.
 
 Redistribution and use in source and binary forms, with or without modification, are permitted provided that the following conditions are met:
 
 1. Redistributions of source code must retain the above copyright notice, this list of conditions and the following disclaimer.
 
 2. Redistributions in binary form must reproduce the above copyright notice, this list of conditions and the following disclaimer in the documentation and/or other materials provided with the distribution.
 
 3. Neither the name of the copyright holder nor the names of its contributors may be used to endorse or promote products derived from this software without specific prior written permission.
 
 THIS SOFTWARE IS PROVIDED BY THE COPYRIGHT HOLDERS AND CONTRIBUTORS "AS IS" AND ANY EXPRESS OR IMPLIED WARRANTIES, INCLUDING, BUT NOT LIMITED TO, THE IMPLIED WARRANTIES OF MERCHANTABILITY AND FITNESS FOR A PARTICULAR PURPOSE ARE DISCLAIMED. IN NO EVENT SHALL THE COPYRIGHT HOLDER OR CONTRIBUTORS BE LIABLE FOR ANY DIRECT, INDIRECT, INCIDENTAL, SPECIAL, EXEMPLARY, OR CONSEQUENTIAL DAMAGES (INCLUDING, BUT NOT LIMITED TO, PROCUREMENT OF SUBSTITUTE GOODS OR SERVICES; LOSS OF USE, DATA, OR PROFITS; OR BUSINESS INTERRUPTION) HOWEVER CAUSED AND ON ANY THEORY OF LIABILITY, WHETHER IN CONTRACT, STRICT LIABILITY, OR TORT (INCLUDING NEGLIGENCE OR OTHERWISE) ARISING IN ANY WAY OUT OF THE USE OF THIS SOFTWARE, EVEN IF ADVISED OF THE POSSIBILITY OF SUCH DAMAGE.
 */

#include "Base/MpiContainer.h"
#include "GlobalMatrix.h"
#include "SparsityEstimator.h"
#include <vector>
#include "Base/MeshManipulatorBase.h"
#include "Base/Edge.h"
#include "Base/Face.h"
#include "Base/Element.h"
#include "LinearAlgebra/MiddleSizeVector.h"
#include "Geometry/PointPhysical.h"
#include "Geometry/PhysicalGeometry.h"
#include "Geometry/ReferenceGeometry.h"
#include "Geometry/PointReference.h"
#include "Base/Mesh.h"
#include "Logger.h"
#include <numeric>

namespace Utilities
{

<<<<<<< HEAD
    GlobalMatrix::GlobalMatrix(const Base::MeshManipulatorBase* theMesh, const GlobalIndexing& rowIndexing
            , const GlobalIndexing& columnIndexing, int elementMatrixID, int faceMatrixID)
=======
    GlobalMatrix::GlobalMatrix(const GlobalIndexing& indexing
            , int elementMatrixID, int faceMatrixID)
>>>>>>> 202618b9
            : meshLevel_(-2)
            , rowIndexing_ (rowIndexing)
            , columnIndexing_ (columnIndexing)
            , elementMatrixID_(elementMatrixID)
            // Use pointer comparison to see if the row & colum indices are the same
            , symmetricIndexing_ (&rowIndexing == &columnIndexing)
            , faceMatrixID_(faceMatrixID)
<<<<<<< HEAD
            , theMesh_(theMesh)

=======
>>>>>>> 202618b9
    {
    }

    void GlobalMatrix::getMatrixBCEntries(const Base::Face* face, std::size_t& numberOfEntries, std::vector<int>& entries)
    {
        logger.assert_debug(face != nullptr, "Invalid face passed");
        if (indexing_.getMesh() == nullptr)
        {
            entries.clear();
            numberOfEntries = 0;
            return;
        }
        // Face basis functions
        const std::vector<std::size_t>& unknowns = rowIndexing_.getIncludedUnknowns();
        for (std::size_t unknown : unknowns)
        {
            std::size_t nBasis = face->getLocalNumberOfBasisFunctions(unknown);
            int elementBasis0 = rowIndexing_.getGlobalIndex(face, unknown);
            for (std::size_t basisId = 0; basisId < nBasis; ++basisId)
            {
                entries.push_back(elementBasis0 + basisId);
            }
            numberOfEntries += nBasis;
        }
        // Edges around the face

        std::vector<std::size_t> nodeEntries = face->getPtrElementLeft()->getPhysicalGeometry()->getGlobalFaceNodeIndices(face->localFaceNumberLeft());
        std::vector<std::size_t> edgeIndex(2);
        for (std::size_t i = 0; i < face->getPtrElementLeft()->getNumberOfEdges(); ++i)
        {
            edgeIndex = face->getPtrElementLeft()->getReferenceGeometry()->getCodim2EntityLocalIndices(i);
            edgeIndex[0] = face->getPtrElementLeft()->getPhysicalGeometry()->getNodeIndex(edgeIndex[0]);
            edgeIndex[1] = face->getPtrElementLeft()->getPhysicalGeometry()->getNodeIndex(edgeIndex[1]);
            bool firstFound(false), secondFound(false);
            for (std::size_t j = 0; j < nodeEntries.size(); ++j)
            {
                if (nodeEntries[j] == edgeIndex[0])
                    firstFound = true;
                if (nodeEntries[j] == edgeIndex[1])
                    secondFound = true;
            }
            if (firstFound && secondFound)
            {
                const Base::Edge* edge = face->getPtrElementLeft()->getEdge(i);
                for (std::size_t unknown : unknowns)
                {
                    std::size_t nEdgeBasis = edge->getLocalNumberOfBasisFunctions(unknown);
                    int edgeBasis0 = rowIndexing_.getGlobalIndex(edge, unknown);
                    for (std::size_t basisId = 0; basisId < nEdgeBasis; ++basisId)
                    {
                        entries.push_back(edgeBasis0 + basisId);
                    }
                    numberOfEntries += nEdgeBasis;
                }
            }
        }
        // Nodes around the face
        if (indexing_.getMesh()->dimension() > 1)
        {
            nodeEntries = face->getPtrElementLeft()->getPhysicalGeometry()->getLocalFaceNodeIndices(
                    face->localFaceNumberLeft());
            for (std::size_t i : nodeEntries)
            {
                const Base::Node *node = face->getPtrElementLeft()->getNode(i);
                for (std::size_t unknown : unknowns)
                {
                    std::size_t nNodeBasis = node->getLocalNumberOfBasisFunctions(unknown);
                    int nodeBasis0 = rowIndexing_.getGlobalIndex(node, unknown);
                    for (std::size_t basisId = 0; basisId < nNodeBasis; ++basisId)
                    {
                        entries.push_back(nodeBasis0 + basisId);
                    }
                    numberOfEntries += nNodeBasis;
                }
            }
        }
    }

#if defined(HPGEM_USE_ANY_PETSC)

<<<<<<< HEAD
    GlobalPetscMatrix::GlobalPetscMatrix(const Base::MeshManipulatorBase* theMesh, const GlobalIndexing& rowIndexing,
            const GlobalIndexing& columnIndexing, int elementMatrixID, int faceMatrixID)
            : GlobalMatrix(theMesh, rowIndexing, columnIndexing, elementMatrixID, faceMatrixID)
=======
    GlobalPetscMatrix::GlobalPetscMatrix(const GlobalIndexing& indexing,
            int elementMatrixID, int faceMatrixID)
            : GlobalMatrix(indexing, elementMatrixID, faceMatrixID)
>>>>>>> 202618b9
    {
        PetscBool petscRuns;
        PetscInitialized(&petscRuns);
        logger.assert_debug(petscRuns == PETSC_TRUE, "Early call, firstly the command line arguments should be parsed");

        // Dummy call to always have an valid matrix in A_.
        MatCreateSeqAIJ(PETSC_COMM_SELF, 0, 0, 0, PETSC_NULL, &A_);

        reinit();
    }

    GlobalPetscMatrix::~GlobalPetscMatrix()
    {
        int ierr = MatDestroy(&A_);
        //giving error about Petsc has generated inconsistent data and likely memory corruption in heap
        CHKERRV(ierr);
    }

    GlobalPetscMatrix::operator Mat()
    {
        if(HPGEM_LOGLEVEL>=Log::DEBUG)
        {
            MatChop(A_, 1e-13);
            MatScale(A_, 24.);
            MatView(A_, PETSC_VIEWER_STDOUT_WORLD);
            MatScale(A_, 1. / 24.);
        }
        return A_;
    }

    void GlobalPetscMatrix::reinit()
    {
        createMat();
        assemble();
    }


    void GlobalPetscMatrix::createMat()
    {
        PetscErrorCode  ierr = MatDestroy(&A_);
        CHKERRV(ierr);

<<<<<<< HEAD
        const std::size_t numberOfLocalRows = rowIndexing_.getNumberOfLocalBasisFunctions();
        const std::size_t numberOfLocalColumns = columnIndexing_.getNumberOfLocalBasisFunctions();

        //now construct the only bit of data where PETSc expects a local numbering...
        std::vector<PetscInt> numberOfPositionsPerRow;
        std::vector<PetscInt> offDiagonalPositionsPerRow;
        SparsityEstimator estimator (*theMesh_, rowIndexing_, columnIndexing_);
        estimator.computeSparsityEstimate(numberOfPositionsPerRow, offDiagonalPositionsPerRow, faceMatrixID_ >= 0);

        ierr = MatCreateAIJ(PETSC_COMM_WORLD, numberOfLocalRows, numberOfLocalColumns, PETSC_DETERMINE, PETSC_DETERMINE, -1, numberOfPositionsPerRow.data(), 0, offDiagonalPositionsPerRow.data(), &A_);
        CHKERRV(ierr);
=======
        // Create matrix
        ierr = MatCreate(PETSC_COMM_WORLD, &A_);
        CHKERRV(ierr);
        ierr = MatSetType(A_, MATMPIAIJ);
        CHKERRV(ierr);

        // Set sizes based on indexing
        const std::size_t totalNumberOfDOF = indexing_.getNumberOfLocalBasisFunctions();
        MatSetSizes(A_, totalNumberOfDOF, totalNumberOfDOF, PETSC_DETERMINE, PETSC_DETERMINE);

        if (indexing_.getMesh() != nullptr)
        {
            std::vector<PetscInt> numberOfPositionsPerRow;
            std::vector<PetscInt> offDiagonalPositionsPerRow;
            logger.assert_always(indexing_.getMesh() != nullptr, "Null mesh");
            SparsityEstimator estimator (indexing_);
            estimator.computeSparsityEstimate(numberOfPositionsPerRow, offDiagonalPositionsPerRow,
                    faceMatrixID_ >= 0);
            // Zeros are passed for the ignored arguments.
            ierr = MatMPIAIJSetPreallocation(A_, 0, numberOfPositionsPerRow.data(), 0, offDiagonalPositionsPerRow.data());
            CHKERRV(ierr);
        }
        else
        {
            logger.assert_always(totalNumberOfDOF == 0, "Degrees of freedom without a mesh");
            ierr = MatMPIAIJSetPreallocation(A_, 0, nullptr, 0, nullptr);
            CHKERRV(ierr);
        }

        // Most options can only be set after the preallocation is done
>>>>>>> 202618b9
        MatSetOption(A_, MAT_KEEP_NONZERO_PATTERN, PETSC_TRUE); //performance
        // While the estimates should be correct, the zeroing of a row without anything on the diagonal will cause an
        // error with the previous option but without the following.
        MatSetOption(A_, MAT_NEW_NONZERO_LOCATIONS, PETSC_TRUE);
        // Enable the following to test that no new allocations were needed
        // MatSetOption(A_, MAT_NEW_NONZERO_ALLOCATION_ERR, PETSC_TRUE);
    }


    void GlobalPetscMatrix::assemble()
    {
        int ierr = MatZeroEntries(A_);
        CHKERRV(ierr);

        const Base::MeshManipulatorBase* mesh = indexing_.getMesh();
        if (mesh == nullptr)
        {
            // Empty matrix, nothing to assemble
            return;
        }
        // MediumSizeMatrix uses column oriented storage
        ierr = MatSetOption(A_, MAT_ROW_ORIENTED, PETSC_FALSE);
        CHKERRV(ierr);
        if (elementMatrixID_ >= 0)
        {
<<<<<<< HEAD
            std::vector<PetscInt> localToGlobalRow;
            std::vector<PetscInt> localToGlobalColumn;
            const std::vector<PetscInt>& localToGlobalColumnRef
                = symmetricIndexing_ ? localToGlobalRow : localToGlobalColumn;
            for (Base::Element* element : theMesh_->getElementsList())
=======
            std::vector<PetscInt> localToGlobal;
            for (Base::Element* element : mesh->getElementsList())
>>>>>>> 202618b9
            {
                rowIndexing_.getGlobalIndices(element, localToGlobalRow);
                if (!symmetricIndexing_)
                {
                    columnIndexing_.getGlobalIndices(element, localToGlobalColumn);
                }
                const LinearAlgebra::MiddleSizeMatrix& localMatrix = element->getElementMatrix(elementMatrixID_);
                logger.assert_debug(localMatrix.getNumberOfRows() == localToGlobalRow.size()
                                    && localMatrix.getNumberOfColumns() == localToGlobalColumnRef.size(),
                                    "Incorrect element matrix size");
                ierr = MatSetValues(A_,
                        localToGlobalRow.size(), localToGlobalRow.data(),
                        localToGlobalColumnRef.size(), localToGlobalColumnRef.data(),
                        localMatrix.data(), ADD_VALUES);
                CHKERRV(ierr);
            }
        }

        LinearAlgebra::MiddleSizeMatrix faceMatrix;
        if (faceMatrixID_ >= 0)
        {
<<<<<<< HEAD
            std::vector<PetscInt> localToGlobalRow;
            std::vector<PetscInt> localToGlobalColumn;
            const std::vector<PetscInt>& localToGlobalColumnRef
                    = symmetricIndexing_ ? localToGlobalRow : localToGlobalColumn;
            for (Base::Face* face : theMesh_->getFacesList())
=======
            std::vector<PetscInt> localToGlobal;
            for (Base::Face* face : mesh->getFacesList())
>>>>>>> 202618b9
            {
                if (!face->isOwnedByCurrentProcessor())
                    continue;

                rowIndexing_.getGlobalIndices(face, localToGlobalRow);
                if (!symmetricIndexing_)
                {
                    columnIndexing_.getGlobalIndices(face, localToGlobalColumn);
                }
                faceMatrix = face->getFaceMatrixMatrix(faceMatrixID_);
                logger.assert_debug(faceMatrix.getNumberOfRows() == localToGlobalRow.size()
                                    && faceMatrix.getNumberOfColumns() == localToGlobalColumnRef.size(),
                                    "Incorrect face matrix size");
                ierr = MatSetValues(A_,
                        localToGlobalRow.size(), localToGlobalRow.data(),
                        localToGlobalColumnRef.size(), localToGlobalColumnRef.data(),
                        faceMatrix.data(), ADD_VALUES);
                CHKERRV(ierr);
            }
        }
        // Reset the matrix to row oriented storage
        ierr = MatSetOption(A_, MAT_ROW_ORIENTED, PETSC_TRUE);
        CHKERRV(ierr);

        // Matrix assembly
        ierr = MatAssemblyBegin(A_, MAT_FINAL_ASSEMBLY);
        CHKERRV(ierr);
        ierr = MatAssemblyEnd(A_, MAT_FINAL_ASSEMBLY);
        CHKERRV(ierr);
    }

    void GlobalPetscMatrix::printMatInfo(MatInfoType type, std::ostream &stream)
    {
        MatInfo info;
        PetscErrorCode error = MatGetInfo(A_, type, &info);
        CHKERRABORT(PETSC_COMM_WORLD, error);
        stream
            << "Blocksize " << info.block_size
            << ", Nonzero " << info.nz_used << " used " << info.nz_unneeded << " unused."
            << " Assembled " << info.assemblies << " mallocs " << info.mallocs<<std::endl;
    }

    void GlobalPetscMatrix::writeMatlab(const std::string &fileName)
    {
        PetscViewer viewer;
        PetscErrorCode err;

        err = PetscViewerASCIIOpen(PETSC_COMM_WORLD, fileName.c_str(), &viewer);
        CHKERRABORT(PETSC_COMM_WORLD, err);
        err = PetscViewerPushFormat(viewer, PETSC_VIEWER_ASCII_MATLAB);
        CHKERRABORT(PETSC_COMM_WORLD, err);
        err = MatView(A_, viewer);
        CHKERRABORT(PETSC_COMM_WORLD, err);
        err = PetscViewerDestroy(&viewer);
        CHKERRABORT(PETSC_COMM_WORLD, err);
    }
#endif
}
<|MERGE_RESOLUTION|>--- conflicted
+++ resolved
@@ -39,13 +39,8 @@
 namespace Utilities
 {
 
-<<<<<<< HEAD
-    GlobalMatrix::GlobalMatrix(const Base::MeshManipulatorBase* theMesh, const GlobalIndexing& rowIndexing
-            , const GlobalIndexing& columnIndexing, int elementMatrixID, int faceMatrixID)
-=======
-    GlobalMatrix::GlobalMatrix(const GlobalIndexing& indexing
+    GlobalMatrix::GlobalMatrix(const GlobalIndexing& rowIndexing, const GlobalIndexing& columnIndexing
             , int elementMatrixID, int faceMatrixID)
->>>>>>> 202618b9
             : meshLevel_(-2)
             , rowIndexing_ (rowIndexing)
             , columnIndexing_ (columnIndexing)
@@ -53,18 +48,15 @@
             // Use pointer comparison to see if the row & colum indices are the same
             , symmetricIndexing_ (&rowIndexing == &columnIndexing)
             , faceMatrixID_(faceMatrixID)
-<<<<<<< HEAD
-            , theMesh_(theMesh)
-
-=======
->>>>>>> 202618b9
-    {
+    {
+        logger.assert_always(columnIndexing.getMesh() == rowIndexing.getMesh(),
+                "Row and column indexing based on different meshes.");
     }
 
     void GlobalMatrix::getMatrixBCEntries(const Base::Face* face, std::size_t& numberOfEntries, std::vector<int>& entries)
     {
         logger.assert_debug(face != nullptr, "Invalid face passed");
-        if (indexing_.getMesh() == nullptr)
+        if (rowIndexing_.getMesh() == nullptr)
         {
             entries.clear();
             numberOfEntries = 0;
@@ -115,7 +107,7 @@
             }
         }
         // Nodes around the face
-        if (indexing_.getMesh()->dimension() > 1)
+        if (rowIndexing_.getMesh()->dimension() > 1)
         {
             nodeEntries = face->getPtrElementLeft()->getPhysicalGeometry()->getLocalFaceNodeIndices(
                     face->localFaceNumberLeft());
@@ -138,15 +130,9 @@
 
 #if defined(HPGEM_USE_ANY_PETSC)
 
-<<<<<<< HEAD
-    GlobalPetscMatrix::GlobalPetscMatrix(const Base::MeshManipulatorBase* theMesh, const GlobalIndexing& rowIndexing,
+    GlobalPetscMatrix::GlobalPetscMatrix(const GlobalIndexing& rowIndexing,
             const GlobalIndexing& columnIndexing, int elementMatrixID, int faceMatrixID)
-            : GlobalMatrix(theMesh, rowIndexing, columnIndexing, elementMatrixID, faceMatrixID)
-=======
-    GlobalPetscMatrix::GlobalPetscMatrix(const GlobalIndexing& indexing,
-            int elementMatrixID, int faceMatrixID)
-            : GlobalMatrix(indexing, elementMatrixID, faceMatrixID)
->>>>>>> 202618b9
+            : GlobalMatrix(rowIndexing, columnIndexing, elementMatrixID, faceMatrixID)
     {
         PetscBool petscRuns;
         PetscInitialized(&petscRuns);
@@ -179,6 +165,8 @@
 
     void GlobalPetscMatrix::reinit()
     {
+        logger.assert_always(rowIndexing_.getMesh() == columnIndexing_.getMesh(),
+                "Row and column indexing from different meshes");
         createMat();
         assemble();
     }
@@ -189,35 +177,23 @@
         PetscErrorCode  ierr = MatDestroy(&A_);
         CHKERRV(ierr);
 
-<<<<<<< HEAD
+        // Create matrix
+        ierr = MatCreate(PETSC_COMM_WORLD, &A_);
+        CHKERRV(ierr);
+        ierr = MatSetType(A_, MATMPIAIJ);
+        CHKERRV(ierr);
+
+        // Set sizes based on indexing
         const std::size_t numberOfLocalRows = rowIndexing_.getNumberOfLocalBasisFunctions();
         const std::size_t numberOfLocalColumns = columnIndexing_.getNumberOfLocalBasisFunctions();
-
-        //now construct the only bit of data where PETSc expects a local numbering...
-        std::vector<PetscInt> numberOfPositionsPerRow;
-        std::vector<PetscInt> offDiagonalPositionsPerRow;
-        SparsityEstimator estimator (*theMesh_, rowIndexing_, columnIndexing_);
-        estimator.computeSparsityEstimate(numberOfPositionsPerRow, offDiagonalPositionsPerRow, faceMatrixID_ >= 0);
-
-        ierr = MatCreateAIJ(PETSC_COMM_WORLD, numberOfLocalRows, numberOfLocalColumns, PETSC_DETERMINE, PETSC_DETERMINE, -1, numberOfPositionsPerRow.data(), 0, offDiagonalPositionsPerRow.data(), &A_);
-        CHKERRV(ierr);
-=======
-        // Create matrix
-        ierr = MatCreate(PETSC_COMM_WORLD, &A_);
-        CHKERRV(ierr);
-        ierr = MatSetType(A_, MATMPIAIJ);
-        CHKERRV(ierr);
-
-        // Set sizes based on indexing
-        const std::size_t totalNumberOfDOF = indexing_.getNumberOfLocalBasisFunctions();
-        MatSetSizes(A_, totalNumberOfDOF, totalNumberOfDOF, PETSC_DETERMINE, PETSC_DETERMINE);
-
-        if (indexing_.getMesh() != nullptr)
+        MatSetSizes(A_, numberOfLocalRows, numberOfLocalColumns, PETSC_DETERMINE, PETSC_DETERMINE);
+
+        if (rowIndexing_.getMesh() != nullptr)
         {
             std::vector<PetscInt> numberOfPositionsPerRow;
             std::vector<PetscInt> offDiagonalPositionsPerRow;
-            logger.assert_always(indexing_.getMesh() != nullptr, "Null mesh");
-            SparsityEstimator estimator (indexing_);
+            logger.assert_always(rowIndexing_.getMesh() != nullptr, "Null mesh");
+            SparsityEstimator estimator (rowIndexing_, columnIndexing_);
             estimator.computeSparsityEstimate(numberOfPositionsPerRow, offDiagonalPositionsPerRow,
                     faceMatrixID_ >= 0);
             // Zeros are passed for the ignored arguments.
@@ -226,13 +202,13 @@
         }
         else
         {
-            logger.assert_always(totalNumberOfDOF == 0, "Degrees of freedom without a mesh");
+            logger.assert_always(numberOfLocalRows == 0 && numberOfLocalColumns == 0,
+                    "Degrees of freedom without a mesh");
             ierr = MatMPIAIJSetPreallocation(A_, 0, nullptr, 0, nullptr);
             CHKERRV(ierr);
         }
 
         // Most options can only be set after the preallocation is done
->>>>>>> 202618b9
         MatSetOption(A_, MAT_KEEP_NONZERO_PATTERN, PETSC_TRUE); //performance
         // While the estimates should be correct, the zeroing of a row without anything on the diagonal will cause an
         // error with the previous option but without the following.
@@ -247,7 +223,7 @@
         int ierr = MatZeroEntries(A_);
         CHKERRV(ierr);
 
-        const Base::MeshManipulatorBase* mesh = indexing_.getMesh();
+        const Base::MeshManipulatorBase* mesh = rowIndexing_.getMesh();
         if (mesh == nullptr)
         {
             // Empty matrix, nothing to assemble
@@ -258,16 +234,11 @@
         CHKERRV(ierr);
         if (elementMatrixID_ >= 0)
         {
-<<<<<<< HEAD
             std::vector<PetscInt> localToGlobalRow;
             std::vector<PetscInt> localToGlobalColumn;
             const std::vector<PetscInt>& localToGlobalColumnRef
                 = symmetricIndexing_ ? localToGlobalRow : localToGlobalColumn;
-            for (Base::Element* element : theMesh_->getElementsList())
-=======
-            std::vector<PetscInt> localToGlobal;
             for (Base::Element* element : mesh->getElementsList())
->>>>>>> 202618b9
             {
                 rowIndexing_.getGlobalIndices(element, localToGlobalRow);
                 if (!symmetricIndexing_)
@@ -289,16 +260,11 @@
         LinearAlgebra::MiddleSizeMatrix faceMatrix;
         if (faceMatrixID_ >= 0)
         {
-<<<<<<< HEAD
             std::vector<PetscInt> localToGlobalRow;
             std::vector<PetscInt> localToGlobalColumn;
             const std::vector<PetscInt>& localToGlobalColumnRef
                     = symmetricIndexing_ ? localToGlobalRow : localToGlobalColumn;
-            for (Base::Face* face : theMesh_->getFacesList())
-=======
-            std::vector<PetscInt> localToGlobal;
             for (Base::Face* face : mesh->getFacesList())
->>>>>>> 202618b9
             {
                 if (!face->isOwnedByCurrentProcessor())
                     continue;
