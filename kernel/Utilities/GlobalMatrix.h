/*
 This file forms part of hpGEM. This package has been developed over a number of years by various people at the University of Twente and a full list of contributors can be found at
 http://hpgem.org/about-the-code/team
 
 This code is distributed using BSD 3-Clause License. A copy of which can found below.
 
 
 Copyright (c) 2014, University of Twente
 All rights reserved.
 
 Redistribution and use in source and binary forms, with or without modification, are permitted provided that the following conditions are met:
 
 1. Redistributions of source code must retain the above copyright notice, this list of conditions and the following disclaimer.
 
 2. Redistributions in binary form must reproduce the above copyright notice, this list of conditions and the following disclaimer in the documentation and/or other materials provided with the distribution.
 
 3. Neither the name of the copyright holder nor the names of its contributors may be used to endorse or promote products derived from this software without specific prior written permission.
 
 THIS SOFTWARE IS PROVIDED BY THE COPYRIGHT HOLDERS AND CONTRIBUTORS "AS IS" AND ANY EXPRESS OR IMPLIED WARRANTIES, INCLUDING, BUT NOT LIMITED TO, THE IMPLIED WARRANTIES OF MERCHANTABILITY AND FITNESS FOR A PARTICULAR PURPOSE ARE DISCLAIMED. IN NO EVENT SHALL THE COPYRIGHT HOLDER OR CONTRIBUTORS BE LIABLE FOR ANY DIRECT, INDIRECT, INCIDENTAL, SPECIAL, EXEMPLARY, OR CONSEQUENTIAL DAMAGES (INCLUDING, BUT NOT LIMITED TO, PROCUREMENT OF SUBSTITUTE GOODS OR SERVICES; LOSS OF USE, DATA, OR PROFITS; OR BUSINESS INTERRUPTION) HOWEVER CAUSED AND ON ANY THEORY OF LIABILITY, WHETHER IN CONTRACT, STRICT LIABILITY, OR TORT (INCLUDING NEGLIGENCE OR OTHERWISE) ARISING IN ANY WAY OUT OF THE USE OF THIS SOFTWARE, EVEN IF ADVISED OF THE POSSIBILITY OF SUCH DAMAGE.
 */

//WARNING: THIS HEADER PARTLY DEPENDS ON C LIBRARIES - INCLUDING THIS HEADER BEFORE OR AFTER OTHER HEADERS GREATLY INCLEASES THE RISK OF NAMING CONFLICTS OR OTHER COMPILE TIME ERRORS
#ifndef GLOBALMATRIX_HPP_
#define GLOBALMATRIX_HPP_

#if defined(HPGEM_USE_ANY_PETSC)
#include <petscmat.h>
#endif
#include "GlobalIndexing.h"
#include <vector>
#include <map>

namespace Base
{
    class MeshManipulatorBase;
    class Face;
    class Element;
}

namespace Utilities
{
    
    /**
     *  General global assembly class for matrices. Defines the general routines that specializations will always need
     *  Subclasses should also derive from the external package specific matrix type they try to implement
     */
    class GlobalMatrix
    {
        
    public:
        
        ///use the destructor of the subclass in case this is needed
        virtual ~GlobalMatrix()
        {
        }
        
        GlobalMatrix(const GlobalMatrix &other) = delete;
        
        ///constructs the global matrix and performs element assembly
<<<<<<< HEAD
        GlobalMatrix(const Base::MeshManipulatorBase* theMesh, const GlobalIndexing& rowIndexing,
                const GlobalIndexing& columnIndexing, int elementMatrixID, int faceMatrixID);
=======
        GlobalMatrix(const GlobalIndexing& indexing, int elementMatrixID, int faceMatrixID);

        /// \brief Reinitialize the matrix
        ///
        /// Reinitialize the matrix to match the current state of the local
        /// matrices and the GlobalIndex.
        virtual void reinit() = 0;
>>>>>>> 202618b9

        /// \brief Assemble the matrix from elements and faces
        virtual void assemble() = 0;

        // Retrieve the global indices of all basis functions owned by the face, its edges and its nodes.
        // Indices are with respect to the rows of the matrix.
        void getMatrixBCEntries(const Base::Face* face, std::size_t& numberOfEntries, std::vector<int>& entries);

    protected:
        
        int meshLevel_, elementMatrixID_, faceMatrixID_;
<<<<<<< HEAD
        const Base::MeshManipulatorBase *theMesh_;
        const GlobalIndexing& rowIndexing_, columnIndexing_;
        /// Whether the row and column index are the physically same object
        const bool symmetricIndexing_;
=======
        const GlobalIndexing& indexing_;
>>>>>>> 202618b9
        
    };
#if defined(HPGEM_USE_ANY_PETSC)
    ///\bug this class depends on PETSc and is likely to cause naming conflicts between the c and c++ standard libraries (workaround: make sure to include all other needed hpGEM headers before including this header)
    class GlobalPetscMatrix : public GlobalMatrix
    {
        
    public:
        ///for now provides implicit conversion to Mat (the PETSc matrix type)
        ///this needs a special function because deriving from Mat appears to be illegal
        ///\bug need a better way to provide an interface to the supported Mat routines AND to other routines that need a Mat (like KSPSetOperators()) (but not stuff like MatDestroy())
        operator Mat();

<<<<<<< HEAD
        GlobalPetscMatrix(const Base::MeshManipulatorBase* theMesh, const GlobalIndexing& indexing,
                int elementMatrixID, int faceMatrixID = -1)
                : GlobalPetscMatrix(theMesh, indexing, indexing, elementMatrixID, faceMatrixID)
        {}
        GlobalPetscMatrix(const Base::MeshManipulatorBase* theMesh, const GlobalIndexing& rowIndexing, \
                const GlobalIndexing& columnIndexing, int elementMatrixID, int faceMatrixID = -1);
=======
        GlobalPetscMatrix(const GlobalIndexing& indexing, int elementMatrixID, int faceMatrixID = -1);
>>>>>>> 202618b9
        ~GlobalPetscMatrix() override ;


        virtual void assemble() override;

        void reinit() override;

        void printMatInfo(MatInfoType type, std::ostream& stream);
        void writeMatlab(const std::string& fileName);

        const GlobalIndexing& getGlobalIndex() const
        {
            return rowIndexing_;
        }

    private:

        void createMat();

        Mat A_;
    };
#endif
}

#endif /* GLOBALMATRIX_HPP_ */<|MERGE_RESOLUTION|>--- conflicted
+++ resolved
@@ -57,18 +57,14 @@
         GlobalMatrix(const GlobalMatrix &other) = delete;
         
         ///constructs the global matrix and performs element assembly
-<<<<<<< HEAD
-        GlobalMatrix(const Base::MeshManipulatorBase* theMesh, const GlobalIndexing& rowIndexing,
+        GlobalMatrix(const GlobalIndexing& rowIndexing,
                 const GlobalIndexing& columnIndexing, int elementMatrixID, int faceMatrixID);
-=======
-        GlobalMatrix(const GlobalIndexing& indexing, int elementMatrixID, int faceMatrixID);
 
         /// \brief Reinitialize the matrix
         ///
         /// Reinitialize the matrix to match the current state of the local
         /// matrices and the GlobalIndex.
         virtual void reinit() = 0;
->>>>>>> 202618b9
 
         /// \brief Assemble the matrix from elements and faces
         virtual void assemble() = 0;
@@ -80,15 +76,9 @@
     protected:
         
         int meshLevel_, elementMatrixID_, faceMatrixID_;
-<<<<<<< HEAD
-        const Base::MeshManipulatorBase *theMesh_;
         const GlobalIndexing& rowIndexing_, columnIndexing_;
         /// Whether the row and column index are the physically same object
         const bool symmetricIndexing_;
-=======
-        const GlobalIndexing& indexing_;
->>>>>>> 202618b9
-        
     };
 #if defined(HPGEM_USE_ANY_PETSC)
     ///\bug this class depends on PETSc and is likely to cause naming conflicts between the c and c++ standard libraries (workaround: make sure to include all other needed hpGEM headers before including this header)
@@ -101,16 +91,14 @@
         ///\bug need a better way to provide an interface to the supported Mat routines AND to other routines that need a Mat (like KSPSetOperators()) (but not stuff like MatDestroy())
         operator Mat();
 
-<<<<<<< HEAD
-        GlobalPetscMatrix(const Base::MeshManipulatorBase* theMesh, const GlobalIndexing& indexing,
+        GlobalPetscMatrix(const GlobalIndexing& indexing,
                 int elementMatrixID, int faceMatrixID = -1)
-                : GlobalPetscMatrix(theMesh, indexing, indexing, elementMatrixID, faceMatrixID)
+                : GlobalPetscMatrix(indexing, indexing, elementMatrixID, faceMatrixID)
         {}
-        GlobalPetscMatrix(const Base::MeshManipulatorBase* theMesh, const GlobalIndexing& rowIndexing, \
+
+        GlobalPetscMatrix(const GlobalIndexing& rowIndexing,
                 const GlobalIndexing& columnIndexing, int elementMatrixID, int faceMatrixID = -1);
-=======
-        GlobalPetscMatrix(const GlobalIndexing& indexing, int elementMatrixID, int faceMatrixID = -1);
->>>>>>> 202618b9
+
         ~GlobalPetscMatrix() override ;
 
 
