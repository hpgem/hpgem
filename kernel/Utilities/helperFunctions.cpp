--- conflicted
+++ resolved
@@ -22,102 +22,6 @@
 #include "helperFunctions.h"
 
 #include <cmath>
-<<<<<<< HEAD
-#include "Geometry/PointReference.hpp"
-namespace Utilities {
-
-	double LobattoPolynomial(int degree, double x) {
-		switch (degree) {
-		case 0:
-			return sqrt(3. / 2.) * -2.;
-		case 1:
-			return sqrt(5. / 2.) * x * -2.;
-		case 2:
-			return sqrt(7. / 2.) * (5 * x * x - 1) / -2.;
-		case 3:
-			return sqrt(9. / 2.) * (7 * x * x - 3) * x / -2.;
-		case 4://higher order cases currently implemented only to support automatic testing of quadrature rules
-			return sqrt(11./ 2.) * ((21 * x * x - 14) * x * x + 1) / -4.;
-		case 5:
-			return sqrt(13./ 2.) * ((33 * x * x - 30 * x * x) + 5) * x / -4.;
-		case 6:
-			return sqrt(15./ 2.) * (((429 * x * x - 495) * x * x + 135) * x * x - 5) / -32.;
-		case 7:
-			return sqrt(17./ 2.) * (((715 * x * x - 1001) * x * x + 385) * x * x - 35) * x / -32.;
-		case 8:
-			return sqrt(19./ 2.) * ((((2431 * x * x - 4004) * x * x + 2002) * x * x - 308) * x * x + 7) / -64.;
-		case 9:
-			throw "cannot find this one";
-		default:
-			throw "lobatto polynomials of this order have not been implemented";
-		}
-	}
-
-	double LobattoPolynomialDerivative(int degree, double x) {
-		switch (degree) {
-		case 0:
-			return 0;
-		case 1:
-			return -2 * sqrt(5. / 2.);
-		case 2:
-			return -2 * sqrt(7. / 2.) * (2.5 * x);
-		case 3:
-			return -2 * sqrt(9. / 2.) * (5.25 * x * x - .75);
-		default:
-			throw "derivatives of lobatto polynomials of this order have not been implemented";
-		}
-	}
-
-	double LegendrePolynomial(int degree, double x) {
-		switch (degree) {
-		case 0:
-			return 1;
-		case 1:
-			return x;
-		default:
-			return (2. * degree - 1.) / double(degree) * x * LegendrePolynomial(degree - 1, x)
-					- (degree - 1.) / double(degree) * LegendrePolynomial(degree - 2, x);
-		}
-	}
-
-	double LegendrePolynomialDerivative(int degree, double x) {
-		switch (degree) {
-		case 0:
-			return 0;
-		case 1:
-			return 1;
-		default:
-			return (2. * degree - 1.) / double(degree) * (x * LegendrePolynomialDerivative(degree - 1, x) + LegendrePolynomial(degree - 1, x))
-					- (degree - 1.) / double(degree) * LegendrePolynomialDerivative(degree - 2, x);
-		}
-	}
-
-	double baricentric_3D(int node, const Geometry::PointReference& p) {
-		if (node == 0) {
-			return 1 - p[0] - p[1] - p[2];
-		} else {
-			return p[node - 1];
-		}
-	}
-
-	double baricentric_2D(int node, const Geometry::PointReference& p) {
-		if (node == 0) {
-			return 1 - p[0] - p[1];
-		} else {
-			return p[node - 1];
-		}
-	}
-
-	double baricentricDeriv(int node, int direction) {
-		if (node == 0) {
-			return -1;
-		} else if (node == direction + 1) {
-			return 1;
-		} else {
-			return 0;
-		}
-	}
-=======
 #include "Geometry/PointReference.h"
 namespace Utilities
 {
@@ -239,6 +143,5 @@
             return 0;
         }
     }
->>>>>>> 1576f3df
 
 }