--- conflicted
+++ resolved
@@ -111,11 +111,7 @@
 
 
         GlobalIndexing();
-<<<<<<< HEAD
-        GlobalIndexing(Base::MeshManipulatorBase* mesh, Layout layout, const std::vector<std::size_t>* unknowns = nullptr);
-=======
-        GlobalIndexing(Base::MeshManipulatorBase* mesh, Layout layout = BLOCKED_PROCESSOR);
->>>>>>> 284604da
+        GlobalIndexing(Base::MeshManipulatorBase* mesh, Layout layout = BLOCKED_PROCESSOR, const std::vector<std::size_t>* unknowns = nullptr);
 
         /// \brief Recreate the mapping for a new mesh.
         ///
