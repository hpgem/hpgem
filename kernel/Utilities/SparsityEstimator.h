
#ifndef HPGEM_SPARSITYESTIMATOR_H
#define HPGEM_SPARSITYESTIMATOR_H

#include "vector"

// Forward definitions
namespace Base
{
    class Element;
    class MeshManipulatorBase;
}
namespace Utilities
{
    class GlobalIndexing;
}

namespace Utilities
{
    /// Computation for the estimate (upper bound) on the number of non zero entries in a matrix.
    class SparsityEstimator
    {
    public:
<<<<<<< HEAD
        /// Construct a SparsityEstimator with the same GlobalIndexing for rows and columns
        /// \param mesh  The mesh
        /// \param indexing The indexing for the basis functions
        SparsityEstimator(const Base::MeshManipulatorBase& mesh, const GlobalIndexing& indexing)
            : SparsityEstimator(mesh, indexing, indexing)
        {}

        /// Construct a sparsity estimator with possibly different indices for the rows and columns.
        /// \param mesh
        /// \param rowIndexing
        /// \param columnIndexing
        SparsityEstimator(const Base::MeshManipulatorBase& mesh,
                const GlobalIndexing& rowIndexing, const GlobalIndexing& columnIndexing);
=======
        /// Construct a SparsityEstimator
        /// \param indexing The indexing for the basis functions
        SparsityEstimator(const GlobalIndexing& indexing);
>>>>>>> 202618b9

        /// Compute the sparsity estimate
        /// \param nonZeroPerRowOwned [out] Per local DoF the number of non zero columns from
        ///     locally owned basis functions.
        /// \param nonZeroPerRowNonOwned [out] Per local DoF the number of non zero columns
        ///     from non locally owned basis functions.
        /// \param includeFaceCoupling [in] Include coupling through face matrices
        void computeSparsityEstimate(std::vector<int>& nonZeroPerRowOwned,
                std::vector<int>& nonZeroPerRowNonOwned,
                bool includeFaceCoupling = true) const;

    private:
        /// Workspace variables for the computation
        struct Workspace;

        /// Add the DoFs that have support on an Element to the workspace.
        void addElementDoFs(const Base::Element* element, Workspace& workspace) const;


        /// Write the DoF count for an Element, Face, etc. to the sparsity estimate vector
        /// \tparam GEOM The Element, Face, etc. type
        /// \param geom The Element, Face, etc. which supports the basis functions for which to write the DoF count.
        /// \param workspace The workspace with DoF counts
        /// \param nonZeroPerRowOwned see computeSparsityEstimate(std::vector<int>&, std::vector<int>&)
        /// \param nonZeroPerRowNonOwned see computeSparsityEstimate(std::vector<int>&, std::vector<int>&)
        template<typename GEOM>
        void writeDoFCount(const GEOM* geom, const Workspace& workspace,
                std::vector<int>& nonZeroPerRowOwned, std::vector<int>& nonZeroPerRowNonOwned) const;

<<<<<<< HEAD
        /// The mesh for the sparsity estimate
        const Base::MeshManipulatorBase& mesh_;
        /// The indexing for the basis functions on the rows of the matrix
        const GlobalIndexing& rowIndexing_;
        /// The indexing for the basis functions on the columns of the matrix
        const GlobalIndexing& columnIndexing_;
=======
        /// The indexing for the basis functions
        const GlobalIndexing& indexing_;
>>>>>>> 202618b9
    };
}


#endif //HPGEM_SPARSITYESTIMATOR_H<|MERGE_RESOLUTION|>--- conflicted
+++ resolved
@@ -21,25 +21,16 @@
     class SparsityEstimator
     {
     public:
-<<<<<<< HEAD
         /// Construct a SparsityEstimator with the same GlobalIndexing for rows and columns
-        /// \param mesh  The mesh
         /// \param indexing The indexing for the basis functions
-        SparsityEstimator(const Base::MeshManipulatorBase& mesh, const GlobalIndexing& indexing)
-            : SparsityEstimator(mesh, indexing, indexing)
+        SparsityEstimator(const GlobalIndexing& indexing)
+            : SparsityEstimator(indexing, indexing)
         {}
 
         /// Construct a sparsity estimator with possibly different indices for the rows and columns.
-        /// \param mesh
         /// \param rowIndexing
         /// \param columnIndexing
-        SparsityEstimator(const Base::MeshManipulatorBase& mesh,
-                const GlobalIndexing& rowIndexing, const GlobalIndexing& columnIndexing);
-=======
-        /// Construct a SparsityEstimator
-        /// \param indexing The indexing for the basis functions
-        SparsityEstimator(const GlobalIndexing& indexing);
->>>>>>> 202618b9
+        SparsityEstimator(const GlobalIndexing& rowIndexing, const GlobalIndexing& columnIndexing);
 
         /// Compute the sparsity estimate
         /// \param nonZeroPerRowOwned [out] Per local DoF the number of non zero columns from
@@ -69,17 +60,10 @@
         void writeDoFCount(const GEOM* geom, const Workspace& workspace,
                 std::vector<int>& nonZeroPerRowOwned, std::vector<int>& nonZeroPerRowNonOwned) const;
 
-<<<<<<< HEAD
-        /// The mesh for the sparsity estimate
-        const Base::MeshManipulatorBase& mesh_;
         /// The indexing for the basis functions on the rows of the matrix
         const GlobalIndexing& rowIndexing_;
         /// The indexing for the basis functions on the columns of the matrix
         const GlobalIndexing& columnIndexing_;
-=======
-        /// The indexing for the basis functions
-        const GlobalIndexing& indexing_;
->>>>>>> 202618b9
     };
 }
 
