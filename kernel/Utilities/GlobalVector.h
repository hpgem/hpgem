--- conflicted
+++ resolved
@@ -71,13 +71,8 @@
         std::vector<int> startPositionsOfElementsInTheVector_;
         std::vector<int> startPositionsOfFacesInTheVector_;
         std::vector<int> startPositionsOfEdgesInTheVector_;
-<<<<<<< HEAD
-        std::vector<int> startPositionsOfVerticesInTheVector_;
+        std::vector<int> startPositionsOfNodesInTheVector_;
         Base::MeshManipulatorBase *theMesh_;
-=======
-        std::vector<int> startPositionsOfNodesInTheVector_;
-        Base::MeshManipulator *theMesh_;
->>>>>>> 21bfb33a
         
     };
     
