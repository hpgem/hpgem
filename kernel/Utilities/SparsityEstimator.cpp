
#include "SparsityEstimator.h"

#include "Logger.h"

#include "map"
#include "Base/Element.h"
#include "Base/MeshManipulatorBase.h"
#include "Utilities/GlobalIndexing.h"

namespace Utilities
{
<<<<<<< HEAD
    SparsityEstimator::SparsityEstimator(const Base::MeshManipulatorBase &mesh,
            const GlobalIndexing &rowindexing, const GlobalIndexing &columnindexing)
        : mesh_ (mesh)
        , rowIndexing_ (rowindexing)
        , columnIndexing_ (columnindexing)
=======
    SparsityEstimator::SparsityEstimator(const GlobalIndexing &indexing)
        : indexing_ (indexing)
>>>>>>> 202618b9
    {}

    struct SparsityEstimator::Workspace
    {
        /// DoFs owned by the current processor. Stored as (dof, size) where dof is the
        /// first dof of an element, face, etc.
        std::map<std::size_t, std::size_t> owned;
        // Same as #owned, but for the DoFs not owned by the current processor
        std::map<std::size_t, std::size_t> notOwned;

        /// Get a reference to either the owned or notOwned DoF set.
        std::map<std::size_t, std::size_t>& getDoFs(bool owning)
        {
            return owning ? owned : notOwned;
        }

        void clear()
        {
            owned.clear();
            notOwned.clear();
        }
    };

    template<typename GEOM>
    void SparsityEstimator::writeDoFCount(
            const GEOM* geom, const Workspace &workspace,
            std::vector<int> &nonZeroPerRowOwned, std::vector<int> &nonZeroPerRowNonOwned) const
    {
        std::size_t ownedSize = 0;
        std::size_t notOwnedSize = 0;
        for (auto iter : workspace.owned)
            ownedSize += iter.second;
        for (auto iter : workspace.notOwned)
            notOwnedSize += iter.second;

        for (std::size_t unknown : rowIndexing_.getIncludedUnknowns())
        {
            std::size_t offset = rowIndexing_.getGlobalIndex(geom, unknown);
            std::size_t nbasis = geom->getLocalNumberOfBasisFunctions(unknown);
            for (std::size_t i = 0; i < nbasis; ++i)
            {
                nonZeroPerRowOwned[i + offset] = ownedSize;
                nonZeroPerRowNonOwned[i + offset] = notOwnedSize;
            }
        }
    }

    void SparsityEstimator::computeSparsityEstimate(
            std::vector<int> &nonZeroPerRowOwned,
            std::vector<int> &nonZeroPerRowNonOwned,
            bool includeFaceCoupling) const
    {
<<<<<<< HEAD
        const std::size_t totalNumberOfDoF = rowIndexing_.getNumberOfLocalBasisFunctions();
=======
        const std::size_t totalNumberOfDoF = indexing_.getNumberOfLocalBasisFunctions();
        const std::size_t nUknowns = indexing_.getNumberOfUnknowns();
        if (indexing_.getMesh() == nullptr)
        {
            nonZeroPerRowOwned.clear();
            nonZeroPerRowOwned.resize(totalNumberOfDoF, 0);
            nonZeroPerRowNonOwned.clear();
            nonZeroPerRowNonOwned.resize(totalNumberOfDoF, 0);
            return;
        }

>>>>>>> 202618b9
        Workspace workspace;

        // Resize and initialize with error data
        nonZeroPerRowOwned.assign(totalNumberOfDoF, -1);
        nonZeroPerRowNonOwned.assign(totalNumberOfDoF, -1);

        // To compute the number of non zero's in each row we assume (pessimistically)
        // that all face matrices are filled. For each DoF we then compute the set of
        // other DoFs that contribute to at least one face matrix, and counting these
        // gives the number of non zeros in the row.
        //
        // Counting DoFs is done by going over all elements where a basis function has
        // support. All basis functions with support on these elements can result in non
        // zero element matrix entries. For non zero face matrix entries we also need to
        // consider all basis functions that have support on the element adjacent to the
        // elements where the basis function has support.
        //
        // For efficiency purposes we do not traverse each basis function separately,
        // instead we compute it for all basis functions of a single element/face/etc.

        for (const Base::Element* element : indexing_.getMesh()->getElementsList())
        {
            workspace.clear();
            // Add local basis functions
            addElementDoFs(element, workspace);

            // Face matrix coupling with the element on the other side of the face
            if (includeFaceCoupling)
            {
                for (const Base::Face *face : element->getFacesList())
                {
                    if (!face->isInternal())
                        continue;
                    const Base::Element *other = face->getPtrOtherElement(element);
                    addElementDoFs(other, workspace);
                }
            }

            // With all the global indices counted, allocate them.
            writeDoFCount(element, workspace, nonZeroPerRowOwned, nonZeroPerRowNonOwned);
        }
        // Faces
        for (const Base::Face* face : indexing_.getMesh()->getFacesList())
        {
            logger.assert_debug(face->isOwnedByCurrentProcessor(), "Face not owned by current processor");
            workspace.clear();
            std::vector<const Base::Element*> faceElements = {face->getPtrElementLeft()};
            if (face->isInternal())
                faceElements.push_back(face->getPtrElementRight());
            for (const Base::Element* element : faceElements)
            {
                // DoFs from supporting element
                addElementDoFs(element, workspace);
                // Face matrix coupling with the element on the other side of the face
                if (!includeFaceCoupling)
                    continue;
                for (const Base::Face* otherFace : element->getFacesList())
                {
                    if (otherFace == face)
                        continue; // Both left & right element of the original face are already visited
                    if (!otherFace->isInternal())
                        continue;
                    const Base::Element* otherElement = otherFace->getPtrOtherElement(element);
                    // The basis function from the face may couple through any other face of the elements adjacent to
                    // the face
                    addElementDoFs(otherElement, workspace);
                }
            }
            // Store the information
            writeDoFCount(face, workspace, nonZeroPerRowOwned, nonZeroPerRowNonOwned);
        }
        // Edges
        for (const Base::Edge* edge : indexing_.getMesh()->getEdgesList())
        {
            logger.assert_debug(edge->isOwnedByCurrentProcessor(), "Non owned edge");
            workspace.clear();
            for (const Base::Element* element : edge->getElements())
            {
                // DoFs from supporting element
                addElementDoFs(element, workspace);
                // Face matrix coupling with the element on the other side of the face
                if (!includeFaceCoupling)
                    continue;
                for (const Base::Face* face : element->getFacesList())
                {
                    if (!face->isInternal())
                        continue;
                    const Base::Element* otherElement = face->getPtrOtherElement(element);
                    addElementDoFs(otherElement, workspace);
                }
            }
            // Store the information
            writeDoFCount(edge, workspace, nonZeroPerRowOwned, nonZeroPerRowNonOwned);
        }
        // Nodes
        if (indexing_.getMesh()->dimension() > 1)
        {
            for (const Base::Node* node : indexing_.getMesh()->getNodesList())
            {
                logger.assert_debug(node->isOwnedByCurrentProcessor(), "Non owned node");
                workspace.clear();
                for (const Base::Element* element : node->getElements())
                {
                    // DoFs from the supporting element
                    addElementDoFs(element, workspace);
                    // Face matrix coupling with the element on the other side of the face
                    if (!includeFaceCoupling)
                        continue;
                    for (const Base::Face* face : element->getFacesList())
                    {
                        if (!face->isInternal())
                            continue;
                        const Base::Element* otherElement = face->getPtrOtherElement(element);
                        addElementDoFs(otherElement, workspace);
                    }
                }
                // Store the information
                writeDoFCount(node, workspace, nonZeroPerRowOwned, nonZeroPerRowNonOwned);
            }
        }
    }

    void SparsityEstimator::addElementDoFs(
            const Base::Element *element,
            Workspace &workspace) const
    {
        logger.assert_debug(element->isOwnedByCurrentProcessor(), "Element is not owned by processor");
        {
            // For the element
            std::map<std::size_t, std::size_t> &toChange = workspace.getDoFs(element->isOwnedByCurrentProcessor());
            for (std::size_t unknown : columnIndexing_.getIncludedUnknowns())
            {
                const std::size_t offset = columnIndexing_.getGlobalIndex(element, unknown);
                const std::size_t localBasisFunctions = element->getLocalNumberOfBasisFunctions(unknown);
                if (localBasisFunctions > 0)
                {
                    toChange[offset] = localBasisFunctions;
                }
            }
        }
        // For the faces
        for (const Base::Face* face : element->getFacesList())
        {
            std::map<std::size_t, std::size_t>& toChange = workspace.getDoFs(face->isOwnedByCurrentProcessor());
            for (std::size_t unknown : columnIndexing_.getIncludedUnknowns())
            {
                const std::size_t offset = columnIndexing_.getGlobalIndex(face, unknown);
                const std::size_t localBasisFunctions = face->getLocalNumberOfBasisFunctions(unknown);
                if (localBasisFunctions > 0)
                {
                    toChange[offset] = localBasisFunctions;
                }
            }
        }
        // For the edges
        for (const Base::Edge* edge : element->getEdgesList())
        {
            std::map<std::size_t, std::size_t>& toChange = workspace.getDoFs(edge->isOwnedByCurrentProcessor());
            for (std::size_t unknown : columnIndexing_.getIncludedUnknowns())
            {
                const std::size_t offset = columnIndexing_.getGlobalIndex(edge, unknown);
                const std::size_t localBasisFunctions = edge->getLocalNumberOfBasisFunctions(unknown);
                if (localBasisFunctions > 0)
                {
                    toChange[offset] = localBasisFunctions;
                }
            }
        }
        // For the nodes
        if (indexing_.getMesh()->dimension() > 1)
        {
            // For the edges
            for (const Base::Node* node : element->getNodesList())
            {
                std::map<std::size_t, std::size_t>& toChange = workspace.getDoFs(node->isOwnedByCurrentProcessor());
                for (std::size_t unknown : columnIndexing_.getIncludedUnknowns())
                {
                    const std::size_t offset = columnIndexing_.getGlobalIndex(node, unknown);
                    const std::size_t localBasisFunctions = node->getLocalNumberOfBasisFunctions(unknown);
                    if (localBasisFunctions > 0)
                    {
                        toChange[offset] = localBasisFunctions;
                    }
                }
            }
        }
    }
}<|MERGE_RESOLUTION|>--- conflicted
+++ resolved
@@ -10,16 +10,10 @@
 
 namespace Utilities
 {
-<<<<<<< HEAD
-    SparsityEstimator::SparsityEstimator(const Base::MeshManipulatorBase &mesh,
+    SparsityEstimator::SparsityEstimator(
             const GlobalIndexing &rowindexing, const GlobalIndexing &columnindexing)
-        : mesh_ (mesh)
-        , rowIndexing_ (rowindexing)
+        : rowIndexing_ (rowindexing)
         , columnIndexing_ (columnindexing)
-=======
-    SparsityEstimator::SparsityEstimator(const GlobalIndexing &indexing)
-        : indexing_ (indexing)
->>>>>>> 202618b9
     {}
 
     struct SparsityEstimator::Workspace
@@ -72,12 +66,8 @@
             std::vector<int> &nonZeroPerRowNonOwned,
             bool includeFaceCoupling) const
     {
-<<<<<<< HEAD
         const std::size_t totalNumberOfDoF = rowIndexing_.getNumberOfLocalBasisFunctions();
-=======
-        const std::size_t totalNumberOfDoF = indexing_.getNumberOfLocalBasisFunctions();
-        const std::size_t nUknowns = indexing_.getNumberOfUnknowns();
-        if (indexing_.getMesh() == nullptr)
+        if (rowIndexing_.getMesh() == nullptr)
         {
             nonZeroPerRowOwned.clear();
             nonZeroPerRowOwned.resize(totalNumberOfDoF, 0);
@@ -86,7 +76,6 @@
             return;
         }
 
->>>>>>> 202618b9
         Workspace workspace;
 
         // Resize and initialize with error data
@@ -107,7 +96,7 @@
         // For efficiency purposes we do not traverse each basis function separately,
         // instead we compute it for all basis functions of a single element/face/etc.
 
-        for (const Base::Element* element : indexing_.getMesh()->getElementsList())
+        for (const Base::Element* element : rowIndexing_.getMesh()->getElementsList())
         {
             workspace.clear();
             // Add local basis functions
@@ -129,7 +118,7 @@
             writeDoFCount(element, workspace, nonZeroPerRowOwned, nonZeroPerRowNonOwned);
         }
         // Faces
-        for (const Base::Face* face : indexing_.getMesh()->getFacesList())
+        for (const Base::Face* face : rowIndexing_.getMesh()->getFacesList())
         {
             logger.assert_debug(face->isOwnedByCurrentProcessor(), "Face not owned by current processor");
             workspace.clear();
@@ -159,7 +148,7 @@
             writeDoFCount(face, workspace, nonZeroPerRowOwned, nonZeroPerRowNonOwned);
         }
         // Edges
-        for (const Base::Edge* edge : indexing_.getMesh()->getEdgesList())
+        for (const Base::Edge* edge : rowIndexing_.getMesh()->getEdgesList())
         {
             logger.assert_debug(edge->isOwnedByCurrentProcessor(), "Non owned edge");
             workspace.clear();
@@ -182,9 +171,9 @@
             writeDoFCount(edge, workspace, nonZeroPerRowOwned, nonZeroPerRowNonOwned);
         }
         // Nodes
-        if (indexing_.getMesh()->dimension() > 1)
-        {
-            for (const Base::Node* node : indexing_.getMesh()->getNodesList())
+        if (rowIndexing_.getMesh()->dimension() > 1)
+        {
+            for (const Base::Node* node : rowIndexing_.getMesh()->getNodesList())
             {
                 logger.assert_debug(node->isOwnedByCurrentProcessor(), "Non owned node");
                 workspace.clear();
@@ -256,7 +245,7 @@
             }
         }
         // For the nodes
-        if (indexing_.getMesh()->dimension() > 1)
+        if (rowIndexing_.getMesh()->dimension() > 1)
         {
             // For the edges
             for (const Base::Node* node : element->getNodesList())
