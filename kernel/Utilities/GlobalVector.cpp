--- conflicted
+++ resolved
@@ -19,299 +19,6 @@
  THIS SOFTWARE IS PROVIDED BY THE COPYRIGHT HOLDERS AND CONTRIBUTORS "AS IS" AND ANY EXPRESS OR IMPLIED WARRANTIES, INCLUDING, BUT NOT LIMITED TO, THE IMPLIED WARRANTIES OF MERCHANTABILITY AND FITNESS FOR A PARTICULAR PURPOSE ARE DISCLAIMED. IN NO EVENT SHALL THE COPYRIGHT HOLDER OR CONTRIBUTORS BE LIABLE FOR ANY DIRECT, INDIRECT, INCIDENTAL, SPECIAL, EXEMPLARY, OR CONSEQUENTIAL DAMAGES (INCLUDING, BUT NOT LIMITED TO, PROCUREMENT OF SUBSTITUTE GOODS OR SERVICES; LOSS OF USE, DATA, OR PROFITS; OR BUSINESS INTERRUPTION) HOWEVER CAUSED AND ON ANY THEORY OF LIABILITY, WHETHER IN CONTRACT, STRICT LIABILITY, OR TORT (INCLUDING NEGLIGENCE OR OTHERWISE) ARISING IN ANY WAY OUT OF THE USE OF THIS SOFTWARE, EVEN IF ADVISED OF THE POSSIBILITY OF SUCH DAMAGE.
  */
 
-<<<<<<< HEAD
-#define hpGEM_INCLUDE_PETSC_SUPPORT
-
-#include "GlobalVector.hpp"
-#include <list>
-#include "Base/MeshManipulator.hpp"
-#include "Base/Edge.hpp"
-#include "Base/Face.hpp"
-#include "Base/Element.hpp"
-#include "Base/ElementCacheData.hpp"
-#include "LinearAlgebra/NumericalVector.hpp"
-#include "Base/FaceCacheData.hpp"
-#include "Geometry/PointPhysical.hpp"
-#include "Geometry/PhysicalGeometry.hpp"
-#include "Geometry/ReferenceGeometry.hpp"
-#include "Geometry/PointReference.hpp"
-#include "Base/Norm2.hpp"
-
-namespace Utilities{
-
-	GlobalVector::GlobalVector(Base::MeshManipulator* theMesh,int elementVectorID, int faceVectorID):
-		theMesh_(theMesh),startPositionsOfElementsInTheVector_(),meshLevel_(-2),elementVectorID_(elementVectorID),faceVectorID_(faceVectorID){}
-
-#ifdef hpGEM_INCLUDE_PETSC_SUPPORT
-	GlobalPetscVector::GlobalPetscVector(Base::MeshManipulator* theMesh,int elementVectorID,int faceVectorID):
-		GlobalVector(theMesh,elementVectorID,faceVectorID){
-		PetscBool petscRuns;
-		PetscInitialized(&petscRuns);
-		if(petscRuns==PETSC_FALSE){//PETSc thinks real bools are troublesome...
-			int ierr=PetscInitializeNoArguments();//If a user knows to use command line arguments, they know how to properly start PETSc themselves
-			CHKERRV(ierr);
-		}
-
-		VecCreateSeq(MPI_COMM_SELF,1,&b_);
-
-		reset();
-	}
-
-	GlobalPetscVector::~GlobalPetscVector(){
-		int ierr=VecDestroy(&b_);
-		CHKERRV(ierr);
-	}
-
-	GlobalPetscVector::operator Vec(){
-		//if(meshLevel_!=theMesh_->getActiveLevel(0)){
-			//std::cout<<"Warning: global vector does not match currently active refinement level!";
-		//}
-		//VecView(b_,PETSC_VIEWER_DRAW_WORLD);
-		return b_;
-	}
-
-	void GlobalPetscVector::makePositionsInVector(int amountOfPositions, const Base::Element* element, int positions[]){
-            if(amountOfPositions>0){
-                int n=element->getLocalNrOfBasisFunctions();
-                int usedEntries(0);
-                for(int i=0;i<n;++i){
-                    positions[i]=i+startPositionsOfElementsInTheVector_[element->getID()];
-                }
-                usedEntries+=n;
-                int m=element->getPhysicalGeometry()->getNrOfFaces();
-                for(int i=0;i<m;++i){
-                    n=element->getFace(i)->getLocalNrOfBasisFunctions();
-                    for(int j=0;j<n;++j){
-                        positions[j+usedEntries]=j+startPositionsOfFacesInTheVector_[element->getFace(i)->getID()];
-                    }
-                    usedEntries+=n;
-                }
-                m=element->getNrOfEdges();
-                for(int i=0;i<m;++i){
-                    n=element->getEdge(i)->getLocalNrOfBasisFunctions();
-                    for(int j=0;j<n;++j){
-                        positions[j+usedEntries]=j+startPositionsOfEdgesInTheVector_[element->getEdge(i)->getID()];
-                    }
-                    usedEntries+=n;
-                }
-                m=element->getNrOfNodes();
-                for(int i=0;i<m;++i){
-                    n=element->getLocalNrOfBasisFunctionsVertex();
-                    for(int j=0;j<n;++j){
-                        positions[j+usedEntries]=j+startPositionsOfVerticesInTheVector_[element->getPhysicalGeometry()->getNodeIndex(i)];
-                    }
-                    usedEntries+=n;
-                }
-            }
-            
-            
-		/*for(unsigned int i=0;i<amountOfPositions;++i){
-			int usedEntries(0);
-			if(i<element->getLocalNrOfBasisFunctions()){
-				positions[i]=i+startPositionsOfElementsInTheVector_[element->getID()];
-			}
-			usedEntries+=element->getLocalNrOfBasisFunctions();
-			for(int j=0;j<element->getPhysicalGeometry()->getNrOfFaces();++j){
-				if(i-usedEntries<element->getFace(j)->getLocalNrOfBasisFunctions()){
-					positions[i]=i-usedEntries+startPositionsOfFacesInTheVector_[element->getFace(j)->getID()];
-				}
-				usedEntries+=element->getFace(j)->getLocalNrOfBasisFunctions();
-			}
-			for(int j=0;j<element->getNrOfEdges();++j){
-				if(i-usedEntries<element->getEdge(j)->getLocalNrOfBasisFunctions()){
-					positions[i]=i-usedEntries+startPositionsOfEdgesInTheVector_[element->getEdge(j)->getID()];
-				}
-				usedEntries+=element->getEdge(j)->getLocalNrOfBasisFunctions();
-			}
-			for(int j=0;j<element->getNrOfNodes();++j){
-				if(i-usedEntries<element->getLocalNrOfBasisFunctionsVertex()){
-					positions[i]=i-usedEntries+startPositionsOfVerticesInTheVector_[element->getPhysicalGeometry()->getNodeIndex(j)];
-				}
-				usedEntries+=element->getLocalNrOfBasisFunctionsVertex();
-			}
-		}*/
-	}
-
-	void GlobalPetscVector::reset(){
-		//if(meshLevel_!=theMesh_->getActiveLevel(0)){
-			//meshLevel_=theMesh_->getActiveLevel(0);
-			int ierr=VecDestroy(&b_);
-
-			int maxNrOfDOF(0),totalNrOfDOF(0),DOFForAVertex(0),DIM(theMesh_->dimension());
-
-			startPositionsOfElementsInTheVector_.resize(theMesh_->getNumberOfElements());
-			startPositionsOfFacesInTheVector_.resize(theMesh_->getNumberOfFaces());
-			startPositionsOfEdgesInTheVector_.resize(theMesh_->getNumberOfEdges());
-			startPositionsOfVerticesInTheVector_.resize(theMesh_->getNumberOfNodes());
-			for(Base::MeshManipulator::ElementIterator it=theMesh_->elementColBegin();it!=theMesh_->elementColEnd();++it){
-				GlobalVector::startPositionsOfElementsInTheVector_[(*it)->getID()]=totalNrOfDOF;
-				if((*it)->getNrOfBasisFunctions()>maxNrOfDOF){
-					maxNrOfDOF=(*it)->getNrOfBasisFunctions();
-					DOFForAVertex=(*it)->getLocalNrOfBasisFunctionsVertex();//just needs to be set at some point, no need to collect this over and over again
-				}
-				totalNrOfDOF+=(*it)->getLocalNrOfBasisFunctions();
-			}
-			if(DIM>1){
-				for(Base::MeshManipulator::FaceIterator it=theMesh_->faceColBegin();it!=theMesh_->faceColEnd();++it){
-					startPositionsOfFacesInTheVector_[(*it)->getID()]=totalNrOfDOF;
-					totalNrOfDOF+=(*it)->getLocalNrOfBasisFunctions();
-				}
-			}
-			for(std::list< Base::Edge*>::iterator it=theMesh_->edgeColBegin();it!=theMesh_->edgeColEnd();++it){
-				startPositionsOfEdgesInTheVector_[(*it)->getID()]=totalNrOfDOF;
-				totalNrOfDOF+=(*it)->getLocalNrOfBasisFunctions();
-			}
-			int size=theMesh_->getNodes().size();
-			for(int i=0;i<size;++i){//vertices
-				startPositionsOfVerticesInTheVector_[i]=totalNrOfDOF;
-				totalNrOfDOF+=DOFForAVertex;
-			}
-                        
-                        
-                //make edges and vertixes periodic
-                std::vector<unsigned int> leftIndexes,rightIndexes;
-                Geometry::PointReference centre(DIM-1),leftRef(DIM),rightRef(DIM);
-                Geometry::PointPhysical leftPhys(DIM),rightPhys(DIM),displacement(DIM);
-                for(Base::Face* face:theMesh_->getFacesList()){
-                    if(face->isInternal()){
-                        face->getReferenceGeometry()->getCenter(centre);
-                        face->mapRefFaceToRefElemL(centre,leftRef);
-                        face->mapRefFaceToRefElemR(centre,rightRef);
-                        face->getPtrElementLeft()->referenceToPhysical(leftRef,leftPhys);
-                        face->getPtrElementRight()->referenceToPhysical(rightRef,rightPhys);
-                        displacement=leftPhys;
-                        displacement-=rightPhys;
-                        if(Utilities::norm2(displacement)>1e-9){//this is a periodic boundary
-                            face->getPtrElementLeft()->getPhysicalGeometry()->getGlobalFaceNodeIndices(face->localFaceNumberLeft(),leftIndexes);
-                            face->getPtrElementRight()->getPhysicalGeometry()->getGlobalFaceNodeIndices(face->localFaceNumberRight(),rightIndexes);
-                            const std::vector<Geometry::PointPhysical> locations=face->getPtrElementLeft()->getPhysicalGeometry()->getNodes();
-                            for(int i=0;i<leftIndexes.size();++i){
-                                for(int j=0;j<rightIndexes.size();++j){
-                                    if(Utilities::norm2(displacement-locations[leftIndexes[i]]+locations[rightIndexes[j]])<1e-9){
-                                        if(startPositionsOfVerticesInTheVector_[leftIndexes[i]]!=startPositionsOfVerticesInTheVector_[rightIndexes[j]]){
-                                            int oldPosition=startPositionsOfVerticesInTheVector_[rightIndexes[j]];
-                                            for(int k=0;k<leftIndexes[i];++k){//before leftIndices[i] connect and shift
-                                                if(startPositionsOfVerticesInTheVector_[k]==oldPosition){
-                                                    startPositionsOfVerticesInTheVector_[k]=startPositionsOfVerticesInTheVector_[leftIndexes[i]];
-                                                }
-                                                if(startPositionsOfVerticesInTheVector_[k]>oldPosition){
-                                                    startPositionsOfVerticesInTheVector_[k]-=DOFForAVertex;
-                                                }
-                                            }
-                                            for(int k=leftIndexes[i];k<startPositionsOfVerticesInTheVector_.size();++k){
-                                                if(startPositionsOfVerticesInTheVector_[k]>oldPosition){
-                                                    startPositionsOfVerticesInTheVector_[k]-=DOFForAVertex;//shift all startposition later then index(j) back a bit
-                                                }else if(startPositionsOfVerticesInTheVector_[k]==oldPosition){//and connect the nodes (also connect previous connections))
-                                                    startPositionsOfVerticesInTheVector_[k]=startPositionsOfVerticesInTheVector_[leftIndexes[i]];
-                                                }
-                                            }
-                                            totalNrOfDOF-=DOFForAVertex;
-                                        }
-                                    }
-                                }
-                            }
-                        }
-                    }
-                }
-			ierr=VecCreateMPI(MPI_COMM_WORLD,totalNrOfDOF,PETSC_DETERMINE,&b_);
-			CHKERRV(ierr);
-
-		//}else{
-		//	int ierr=VecZeroEntries(b_);
-		//	CHKERRV(ierr);
-		//}
-	}
-
-	void GlobalPetscVector::assemble(){
-		reset();
-
-		LinearAlgebra::NumericalVector elementVector;
-
-		if(elementVectorID_>=0){
-			for(Base::MeshManipulator::ElementIterator it=theMesh_->elementColBegin();it!=theMesh_->elementColEnd();++it){
-				int n((*it)->getNrOfBasisFunctions()*(*it)->getNrOfUnknows()),positions[n];
-				makePositionsInVector(n,*it,positions);
-				elementVector.resize(n);
-				(*it)->getElementVector(elementVector,elementVectorID_);
-
-				int ierr=VecSetValues(b_,n,positions,&elementVector[0],ADD_VALUES);
-				CHKERRV(ierr);
-			}
-		}
-
-		if(faceVectorID_>=0){
-			for(Base::MeshManipulator::FaceIterator it=theMesh_->faceColBegin();it!=theMesh_->faceColEnd();++it){
-				const Base::Element* elLeft((*it)->getPtrElementLeft()),*elRight((*it)->getPtrElementRight());
-				int nLeft(elLeft->getNrOfBasisFunctions()),n(nLeft);
-				if(elRight!=NULL)
-					n+=elRight->getNrOfBasisFunctions();
-				int positions[n];
-				makePositionsInVector(nLeft,elLeft,positions);
-				makePositionsInVector(n-nLeft,elRight,positions+nLeft);
-				elementVector.resize(n);
-				(*it)->getFaceVector(elementVector,faceVectorID_);
-				int ierr=VecSetValues(b_,n,positions,&elementVector[0],ADD_VALUES);
-				CHKERRV(ierr);
-			}
-		}
-
-		int ierr=VecAssemblyBegin(b_);
-		ierr=VecAssemblyEnd(b_);
-		CHKERRV(ierr);
-	}
-
-	void GlobalPetscVector::constructFromTimeLevelData(int timelevel,int variable){
-		reset();
-
-		LinearAlgebra::NumericalVector elementData;
-		for(Base::MeshManipulator::ElementIterator it=theMesh_->elementColBegin();it!=theMesh_->elementColEnd();++it){
-			int n((*it)->getNrOfBasisFunctions()),positions[n];
-			makePositionsInVector(n,(*it),positions);
-			elementData.resize(n);
-                        for(int i=0;i<n;++i){
-                            elementData[i]=(*it)->getData(timelevel,variable,i);
-                        }
-			int ierr=VecSetValues(b_,n,positions,&elementData[0],ADD_VALUES);
-		}
-
-		int ierr=VecAssemblyBegin(b_);
-		ierr=VecAssemblyEnd(b_);
-		CHKERRV(ierr);
-	}
-
-	void GlobalPetscVector::writeTimeLevelData(int timeLevel,int variable){
-		double *data;
-		int ierr=VecGetArray(b_,&data);
-		CHKERRV(ierr);
-		for(Base::MeshManipulator::ElementIterator it=theMesh_->elementColBegin();it!=theMesh_->elementColEnd();++it){
-			int n=(*it)->getNrOfBasisFunctions();
-			LinearAlgebra::NumericalVector localData(&data[startPositionsOfElementsInTheVector_[(*it)->getID()]],n);
-			int runningTotal((*it)->getLocalNrOfBasisFunctions());
-			if(theMesh_->dimension()>1)
-			for(int i=0;i<(*it)->getPhysicalGeometry()->getNrOfFaces();++i){
-				for(int j=0;j<(*it)->getFace(i)->getLocalNrOfBasisFunctions();++j){
-					localData[runningTotal]=data[startPositionsOfFacesInTheVector_[(*it)->getFace(i)->getID()]+j];
-					++runningTotal;
-				}
-			}
-			for(int i=0;i<(*it)->getNrOfEdges();++i){
-				for(int j=0;j<(*it)->getEdge(i)->getLocalNrOfBasisFunctions();++j){
-					localData[runningTotal]=data[startPositionsOfEdgesInTheVector_[(*it)->getEdge(i)->getID()]+j];
-					++runningTotal;
-				}
-			}
-			for(int i=0;i<(*it)->getNrOfNodes();++i){
-				for(int j=0;j<(*it)->getLocalNrOfBasisFunctionsVertex();++j){
-					localData[runningTotal]=data[startPositionsOfVerticesInTheVector_[(*it)->getPhysicalGeometry()->getNodeIndex(i)]+j];
-					++runningTotal;
-				}
-			}
-			(*it)->setTimeLevelData(timeLevel,variable,localData);
-		}
-		ierr=VecRestoreArray(b_,&data);
-		CHKERRV(ierr);
-	}
-=======
 #include "Base/MpiContainer.h"
 #include "GlobalVector.h"
 #include <vector>
@@ -465,7 +172,6 @@
         auto currentFacePosition = MPISendFacePositions.begin() + MPISendFaceStarts[rank];
         auto currentEdgePosition = MPISendEdgePositions.begin() + MPISendEdgeStarts[rank];
         auto currentNodePosition = MPISendNodePositions.begin() + MPISendNodeStarts[rank];
->>>>>>> fc7589ef
 #endif
         std::size_t totalNrOfDOF(0), DIM(theMesh_->dimension());
         startPositionsOfElementsInTheVector_.resize(theMesh_->getNumberOfElements(Base::IteratorType::GLOBAL));
