--- conflicted
+++ resolved
@@ -86,13 +86,8 @@
         ReturnTrait1 integrate(Base::Face* fa, std::function<ReturnTrait1(const Base::Face*, const LinearAlgebra::SmallVector<DIM>&, const Geometry::PointReference<DIM - 1>&)> integrandFunc, const QuadratureRulesT* qdrRule = nullptr);
 
         /// \brief Compute the integral on a reference element. IntegrandType needs to have the function LinearAlgebra::axpy() implemented.
-<<<<<<< HEAD
         template<typename IntegrandType, std::size_t DIM>
-        IntegrandType referenceFaceIntegral(const QuadratureRules::GaussQuadratureRule *ptrQdrRule, std::function<IntegrandType(const Geometry::PointReference<DIM> &)> integrandFunction);
-=======
-        template<typename IntegrandType>
-        IntegrandType referenceFaceIntegral(const QuadratureRules::GaussQuadratureRule *ptrQdrRule, std::function<IntegrandType(const Geometry::PointReference &)> integrandFunction) const;
->>>>>>> e45bb9e7
+        IntegrandType referenceFaceIntegral(const QuadratureRules::GaussQuadratureRule *ptrQdrRule, std::function<IntegrandType(const Geometry::PointReference<DIM> &)> integrandFunction) const;
 
     private:
         
