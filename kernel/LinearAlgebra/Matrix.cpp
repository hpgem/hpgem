/*
 This file forms part of hpGEM. This package has been developed over a number of years by various people at the University of Twente and a full list of contributors can be found at
 http://hpgem.org/about-the-code/team
 
 This code is distributed using BSD 3-Clause License. A copy of which can found below.
 
 
 Copyright (c) 2014, University of Twente
 All rights reserved.
 
 Redistribution and use in source and binary forms, with or without modification, are permitted provided that the following conditions are met:
 
 1. Redistributions of source code must retain the above copyright notice, this list of conditions and the following disclaimer.
 
 2. Redistributions in binary form must reproduce the above copyright notice, this list of conditions and the following disclaimer in the documentation and/or other materials provided with the distribution.
 
 3. Neither the name of the copyright holder nor the names of its contributors may be used to endorse or promote products derived from this software without specific prior written permission.
 
 THIS SOFTWARE IS PROVIDED BY THE COPYRIGHT HOLDERS AND CONTRIBUTORS "AS IS" AND ANY EXPRESS OR IMPLIED WARRANTIES, INCLUDING, BUT NOT LIMITED TO, THE IMPLIED WARRANTIES OF MERCHANTABILITY AND FITNESS FOR A PARTICULAR PURPOSE ARE DISCLAIMED. IN NO EVENT SHALL THE COPYRIGHT HOLDER OR CONTRIBUTORS BE LIABLE FOR ANY DIRECT, INDIRECT, INCIDENTAL, SPECIAL, EXEMPLARY, OR CONSEQUENTIAL DAMAGES (INCLUDING, BUT NOT LIMITED TO, PROCUREMENT OF SUBSTITUTE GOODS OR SERVICES; LOSS OF USE, DATA, OR PROFITS; OR BUSINESS INTERRUPTION) HOWEVER CAUSED AND ON ANY THEORY OF LIABILITY, WHETHER IN CONTRACT, STRICT LIABILITY, OR TORT (INCLUDING NEGLIGENCE OR OTHERWISE) ARISING IN ANY WAY OUT OF THE USE OF THIS SOFTWARE, EVEN IF ADVISED OF THE POSSIBILITY OF SUCH DAMAGE.
 */

#include "Matrix.h"
#include "NumericalVector.h"
#include "Logger.h"
#include <algorithm>
#include <complex>

namespace LinearAlgebra
{
    
    extern "C"
    {
        
        /// This does matrix times vector and is from blas level 2.
        void dgemv_(const char* trans, int* m, int* n, double* alpha, double* A, int* LDA, double *x, int *incx, double *beta, double *y, int *incy);
        
        ///This is the gernal matrix multiplication from blas level 3
        int dgemm_(const char *transA, const char *transB, int *M, int *N, int *k, double *alpha, double *A, int *LDA, double *B, int *LDB, double *beta, double *C, int *LDC);
        
        ///This is the gerneral scalar times vector + vector from blas, hence from blas level 1. Here we also use on a matrix by treating as a vector
        int daxpy_(unsigned int* N, double* DA, double* DX, unsigned int* INCX, double* DY, unsigned int* INCY);
        
        /// This is LU factorisation of the matrix A. This has been taken from LAPACK 
        void dgetrf_(int* M, int *N, double* A, int* lda, int* IPIV, int* INFO);
        
        /// This is the inverse calulation also from LAPACK. Calculates inverse if you pass it the LU factorisation.
        void dgetri_(int* N, double* A, int* lda, int* IPIV, double* WORK, int* lwork, int* INFO);
        
        /// This is used for solve Ax=B for x. Again this is from LAPACK.
        void dgesv_(int* N, int* NRHS, double* A, int* lda, int* IPIV, double* B, int* LDB, int* INFO);
    }
    
    Matrix::Matrix()
            : nRows_(0), nCols_(0)
    {
    }
    
    /// \param[in]  n The number of rows the matrix will have
    /// \param[in]  m The number of columns the matrix will have
    Matrix::Matrix(const std::size_t n, const std::size_t m)
            : data_(n * m), nRows_(n), nCols_(m)
    {
    }
    
    /// \param[in]  n The number of rows the matrix will have
    /// \param[in]  m The number of columns the matrix will have
    /// \param[in]  c The value all the entries of the matrix will contain
    ///
    /// \details Example usage : Matrix<double> A(4,3,2) with create a 4 by 3 
    /// matrix called A with entries equal to 2.
    Matrix::Matrix(const std::size_t n, const std::size_t m, const double& c)
            :
#ifdef LA_STL_VECTOR
                    data_(n * m, c),
#else
                    data_(c, n*m),
#endif
                    nRows_(n), nCols_(m)
    {
    }
    
    /// \param[in] Matrix A i.e. the matrix to be copies.
    Matrix::Matrix(const Matrix& other)
            : data_(other.data_), nRows_(other.nRows_), nCols_(other.nCols_)
    {
    }
    
    Matrix::Matrix(Matrix&& other)
            : data_(std::move(other.data_)), nRows_(other.nRows_), nCols_(other.nCols_)
    {
    }
    
    /// \param[in] n The number of the row you want the element from
    /// \return double i.e. the value of the element you requested
    ///
    /// \details Recall that the matrix is stored in fortran style i.e. columns first and then rows
    double& Matrix::operator[](const std::size_t n)
    {
        logger.assert(n < data_.size(), "Requested entry % for a matrix with only % entries", n, data_.size());
        return data_[n];
    }
    
    const double& Matrix::operator[](const std::size_t n) const
    {
        logger.assert(n < data_.size(), "Requested entry % for a matrix with only % entries", n, data_.size());
        return data_[n];
    }
    
    /// \param[in] other : the Matrix that is added to this matrix
    /// \return Matrix
    Matrix& Matrix::operator+=(const Matrix& other)
    {
        //Make sure the matrices are the same size
        logger.assert(size() == other.size() && nCols_ == other.nCols_, "Dimensions of matrices are not the same.");
        
        //add the matrices element-wise
        for (std::size_t i = 0; i < size(); ++i)
        {
            data_[i] += other[i];
        }
        logger(DEBUG, "Called for matrix addition");
        return (*this);
    }
    
    /*! \details Computes Matrix * vector and return the vector
     This is done by calling the BLAS (level 2) routine dgemv.
     */
    NumericalVector Matrix::operator*(NumericalVector& right) const
    {
        logger.assert(nCols_ == right.size(), "Matrix-vector multiplication with mismatching sizes");
        
        if (nRows_ == 0)
        {
            logger(WARN, "Trying to multiply a vector with a matrix without any rows.");
            return NumericalVector(0);
        }
        int nr = nRows_;
        int nc = nCols_;
        
        int i_one = 1;
        double d_one = 1.0;
        double d_zero = 0.0;
        
        NumericalVector result(nc);
        
        logger(DEBUG, "Matrix size: % x % \n Vector size: %", nr, nc, right.size());
        
        dgemv_("N", &nr, &nc, &d_one, ((*(const_cast<Matrix *>(this))).data()), &nr, right.data(), &i_one, &d_zero, result.data(), &i_one);
        return result;
    }
    
    /// \param[in] other : Matrix on the right of the multiplication
    /// \return Matrix
    /// \details
    /*! This uses the BLAS level 3 libaray dgemm to undertake the calculated
     Note it create the matrix that is return, but this is required as the return matrix may be a different size.
     */
    Matrix Matrix::operator*(const Matrix &other)
    {
        logger.assert(nCols_ == other.nRows_, "Inner dimensions not equal.");
        
        int i = nRows_;
        int j = nCols_;
        int k = other.getNCols();
        
        ///The result of the matrix is left.Nrows, right.NCols()
        Matrix C(i, k);
        
        double d_one = 1.0;
        double d_zero = 0.0;
        
        //Let the actual multiplication be done by Fortran
        dgemm_("N", "N", &i, &k, &j, &d_one, ((*this).data()), &i, const_cast<double*>(other.data()), &j, &d_zero, C.data(), &i);
        
        return C;
    }
    
    Matrix Matrix::operator*(const Matrix &other) const
    {
        
        logger.assert(nCols_ == other.nRows_, "Inner dimensions are not the same.");
        
        int i = nRows_;
        int j = nCols_;
        int k = other.getNCols();
        
        //The result of the matrix is left.Nrows, right.NCols()
        Matrix C(i, k);
        
        double d_one = 1.0;
        double d_zero = 0.0;
        
        //Let the actual multiplication be done by Fortran
        dgemm_("N", "N", &i, &k, &j, &d_one, ((*(const_cast<Matrix *>(this))).data()), &i, (((const_cast<Matrix&>(other))).data()), &j, &d_zero, C.data(), &i);
        
        return C;
    }
    
    /// \param[in] scalar : A double that each element of the matrix is multiplied by
    /// \return Matrix
    Matrix& Matrix::operator*=(const double &scalar)
    {
#ifdef LA_STL_VECTOR
        for (double& d : data_)
            d *= scalar;
#else
        data_ *= scalar;
#endif
        return *this;
    }
    
    /// \param[in] scalar : A double that each element of the matrix is divided by
    /// \return Matrix
    Matrix& Matrix::operator/=(const double& scalar)
    {
#ifdef LA_STL_VECTOR
        for (double& d : data_)
            d /= scalar;
#else
        data_/=scalar;
#endif
        return *this;
    }
    
    /// \param[in] scalar : A double that each element of the matrix is multiplied by
    /// \return Matrix
    Matrix Matrix::operator/(const double &scalar)
    {
        Matrix result(*this);
        return (result /= scalar);
    }
    
    /// \param [in] double c the  value all the entries of the matrix are set to
    ///
    /// \details Sets all the entries in the matrix equal to the scalar c.
    Matrix& Matrix::operator=(const double& c)
    {
        if (size() != 1)
        {
            nRows_ = 1;
            nCols_ = 1;
            data_.resize(1);
        }
#ifdef LA_STL_VECTOR
        data_[0] = c;
#else
        data_=c;
#endif
        return *this;
    }
    
    /// \param[in] Matrix : this is the matrix of the right hand side of the assignment
    Matrix& Matrix::operator=(const Matrix& right)
    {
        data_ = (right.data_);
        nRows_ = right.nRows_;
        nCols_ = right.nCols_;
        return *this;
    }
    
    Matrix& Matrix::operator=(Matrix&& right)
    {
        data_ = std::move(right.data_);
        nRows_ = right.nRows_;
        nCols_ = right.nCols_;
        return *this;
    }

    ///\return NumericalVector : The answer is return in this vector which is created by this function call
    ///\details This is the computeWedgeStuffVector magic taken directly from hpGEM version 1.0
    ///Here we repeat the orginal commment from hpGEM 1.0
    ///Compute the wedge product to find a vector which completes the
    ///vectors in the columns of the Jacobian matrix to a basis.
     
    ///Wedge product means: the i-th component of the solution vector is found by
    ///augmenting the Jacobian matrix on the right with the i-th standard basis
    ///vector, and computing the determinant of this square matrix.  At least for
    ///dimension 2 and 3 I do not form the square matrices, since the
    ///evaluation of the determinant is easy and can be inserted directly.
    NumericalVector Matrix::computeWedgeStuffVector() const
    {
        logger.assert(nCols_ == nRows_ - 1, "Matrix has wrong dimensions to construct the wedge stuff vector");
        NumericalVector result(nRows_);
        
        switch (nRows_)
        {
            case 2:
                result[0] = -(*this)(1, 0);
                result[1] = +(*this)(0, 0);
                break;
            case 3:
                result[0] = (*this)(1, 0) * (*this)(2, 1) - (*this)(2, 0) * (*this)(1, 1);
                result[1] = (*this)(0, 1) * (*this)(2, 0) - (*this)(0, 0) * (*this)(2, 1); // includes minus sign already!
                result[2] = (*this)(0, 0) * (*this)(1, 1) - (*this)(1, 0) * (*this)(0, 1);
                break;
            case 4:
                result[0] = (*this)(1, 0) * (-(*this)(2, 1) * (*this)(3, 2) + (*this)(3, 1) * (*this)(2, 2)) + (*this)(2, 0) * ((*this)(1, 1) * (*this)(3, 2) - (*this)(3, 1) * (*this)(1, 2)) + (*this)(3, 0) * (-(*this)(1, 1) * (*this)(2, 2) + (*this)(2, 1) * (*this)(1, 2));
                
                result[1] = (*this)(0, 0) * ((*this)(2, 1) * (*this)(3, 2) - (*this)(3, 1) * (*this)(2, 2)) + (*this)(2, 0) * (-(*this)(0, 1) * (*this)(3, 2) + (*this)(3, 1) * (*this)(0, 2)) + (*this)(3, 0) * ((*this)(0, 1) * (*this)(2, 2) - (*this)(2, 1) * (*this)(0, 2));
                result[2] = (*this)(0, 0) * (-(*this)(1, 1) * (*this)(3, 2) + (*this)(3, 1) * (*this)(1, 2)) + (*this)(1, 0) * ((*this)(0, 1) * (*this)(3, 2) - (*this)(3, 1) * (*this)(0, 2)) + (*this)(3, 0) * (-(*this)(0, 1) * (*this)(1, 2) + (*this)(1, 1) * (*this)(0, 2));
                result[3] = (*this)(0, 0) * ((*this)(1, 1) * (*this)(2, 2) - (*this)(2, 1) * (*this)(1, 2)) + (*this)(1, 0) * (-(*this)(0, 1) * (*this)(2, 2) + (*this)(2, 1) * (*this)(0, 2)) + (*this)(2, 0) * ((*this)(0, 1) * (*this)(1, 2) - (*this)(1, 1) * (*this)(0, 2));
                break;
            default:
                logger(WARN, "Wedge product not defined for this dimension");
        } //end switch
        
        return (result);
        
    }
}
namespace LinearAlgebra
{
    /// \param[in] a : double scalar that is multiple by the matrix x
    /// \param[in] x : matrix that is multiple 
    ///
    /// \details Adds to the matrix a*X_ij where a is scalar and X is a matrix
    void Matrix::axpy(double a, const Matrix& x)
    {
        
        unsigned int size = nRows_ * nCols_;
        logger.assert(nRows_ == x.nRows_, "Dimensions are not the same.");
        logger.assert(nCols_ == x.nCols_, "Dimensions are not the same.");
        unsigned int i_one = 1;
        
#ifdef LA_STL_VECTOR
        daxpy_(&size, &a, const_cast<double *>(x.data_.data()), &i_one, data_.data(), &i_one);
#else
        daxpy_(&size, &a, &((*(const_cast<Matrix *> (&x)))[0]), &i_one, &((*this)[0]) , &i_one);

#endif
        
    }
    
    /// \param[in] n the number of row in the new matrix
    /// \param[in] m the number of columns in the new matrix
<<<<<<< HEAD
    void Matrix::resize(int n, int m){nRows_=n; nCols_=m; data_.resize(nRows_*nCols_);}
    
    
    /// \return int : the total number of entries
    const int Matrix::size() const {return nRows_*nCols_;}
=======
    void Matrix::resize(std::size_t n, std::size_t m)
    {
        nRows_ = n;
        nCols_ = m;
        if (n * m != data_.size())
        {
            data_.resize(nRows_ * nCols_);
        }
    }
>>>>>>> fc7589ef
    
    /// If two matrices have the same number of columns, glue them together.
    /// \todo Find a more elegant way to do this.
    void Matrix::concatenate(const Matrix& other)
    {
        logger.assert(nCols_ == other.nCols_, "Number of columns is not the same.");
        
#if LA_STL_VECTOR
        std::vector<double> data_new(nCols_ * (nRows_ + other.nRows_));
#else
        std::valarray<double> data_new(nCols_ * (nRows_ + other.nRows_));
#endif
        
        for (std::size_t col = 0; col < nCols_; ++col)
        {
            //First insert the values of this matrix, then of the other matrix.
            //Index row stands for the row number in the new matrix.
            for (std::size_t row = 0; row < nRows_; ++row)
            {
                data_new[row + col * (nRows_ + other.nRows_)] = data_[row + col * nRows_];
            }
            for (std::size_t row = nRows_; row < nRows_ + other.nRows_; ++row)
            {
                data_new[row + col * (nRows_ + other.nRows_)] = other.data_[(row - nRows_) + col * other.nRows_];
            }
        }
        nRows_ += other.nRows_;
        data_ = data_new;
    }
    
    /// \return the total number of entries
    const std::size_t Matrix::size() const
    {
        return nRows_ * nCols_;
    }
    
    /// \return the number of rows
    const std::size_t Matrix::getNRows() const
    {
        return nRows_;
    }
    
    /// \brief Get the number of columns
    /// \return int : the number of columns
    const std::size_t Matrix::getNCols() const
    {
        return nCols_;
    }
    
    LinearAlgebra::NumericalVector Matrix::getColumn(std::size_t j) const
    {
        logger.assert(j < nCols_, "Requested column %, but there are only % columns", j, nCols_);
        LinearAlgebra::NumericalVector ret(nRows_);
        for (std::size_t i = 0; i < nRows_; ++i)
        {
            ret[i] = data_[j * nRows_ + i];
        }
        return ret;
    }
    
    LinearAlgebra::NumericalVector Matrix::getRow(std::size_t i) const
    {
        logger.assert(i < nCols_, "Requested row %, but there are only % rows", i, nRows_);
        LinearAlgebra::NumericalVector ret(nCols_);
        for (std::size_t j = 0; j < nCols_; ++j)
        {
            ret[j] = data_[j * nRows_ + i];
        }
        return ret;
    }
    
    /// return Matrix which is the LUfactorisation of the current matrix
    Matrix Matrix::LUfactorisation() const
    {
        
        int nr = nRows_;
        int nc = nCols_;
        int nPivot = std::min(nRows_, nCols_);
        int iPivot[nPivot];
        
        Matrix result(*this);
        
        int info;
        
        dgetrf_(&nr, &nc, result.data(), &nr, iPivot, &info);
        
        return result;
    }
    
    /// \param[out] result this is the inverse of the current matrix
    Matrix Matrix::inverse() const
    {
        logger.assert(nRows_ == nCols_, "Cannot invert a non-square matrix");
        Matrix result = (*this);
        
        int nr = nRows_;
        int nc = nCols_;
        
        int nPivot = std::min(nRows_, nCols_);
        int iPivot[nPivot];
        
        int info = 0;
        
        dgetrf_(&nr, &nc, result.data(), &nr, iPivot, &info);
        
        int lwork = nRows_ * nCols_;
        
        double work[lwork];
        
        dgetri_(&nc, result.data(), &nc, iPivot, &work[0], &lwork, &info);
        
        return result;
    }
    
    /// \param[in,out] B. On enter is B in Ax=B and on exit is x.
    void Matrix::solve(Matrix& B) const
    {
        logger.assert(nRows_ == nCols_, "can only solve for square matrixes");
        logger.assert(nRows_ == B.nRows_, "size of the RHS does not match the size of the matrix");
        Matrix matThis = *this;
        
        int n = nRows_;
        int nrhs = B.getNCols();
        int info;
        
        int IPIV[n];
        
        dgesv_(&n, &nrhs, matThis.data(), &n, IPIV, B.data(), &n, &info);
    }
    
    void Matrix::solve(NumericalVector& b) const
    {
        logger.assert(nRows_ == nCols_, "can only solve for square matrixes");
        logger.assert(nRows_ == b.size(), "size of the RHS does not match the size of the matrix");
        Matrix matThis = (*this);
        
        int n = nRows_;
        int nrhs = 1;
        int info;
        
        int IPIV[n];
        
        dgesv_(&n, &nrhs, matThis.data(), &n, IPIV, b.data(), &n, &info);
    }
    
#ifdef HPGEM_USE_COMPLEX_PETSC
    
    std::complex<double>* Matrix::data()
    {   
        static std::vector<std::complex<double>> new_Data( data_.size());

        double* temp = data_.data();

        for(std::size_t col = 0; col < nCols_; ++col)
        {   
            for(std::size_t row = 0; row < nRows_; ++row)
            {   
                new_Data[row + col * nRows_] = temp[row + col * nRows_];
            }
        }

        return new_Data.data();
    }

    const std::complex<double>* Matrix::data() const
    {   
        static std::vector<std::complex<double>> new_Data(data_.size());

        for(std::size_t col = 0; col < nCols_; ++col)
        {   
            for(std::size_t row = 0; row < nRows_; ++row)
            {   
                new_Data[row + col * nRows_] = data_[row + col * nRows_];
            }
        }

        return new_Data.data();
    }

#else
    
    double* Matrix::data()
    {
        return data_.data();
    }
    
    const double* Matrix::data() const
    {
        return data_.data();
    }
    
#endif
    ///Print the matrix with () around each line and [] around the matrix.
    std::ostream& operator<<(std::ostream& os, const Matrix& A)
    {
        std::size_t nRows = A.getNRows();
        std::size_t nCols = A.getNCols();
        os << "[" << std::endl;
        for (std::size_t i = 0; i < nRows; ++i)
        {
            os << "(";
            for (std::size_t j = 0; j < nCols; ++j)
            {
                os << A(i, j) << "\t ";
            }
            os << ")" << std::endl;
        }
        os << "]";
        return os;
    }
    
    Matrix operator+(const Matrix& mat1, const Matrix& mat2)
    {
        Matrix mat3 = mat1;
        mat3 += mat2;
        return mat3;
    }
    
    Matrix operator*(const double d, const Matrix& mat)
    {
        Matrix matNew = mat;
        matNew *= d;
        return matNew;
    }
}<|MERGE_RESOLUTION|>--- conflicted
+++ resolved
@@ -333,13 +333,6 @@
     
     /// \param[in] n the number of row in the new matrix
     /// \param[in] m the number of columns in the new matrix
-<<<<<<< HEAD
-    void Matrix::resize(int n, int m){nRows_=n; nCols_=m; data_.resize(nRows_*nCols_);}
-    
-    
-    /// \return int : the total number of entries
-    const int Matrix::size() const {return nRows_*nCols_;}
-=======
     void Matrix::resize(std::size_t n, std::size_t m)
     {
         nRows_ = n;
@@ -349,7 +342,6 @@
             data_.resize(nRows_ * nCols_);
         }
     }
->>>>>>> fc7589ef
     
     /// If two matrices have the same number of columns, glue them together.
     /// \todo Find a more elegant way to do this.
