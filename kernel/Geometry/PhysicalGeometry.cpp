--- conflicted
+++ resolved
@@ -23,21 +23,6 @@
 
 #include "PointPhysical.h"
 
-<<<<<<< HEAD
-namespace Geometry {
-
-	void PhysicalGeometry::getNodeCoordinates(const int localIndex, PointPhysicalT& coords) const {
-		coords = (nodes_)[globalNodeIndexes_[localIndex]];//.getCoordinates();
-	}
-
-	void PhysicalGeometry::getLocalNodeCoordinates(const int localIndex, PointPhysicalT& coords) const {
-		coords = (nodes_)[globalNodeIndexes_[localIndex]];//.getCoordinates();
-	}
-
-	void PhysicalGeometry::getGlobalNodeCoordinates(const int globalIndex, PointPhysicalT& coords) const {
-		coords = (nodes_)[globalIndex];//.getCoordinates();
-	}
-=======
 namespace Geometry
 {
     
@@ -53,6 +38,5 @@
         logger.assert(globalIndex < nodes_.size(), "Asked for global index %, but there are only % nodes",globalIndex,getNumberOfNodes());
         return (nodes_)[globalIndex];
     }
->>>>>>> fc7589ef
 
 }