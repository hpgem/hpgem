--- conflicted
+++ resolved
@@ -129,84 +129,9 @@
      </UL> */
     LinearAlgebra::NumericalVector FaceGeometry::getNormalVector(const ReferencePointT& pRefFace) const
     {
-<<<<<<< HEAD
-    	unsigned int DIM=v.size();
-    	if(DIM>1){
-            // first Jacobian (mapping reference face -> reference element)
-            static Jacobian    j1(DIM-1,DIM);
-            j1.resize(DIM,DIM-1);///\BUG argument ordering in Matrix::resize() does not match argument ordering in Matrix::Matrix()
-
-            leftElementGeom_->getReferenceGeometry()->getCodim1MappingPtr(localFaceNumberLeft_) // this is the refFace2RefElemMap
-            ->calcJacobian(pRefFace, j1);
-
-            // second Jacobian (mapping reference element -> phys. element),
-            // for this we first need the points coordinates on the
-            // reference element
-            ReferencePointT pRefElement(DIM);
-            mapRefFaceToRefElemL(pRefFace, pRefElement);
-
-            static Jacobian j2(DIM,DIM);
-            j2.resize(DIM,DIM);
-
-            leftElementGeom_->calcJacobian(pRefElement, j2);
-
-            static Jacobian j3(DIM-1,DIM);
-            j3.resize(DIM,DIM-1);
-
-            j2.multiplyJacobiansInto(j1, j3);
-
-            j3.computeWedgeStuffVector(v);
-
-            double det = j2.determinant();
-
-            //sgn==(x > 0) - (x < 0)
-            //        cout << "det="<<det<<endl;
-            //        cout << "localFaceNumberLeft_="<<localFaceNumberLeft_<<endl;
-            //        cout << "v="<<v<<endl;
-
-            double sign =OutwardNormalVectorSign(leftElementGeom_->getReferenceGeometry()->getCodim1MappingPtr(localFaceNumberLeft_));
-            //        cout << "sign="<<sign<<endl;
-			v *= ((det>0)-(det<0))*sign;
-    	}else{//if DIM==1
-    		//for one dimension the fancy wedge stuff wont work
-    		//but we know the left point has outward pointing vector -1
-    		//and the right point has outward pointing vector 1
-    		//so this is the same as the physical point
-    		PointReference pRefElement(DIM);
-    		mapRefFaceToRefElemL(pRefFace,pRefElement);
-
-    		//but if someone has mirrored the physical line
-    		//we also have to also mirror the normal vector
-    		//the face cant be made larger or smaller so
-    		//the vector should have length one
-
-    		Jacobian j(DIM,DIM);
-
-    		leftElementGeom_->calcJacobian(pRefElement,j);
-    		int sgn=(j[0]>0)-(j[0]<0);
-    		v[0]=pRefElement[0]*sgn;
-    	}
-        
-        
-    }
-
-    void
-    FaceGeometry::referenceToPhysical(const PointReference& p,PointPhysical& pPhys) const
-    {
-    	PointReference pElement(p.size()+1);
-    	mapRefFaceToRefElemL(p,pElement);
-    	getElementGLeft()->referenceToPhysical(pElement,pPhys);
-    }
-
-//-MTJ-start--------------
-//#ifdef MTJ
-    ///(@tito) why ask for a face when you only copy fields of the faceGeometry???
-    void FaceGeometry::copyFromParent(const FaceT& fa)
-=======
         std::size_t DIM = pRefFace.size() + 1;
         LinearAlgebra::NumericalVector result;
         if (DIM > 1)
->>>>>>> 1576f3df
         {
             // first Jacobian (mapping reference face -> reference element)
             
