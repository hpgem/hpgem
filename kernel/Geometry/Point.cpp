/*
 This file forms part of hpGEM. This package has been developed over a number of years by various people at the University of Twente and a full list of contributors can be found at
 http://hpgem.org/about-the-code/team
 
 This code is distributed using BSD 3-Clause License. A copy of which can found below.
 
 
 Copyright (c) 2014, University of Twente
 All rights reserved.
 
 Redistribution and use in source and binary forms, with or without modification, are permitted provided that the following conditions are met:
 
 1. Redistributions of source code must retain the above copyright notice, this list of conditions and the following disclaimer.
 
 2. Redistributions in binary form must reproduce the above copyright notice, this list of conditions and the following disclaimer in the documentation and/or other materials provided with the distribution.
 
 3. Neither the name of the copyright holder nor the names of its contributors may be used to endorse or promote products derived from this software without specific prior written permission.
 
 THIS SOFTWARE IS PROVIDED BY THE COPYRIGHT HOLDERS AND CONTRIBUTORS "AS IS" AND ANY EXPRESS OR IMPLIED WARRANTIES, INCLUDING, BUT NOT LIMITED TO, THE IMPLIED WARRANTIES OF MERCHANTABILITY AND FITNESS FOR A PARTICULAR PURPOSE ARE DISCLAIMED. IN NO EVENT SHALL THE COPYRIGHT HOLDER OR CONTRIBUTORS BE LIABLE FOR ANY DIRECT, INDIRECT, INCIDENTAL, SPECIAL, EXEMPLARY, OR CONSEQUENTIAL DAMAGES (INCLUDING, BUT NOT LIMITED TO, PROCUREMENT OF SUBSTITUTE GOODS OR SERVICES; LOSS OF USE, DATA, OR PROFITS; OR BUSINESS INTERRUPTION) HOWEVER CAUSED AND ON ANY THEORY OF LIABILITY, WHETHER IN CONTRACT, STRICT LIABILITY, OR TORT (INCLUDING NEGLIGENCE OR OTHERWISE) ARISING IN ANY WAY OUT OF THE USE OF THIS SOFTWARE, EVEN IF ADVISED OF THE POSSIBILITY OF SUCH DAMAGE.
 */
#include <iostream>
#include "Point.h"
using std::cout;
using std::endl;

namespace Geometry
{
    class Point;
    
    Point::Point(std::size_t DIM)
            : coordinates_(DIM)
    {
    }
    
    Point::Point(double coords[], std::size_t DIM)
            : coordinates_(coords, DIM)
    {
    }
    
    Point::Point(const Point& other)
            : coordinates_(other.coordinates_)
    {
    }
    
    Point::Point(const VectorOfCoordsT& coord)
            : coordinates_(coord)
    {
    }
<<<<<<< HEAD

	bool Point::operator ==(const Point& right) {
		return coordinates_ == right.coordinates_;
	}

	bool Point::operator ==(const Point& right) const {
		return coordinates_ == right.coordinates_;
	}

	bool Point::operator <(const Point& right) const {
		return coordinates_ < right.coordinates_;
	}

	Point& Point::operator +=(const Point& right) {
		coordinates_ += right.coordinates_;
		return *this;
	}

	Point& Point::operator -=(const Point& right) {
		coordinates_ -= right.coordinates_;
		return *this;
	}

	Point& Point::operator *=(double right) {
		coordinates_.operator *=(right);
		return *this;
	}

	Point Point::operator *(double right) const {
		return PointT(coordinates_ * right);
	}

	Point Point::operator *(double right) {
		return PointT(coordinates_ * right);
	}

	Point Point::operator +(const Point& right) const {
		return PointT(coordinates_ + right.coordinates_);
	}

	Point Point::operator +(const Point& right) {
		return PointT(coordinates_ + right.coordinates_);
	}

	Point Point::operator -(const Point& right) const {
		return PointT(coordinates_ - right.coordinates_);
	}

	Point Point::operator -(const Point& right) {
		return PointT(coordinates_ - right.coordinates_);
	}

	unsigned int Point::size() {
		return coordinates_.size();
	}

	unsigned int Point::size() const {
		return coordinates_.size();
	}

	typename Point::CoordTypeT Point::getCoordinate(IndexT n) const {
		if (n < this->size()) {
			return coordinates_[n];
		} else {
			std::cout << "ERROR HANDLER!!!!" << "Sizes do not coincide." << endl;
			//throw exception;
			return 0.0;
		}
	}

=======
    
    bool Point::operator ==(const Point& right) const
    {
        return coordinates_ == right.coordinates_;
    }
    
    bool Point::operator!=(const Point& right) const
    {
        return !(*this == right);
    }
    
    bool Point::operator <(const Point& right) const
    {
        return coordinates_ < right.coordinates_;
    }
    
    Point& Point::operator +=(const Point& right)
    {
        logger.assert(size()==right.size(), "The sizes of the points do not match");
        coordinates_ += right.coordinates_;
        return *this;
    }
    
    Point& Point::operator -=(const Point& right)
    {
        logger.assert(size()==right.size(), "The sizes of the points do not match");
        coordinates_ -= right.coordinates_;
        return *this;
    }
    
    Point& Point::operator *=(double right)
    {
        coordinates_.operator *=(right);
        return *this;
    }
    
    Point Point::operator *(double right) const
    {
        return Point(coordinates_ * right);
    }
    
    Point Point::operator *(double right)
    {
        return Point(coordinates_ * right);
    }
    
    Point Point::operator +(const Point& right) const
    {
        logger.assert(size()==right.size(), "The sizes of the points do not match");
        return Point(coordinates_ + right.coordinates_);
    }
    
    Point Point::operator +(const Point& right)
    {
        logger.assert(size()==right.size(), "The sizes of the points do not match");
        return Point(coordinates_ + right.coordinates_);
    }
    
    Point Point::operator -(const Point& right) const
    {
        logger.assert(size()==right.size(), "The sizes of the points do not match");
        return Point(coordinates_ - right.coordinates_);
    }
    
    Point Point::operator -(const Point& right)
    {
        logger.assert(size()==right.size(), "The sizes of the points do not match");
        return Point(coordinates_ - right.coordinates_);
    }
    
    std::size_t Point::size()
    {
        return coordinates_.size();
    }
    
    std::size_t Point::size() const
    {
        return coordinates_.size();
    }
    
    double Point::getCoordinate(std::size_t n) const
    {
        logger.assert(n < size(), "In Point::getCoordinate, entry % is requested while the dimension is %", n, size());
        return coordinates_[n];
    }
    
>>>>>>> fc7589ef
    const typename Point::VectorOfCoordsT&
    Point::getCoordinates() const
    {
        return coordinates_;
    }
    
    void Point::setCoordinate(std::size_t n, const double& coord)
    {
        logger.assert(n < size(), "In Point::setCoordinate, trying to set entry % while the dimension is %", n, size());
        coordinates_[n] = coord;
    }
    
    void Point::setCoordinates(const VectorOfCoordsT& coord)
    {
        logger.assert(size() == coord.size(), "In Point::setCoordinates, the size of the given vector does not coincide with the dimension of the point.");
        coordinates_ = coord;        
    }
    
    double& Point::operator [](std::size_t n)
    { 
        logger.assert(n < size(), "In Point::operator[], entry % is requested while the dimension is %", n, size());
        logger.assert(n < size(), "Asked for component %, but the dimension is only %", n, size());
        return coordinates_[n];
    }
    
    const double& Point::operator [](std::size_t n) const
    {
        logger.assert(n < size(), "In Point::operator[] const, entry % is requested while the dimension is %", n, size());
        logger.assert(n < size(), "Asked for component %, but the dimension is only %", n, size());
        return coordinates_[n];
    }
    
    Point&
    Point::operator =(const Point& rhs)
    {
        logger.assert(size() == rhs.size(), "In Point::operator=, the dimension of the given Point does not coincide with the dimension of the point.");
        coordinates_ = rhs.coordinates_;
        return *this;
    }
    
    std::ostream& operator <<(std::ostream& os, const Point& point)
    {
        os << "point={";
        for (std::size_t i = 0; i < point.coordinates_.size(); i++)
        {
            if (i < point.coordinates_.size() - 1)
                os << point.coordinates_[i] << ',';
            else
                os << point.coordinates_[i];
        }
        os << "} ";
        return os;
    }
    
    Point operator *(const double& left, const Point& right)
    {
        return Point(right.coordinates_ * left);
    }
}
;<|MERGE_RESOLUTION|>--- conflicted
+++ resolved
@@ -46,78 +46,6 @@
             : coordinates_(coord)
     {
     }
-<<<<<<< HEAD
-
-	bool Point::operator ==(const Point& right) {
-		return coordinates_ == right.coordinates_;
-	}
-
-	bool Point::operator ==(const Point& right) const {
-		return coordinates_ == right.coordinates_;
-	}
-
-	bool Point::operator <(const Point& right) const {
-		return coordinates_ < right.coordinates_;
-	}
-
-	Point& Point::operator +=(const Point& right) {
-		coordinates_ += right.coordinates_;
-		return *this;
-	}
-
-	Point& Point::operator -=(const Point& right) {
-		coordinates_ -= right.coordinates_;
-		return *this;
-	}
-
-	Point& Point::operator *=(double right) {
-		coordinates_.operator *=(right);
-		return *this;
-	}
-
-	Point Point::operator *(double right) const {
-		return PointT(coordinates_ * right);
-	}
-
-	Point Point::operator *(double right) {
-		return PointT(coordinates_ * right);
-	}
-
-	Point Point::operator +(const Point& right) const {
-		return PointT(coordinates_ + right.coordinates_);
-	}
-
-	Point Point::operator +(const Point& right) {
-		return PointT(coordinates_ + right.coordinates_);
-	}
-
-	Point Point::operator -(const Point& right) const {
-		return PointT(coordinates_ - right.coordinates_);
-	}
-
-	Point Point::operator -(const Point& right) {
-		return PointT(coordinates_ - right.coordinates_);
-	}
-
-	unsigned int Point::size() {
-		return coordinates_.size();
-	}
-
-	unsigned int Point::size() const {
-		return coordinates_.size();
-	}
-
-	typename Point::CoordTypeT Point::getCoordinate(IndexT n) const {
-		if (n < this->size()) {
-			return coordinates_[n];
-		} else {
-			std::cout << "ERROR HANDLER!!!!" << "Sizes do not coincide." << endl;
-			//throw exception;
-			return 0.0;
-		}
-	}
-
-=======
     
     bool Point::operator ==(const Point& right) const
     {
@@ -204,7 +132,6 @@
         return coordinates_[n];
     }
     
->>>>>>> fc7589ef
     const typename Point::VectorOfCoordsT&
     Point::getCoordinates() const
     {
