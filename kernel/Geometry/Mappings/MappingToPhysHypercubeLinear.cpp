/*
 This file forms part of hpGEM. This package has been developed over a number of years by various people at the University of Twente and a full list of contributors can be found at
 http://hpgem.org/about-the-code/team

 This code is distributed using BSD 3-Clause License. A copy of which can found below.


 Copyright (c) 2014, University of Twente
 All rights reserved.

 Redistribution and use in source and binary forms, with or without modification, are permitted provided that the following conditions are met:

 1. Redistributions of source code must retain the above copyright notice, this list of conditions and the following disclaimer.

 2. Redistributions in binary form must reproduce the above copyright notice, this list of conditions and the following disclaimer in the documentation and/or other materials provided with the distribution.

 3. Neither the name of the copyright holder nor the names of its contributors may be used to endorse or promote products derived from this software without specific prior written permission.

 THIS SOFTWARE IS PROVIDED BY THE COPYRIGHT HOLDERS AND CONTRIBUTORS "AS IS" AND ANY EXPRESS OR IMPLIED WARRANTIES, INCLUDING, BUT NOT LIMITED TO, THE IMPLIED WARRANTIES OF MERCHANTABILITY AND FITNESS FOR A PARTICULAR PURPOSE ARE DISCLAIMED. IN NO EVENT SHALL THE COPYRIGHT HOLDER OR CONTRIBUTORS BE LIABLE FOR ANY DIRECT, INDIRECT, INCIDENTAL, SPECIAL, EXEMPLARY, OR CONSEQUENTIAL DAMAGES (INCLUDING, BUT NOT LIMITED TO, PROCUREMENT OF SUBSTITUTE GOODS OR SERVICES; LOSS OF USE, DATA, OR PROFITS; OR BUSINESS INTERRUPTION) HOWEVER CAUSED AND ON ANY THEORY OF LIABILITY, WHETHER IN CONTRACT, STRICT LIABILITY, OR TORT (INCLUDING NEGLIGENCE OR OTHERWISE) ARISING IN ANY WAY OUT OF THE USE OF THIS SOFTWARE, EVEN IF ADVISED OF THE POSSIBILITY OF SUCH DAMAGE.
 */

#ifndef MAPPINGHYPERCUBELINEAR_CPP_
#define MAPPINGHYPERCUBELINEAR_CPP_

#include "MappingToPhysHypercubeLinear.h"
#include <vector>
#include "Geometry/PhysicalGeometry.h"
#include "Geometry/PointReference.h"
#include "Geometry/Jacobian.h"

namespace Geometry
{
    // =============================================================================================
    // ~~~ Dimension 1 ~~~==========================================================================
    // =============================================================================================
    MappingToPhysHypercubeLinear<1>::MappingToPhysHypercubeLinear(const PhysicalGeometry* const & physicalGeometry)
    {
        logger.assert(physicalGeometry!=nullptr, "Invalid physical geometry passed");
        mid = slope = 0.0;
        MappingReferenceToPhysical::setNodesPtr(&physicalGeometry->getNodes());
        reinit(physicalGeometry);
    }
    
    PointPhysical MappingToPhysHypercubeLinear<1>::transform(const PointReference& pointReference) const
    {
        logger.assert(pointReference.size()==1, "Reference point has the wrong dimension");
        PointPhysical pointPhysical(1);
        if (isValidPoint(pointReference))
        {
            pointPhysical[0] = mid + pointReference[0] * slope;
        }
        else
        {
            logger(WARN, "In MappingToPhysHypercubeLinear<1>::transform, the given PointReference is not between -1 and 1.");
            pointPhysical[0] = mid + pointReference[0] * slope;
        }
        return pointPhysical;
    }
    
    void MappingToPhysHypercubeLinear<1>::reinit(const PhysicalGeometry* const physicalGeometry)
    {
        logger.assert(physicalGeometry!=nullptr, "Invalid physical geometry passed");
        PointPhysical p0 = physicalGeometry->getLocalNodeCoordinates(0);
        PointPhysical p1 = physicalGeometry->getLocalNodeCoordinates(1);
        mid = 0.5 * (p1[0] + p0[0]);
        slope = 0.5 * (p1[0] - p0[0]);
    }
    
    bool MappingToPhysHypercubeLinear<1>::isValidPoint(const PointReference& pointReference) const
    {
        logger.assert(pointReference.size()==1, "Reference point has the wrong dimension");
        if ((pointReference[0] < -1.) || (pointReference[0] > 1.))
            return false;
        else
            return true;
    }
    
    Jacobian MappingToPhysHypercubeLinear<1>::calcJacobian(const PointReference& pointReference) const
    {
        logger.assert(pointReference.size()==1, "Reference point has the wrong dimension");
        Jacobian jac(1, 1);
        jac[0] = slope;
        return jac;
    }
    
    // =============================================================================================
    // ~~~ Dimension 2 ~~~==========================================================================
    // =============================================================================================
    
    MappingToPhysHypercubeLinear<2>::MappingToPhysHypercubeLinear(const PhysicalGeometry* const & physicalGeometry)
            : MappingReferenceToPhysical(), a0(2), a1(2), a2(2), a12(2)
    {
        logger.assert(physicalGeometry!=nullptr, "Invalid physical geometry passed");
        MappingReferenceToPhysical::setNodesPtr(&physicalGeometry->getNodes());
        reinit(physicalGeometry);
    }
    PointPhysical MappingToPhysHypercubeLinear<2>::transform(const PointReference& pointReference) const
    {
        logger.assert(pointReference.size()==2, "Reference point has the wrong dimension");
        PointPhysical pointPhysical(2);
        if (isValidPoint(pointReference))
        {
<<<<<<< HEAD
            //pointPhysical = a0 + pointReference[0] * a1
            //                   + pointReference[1] * (a2 + pointReference[0] * a12);
            pointPhysical=a2;
            pointPhysical.axpy(pointReference[0],a12);
            pointPhysical*=pointReference[1];
            pointPhysical+=a0;
            pointPhysical.axpy(pointReference[0],a1);
        }
        else
        {
            // ERROR///\TODO emit a warning at a non-deadly priority level
            //pointPhysical = a0 + pointReference[0] * a1
            //                   + pointReference[1] * (a2 + pointReference[0] * a12);
            pointPhysical=a2;
            pointPhysical.axpy(pointReference[0],a12);
            pointPhysical*=pointReference[1];
            pointPhysical+=a0;
            pointPhysical.axpy(pointReference[0],a1);
=======
            //In the part below, we compute: pointPhysical = a0 + pointReference[0] * a1
            //                   + pointReference[1] * (a2 + pointReference[0] * a12);
            pointPhysical = a2;
            pointPhysical.axpy(pointReference[0], a12);
            pointPhysical *= pointReference[1];
            pointPhysical += a0;
            pointPhysical.axpy(pointReference[0], a1);
        }
        else
        {
            logger(WARN, "In MappingToPhysHypercubeLinear<2>::transform, the "
                    "given pointReference is not in the square [-1,1]x[-1,1]");
            //In the part below, we compute: pointPhysical = a0 + pointReference[0] * a1
            //                   + pointReference[1] * (a2 + pointReference[0] * a12);
            pointPhysical = a2;
            pointPhysical.axpy(pointReference[0], a12);
            pointPhysical *= pointReference[1];
            pointPhysical += a0;
            pointPhysical.axpy(pointReference[0], a1);
>>>>>>> 1576f3df
        }
        return pointPhysical;
    }
    
    Jacobian MappingToPhysHypercubeLinear<2>::calcJacobian(const PointReference& pointReference) const
    {
        logger.assert(pointReference.size()==2, "Reference point has the wrong dimension");
        Jacobian jacobian(2, 2);
        jacobian(0, 0) = a1[0] + pointReference[1] * a12[0];
        jacobian(0, 1) = a2[0] + pointReference[0] * a12[0];
        jacobian(1, 0) = a1[1] + pointReference[1] * a12[1];
        jacobian(1, 1) = a2[1] + pointReference[0] * a12[1];
        return jacobian;
    }
    
    void MappingToPhysHypercubeLinear<2>::reinit(const PhysicalGeometry* const physicalGeometry)
    {
<<<<<<< HEAD
        /*
        PointPhysicalT p0(2),p1(2),p2(2),p3(2);
        physicalGeometry->getNodeCoordinates(0, p0);
        physicalGeometry->getNodeCoordinates(1, p1);
        physicalGeometry->getNodeCoordinates(2, p2);
        physicalGeometry->getNodeCoordinates(3, p3);

        a0  = 0.25 * (p0 + p1 + p2 + p3);
        a1  = 0.25 * (p1 - p0 + p3 - p2);
        a2  = 0.25 * (p2 - p0 + p3 - p1);
        a12 = 0.25 * (p3 - p1 + p0 - p2);
        */
        
        PointPhysical temp(2);
        physicalGeometry->getNodeCoordinates(0,a0);
        physicalGeometry->getNodeCoordinates(1,a1);
        physicalGeometry->getNodeCoordinates(2,a2);
        physicalGeometry->getNodeCoordinates(3,temp);
        a0+=temp;
        a12=a1;
        a12+=a2;
        a12-=a0;
        a12*=-0.25;
        a0+=a1;
        a0+=a2;
        a1+=temp;
        a2+=temp;
        a1.axpy(-0.5,a0);
        a2.axpy(-0.5,a0);
        a0*=0.25;
        a1*=0.5;
        a2*=0.5;

=======
        logger.assert(physicalGeometry!=nullptr, "Invalid physical geometry passed");
        
        //this routine computes the following quantities
        // a0  = 0.25 * (p0 + p1 + p2 + p3);
        // a1  = 0.25 * (p1 - p0 + p3 - p2);
        // a2  = 0.25 * (p2 - p0 + p3 - p1);
        // a12 = 0.25 * (p3 - p1 + p0 - p2);
        

        a0 = physicalGeometry->getLocalNodeCoordinates(0);
        a1 = physicalGeometry->getLocalNodeCoordinates(1);
        a2 = physicalGeometry->getLocalNodeCoordinates(2);
        PointPhysical temp = physicalGeometry->getLocalNodeCoordinates(3);
        a0 += temp;
        a12 = a1;
        a12 += a2;
        a12 -= a0;
        a12 *= -0.25;
        a0 += a1;
        a0 += a2;
        a1 += temp;
        a2 += temp;
        a1.axpy(-0.5, a0);
        a2.axpy(-0.5, a0);
        a0 *= 0.25;
        a1 *= 0.5;
        a2 *= 0.5;
        
>>>>>>> 1576f3df
    }
    
    bool MappingToPhysHypercubeLinear<2>::isValidPoint(const PointReference& pointReference) const
    {
        logger.assert(pointReference.size()==2, "Reference point has the wrong dimension");
        if ((pointReference[0] < -1.) || (pointReference[0] > 1.) || (pointReference[1] < -1.) || (pointReference[1] > 1.))
            return false;
        else
            return true;
    }
    
    // =============================================================================================
    // ~~~ Dimension 3 ~~~==========================================================================
    // =============================================================================================
    
    MappingToPhysHypercubeLinear<3>::MappingToPhysHypercubeLinear(const PhysicalGeometry* const & physicalGeometry)
            : a0(3), a1(3), a2(3), a3(3), a12(3), a23(3), a13(3), a123(3)
    {
        logger.assert(physicalGeometry!=nullptr, "Invalid physical geometry passed");
        MappingReferenceToPhysical::setNodesPtr(&physicalGeometry->getNodes());
        reinit(physicalGeometry);
    }
    
    PointPhysical MappingToPhysHypercubeLinear<3>::transform(const PointReference& pR) const
    {
        logger.assert(pR.size()==3, "Reference point has the wrong dimension");
        if (isValidPoint(pR))
        {
            return a0 + pR[0] * (a1 + pR[1] * (a12 + pR[2] * a123) + pR[2] * a13) + pR[1] * (a2 + pR[2] * a23) + pR[2] * a3;
        }
        else
        {
            // ERROR
            return a0 + pR[0] * (a1 + pR[1] * (a12 + pR[2] * a123) + pR[2] * a13) + pR[1] * (a2 + pR[2] * a23) + pR[2] * a3;
        }
    }
    
    Jacobian MappingToPhysHypercubeLinear<3>::calcJacobian(const PointReference& pR) const
    {
        logger.assert(pR.size()==3, "Reference point has the wrong dimension");
        Jacobian jacobian(3, 3);
        for (std::size_t i = 0; i < 3; ++i)
        {
            double pR01 = pR[0] * pR[1];
            double pR02 = pR[0] * pR[2];
            double pR12 = pR[1] * pR[2];
            
            jacobian(0, 0) = a1[0] + pR[1] * a12[0] + pR[2] * a13[0] + pR12 * a123[0];
            jacobian(0, 1) = a2[0] + pR[0] * a12[0] + pR[2] * a23[0] + pR02 * a123[0];
            jacobian(0, 2) = a3[0] + pR[0] * a13[0] + pR[1] * a23[0] + pR01 * a123[0];
            
            jacobian(1, 0) = a1[1] + pR[1] * a12[1] + pR[2] * a13[1] + pR12 * a123[1];
            jacobian(1, 1) = a2[1] + pR[0] * a12[1] + pR[2] * a23[1] + pR02 * a123[1];
            jacobian(1, 2) = a3[1] + pR[0] * a13[1] + pR[1] * a23[1] + pR01 * a123[1];
            
            jacobian(2, 0) = a1[2] + pR[1] * a12[2] + pR[2] * a13[2] + pR12 * a123[2];
            jacobian(2, 1) = a2[2] + pR[0] * a12[2] + pR[2] * a23[2] + pR02 * a123[2];
            jacobian(2, 2) = a3[2] + pR[0] * a13[2] + pR[1] * a23[2] + pR01 * a123[2];
        }
        return jacobian;
    }
    
    void MappingToPhysHypercubeLinear<3>::reinit(const PhysicalGeometry* const physicalGeometry)
    {
        logger.assert(physicalGeometry!=nullptr, "Invalid physical geometry passed");
        PointPhysical p0 = physicalGeometry->getLocalNodeCoordinates(0);
        PointPhysical p1 = physicalGeometry->getLocalNodeCoordinates(1);
        PointPhysical p2 = physicalGeometry->getLocalNodeCoordinates(2);
        PointPhysical p3 = physicalGeometry->getLocalNodeCoordinates(3);
        PointPhysical p4 = physicalGeometry->getLocalNodeCoordinates(4);
        PointPhysical p5 = physicalGeometry->getLocalNodeCoordinates(5);
        PointPhysical p6 = physicalGeometry->getLocalNodeCoordinates(6);
        PointPhysical p7 = physicalGeometry->getLocalNodeCoordinates(7);
        
        a0 = 0.125 * (p0 + p1 + p2 + p3 + p4 + p5 + p6 + p7);
        a1 = 0.125 * (p1 - p0 + p3 - p2 + p5 - p4 + p7 - p6);
        a2 = 0.125 * (p2 - p0 + p3 - p1 + p6 - p4 + p7 - p5);
        a3 = 0.125 * (p4 - p0 + p5 - p1 + p6 - p2 + p7 - p3);
        a12 = 0.125 * (p0 - p1 + p3 - p2 + p4 - p5 + p7 - p6);
        a13 = 0.125 * (p0 - p1 + p2 - p3 + p5 - p4 + p7 - p6);
        a23 = 0.125 * (p0 - p2 + p1 - p3 + p6 - p4 + p7 - p5);
        a123 = 0.125 * (p1 - p0 + p2 - p3 + p4 - p5 + p7 - p6);
    }
    
    bool MappingToPhysHypercubeLinear<3>::isValidPoint(const PointReference& pointReference) const
    {
        logger.assert(pointReference.size()==3, "Reference point has the wrong dimension");
        if ((pointReference[0] < -1.) || (pointReference[0] > 1.) || (pointReference[1] < -1.) || (pointReference[1] > 1.) || (pointReference[2] < -1.) || (pointReference[2] > 1.))
            return false;
        else
            return true;
    }
    
    // =============================================================================================
    // ~~~ Dimension 4 ~~~==========================================================================
    // =============================================================================================
    
    MappingToPhysHypercubeLinear<4>::MappingToPhysHypercubeLinear(const PhysicalGeometry* const & physicalGeometry)
            : abar(4), a0(4), a1(4), a2(4), a3(4), a01(4), a02(4), a03(4), a12(4), a13(4), a23(4), a012(4), a013(4), a123(4), a230(4), a0123(4)
    {
        logger.assert(physicalGeometry!=nullptr, "Invalid physical geometry passed");
        MappingReferenceToPhysical::setNodesPtr(&physicalGeometry->getNodes());
        reinit(physicalGeometry);
    }
    
    PointPhysical MappingToPhysHypercubeLinear<4>::transform(const PointReference& pR) const
    {
        logger.assert(pR.size()==4, "Reference point has the wrong dimension");
        return abar + pR[0] * a0 + pR[1] * a1 + pR[2] * a2 + pR[3] * a3;
    }
    
    Jacobian MappingToPhysHypercubeLinear<4>::calcJacobian(const PointReference& pR) const
    {
        logger.assert(pR.size()==4, "Reference point has the wrong dimension");
        Jacobian jacobian(4, 4);
        for (std::size_t i = 0; i < 4; ++i)
        {
            jacobian(i, 0) = a0[i] + a01[i] * pR[1] + a02[i] * pR[2] + a03[i] * pR[3] + a012[i] * pR[1] * pR[2] + a013[i] * pR[1] * pR[3] + a230[i] * pR[2] * pR[3] + a0123[i] * pR[1] * pR[2] * pR[3];
            
            jacobian(i, 1) = a1[i] + a01[i] * pR[0] + a12[i] * pR[2] + a13[i] * pR[3] + a012[i] * pR[0] * pR[2] + a013[i] * pR[0] * pR[3] + a123[i] * pR[2] * pR[3] + a0123[i] * pR[0] * pR[2] * pR[3];
            
            jacobian(i, 2) = a2[i] + a02[i] * pR[0] + a12[i] * pR[1] + a23[i] * pR[3] + a012[i] * pR[0] * pR[1] + a230[i] * pR[0] * pR[3] + a123[i] * pR[1] * pR[3] + a0123[i] * pR[0] * pR[1] * pR[3];
            
            jacobian(i, 3) = a3[i] + a03[i] * pR[0] + a13[i] * pR[1] + a23[i] * pR[2] + a013[i] * pR[0] * pR[1] + a230[i] * pR[0] * pR[2] + a123[i] * pR[1] * pR[2] + a0123[i] * pR[0] * pR[1] * pR[2];
        }
        return jacobian;
    }
    
    void MappingToPhysHypercubeLinear<4>::reinit(const PhysicalGeometry* const physicalGeometry)
    {
        logger.assert(physicalGeometry!=nullptr, "Invalid physical geometry passed");
        std::vector<PointPhysical> P;
        P.reserve(16);
        for (std::size_t i = 0; i < 16; ++i)
        {
            P.push_back(physicalGeometry->getLocalNodeCoordinates(i));
        }
        
        abar = 0.0625 * (P[0] + P[1] + P[2] + P[3] + P[4] + P[5] + P[6] + P[7] + P[8] + P[9] + P[10] + P[11] + P[12] + P[13] + P[14] + P[15]);
        
        a0 = 0.0625 * (-P[0] + P[1] - P[2] + P[3] - P[4] + P[5] - P[6] + P[7] - P[8] + P[9] - P[10] + P[11] - P[12] + P[13] - P[14] + P[15]);
        
        a1 = 0.0625 * (-P[0] - P[1] + P[2] + P[3] - P[4] - P[5] + P[6] + P[7] - P[8] - P[9] + P[10] + P[11] - P[12] - P[13] + P[14] + P[15]);
        
        a2 = 0.0625 * (-P[0] - P[1] - P[2] - P[3] + P[4] + P[5] + P[6] + P[7] - P[8] - P[9] - P[10] - P[11] + P[12] + P[13] + P[14] + P[15]);
        
        a3 = 0.0625 * (-P[0] - P[1] - P[2] - P[3] - P[4] - P[5] - P[6] - P[7] + P[8] + P[9] + P[10] + P[11] + P[12] + P[13] + P[14] + P[15]);
        // Only supporting 4-cubes for the moment
    }
    
    bool MappingToPhysHypercubeLinear<4>::isValidPoint(const PointReference& pointReference) const
    {
        logger.assert(pointReference.size()==4, "Reference point has the wrong dimension");
        if ((pointReference[0] < -1.) || (pointReference[0] > 1.) || (pointReference[1] < -1.) || (pointReference[1] > 1.) || (pointReference[2] < -1.) || (pointReference[2] > 1.) || (pointReference[3] < -1.) || (pointReference[3] > 1.))
            return false;
        else
            return true;
    }
}
;
#endif /* MAPPINGSIMPLECUBENLINEAR_H_ */<|MERGE_RESOLUTION|>--- conflicted
+++ resolved
@@ -100,26 +100,6 @@
         PointPhysical pointPhysical(2);
         if (isValidPoint(pointReference))
         {
-<<<<<<< HEAD
-            //pointPhysical = a0 + pointReference[0] * a1
-            //                   + pointReference[1] * (a2 + pointReference[0] * a12);
-            pointPhysical=a2;
-            pointPhysical.axpy(pointReference[0],a12);
-            pointPhysical*=pointReference[1];
-            pointPhysical+=a0;
-            pointPhysical.axpy(pointReference[0],a1);
-        }
-        else
-        {
-            // ERROR///\TODO emit a warning at a non-deadly priority level
-            //pointPhysical = a0 + pointReference[0] * a1
-            //                   + pointReference[1] * (a2 + pointReference[0] * a12);
-            pointPhysical=a2;
-            pointPhysical.axpy(pointReference[0],a12);
-            pointPhysical*=pointReference[1];
-            pointPhysical+=a0;
-            pointPhysical.axpy(pointReference[0],a1);
-=======
             //In the part below, we compute: pointPhysical = a0 + pointReference[0] * a1
             //                   + pointReference[1] * (a2 + pointReference[0] * a12);
             pointPhysical = a2;
@@ -139,7 +119,6 @@
             pointPhysical *= pointReference[1];
             pointPhysical += a0;
             pointPhysical.axpy(pointReference[0], a1);
->>>>>>> 1576f3df
         }
         return pointPhysical;
     }
@@ -157,41 +136,6 @@
     
     void MappingToPhysHypercubeLinear<2>::reinit(const PhysicalGeometry* const physicalGeometry)
     {
-<<<<<<< HEAD
-        /*
-        PointPhysicalT p0(2),p1(2),p2(2),p3(2);
-        physicalGeometry->getNodeCoordinates(0, p0);
-        physicalGeometry->getNodeCoordinates(1, p1);
-        physicalGeometry->getNodeCoordinates(2, p2);
-        physicalGeometry->getNodeCoordinates(3, p3);
-
-        a0  = 0.25 * (p0 + p1 + p2 + p3);
-        a1  = 0.25 * (p1 - p0 + p3 - p2);
-        a2  = 0.25 * (p2 - p0 + p3 - p1);
-        a12 = 0.25 * (p3 - p1 + p0 - p2);
-        */
-        
-        PointPhysical temp(2);
-        physicalGeometry->getNodeCoordinates(0,a0);
-        physicalGeometry->getNodeCoordinates(1,a1);
-        physicalGeometry->getNodeCoordinates(2,a2);
-        physicalGeometry->getNodeCoordinates(3,temp);
-        a0+=temp;
-        a12=a1;
-        a12+=a2;
-        a12-=a0;
-        a12*=-0.25;
-        a0+=a1;
-        a0+=a2;
-        a1+=temp;
-        a2+=temp;
-        a1.axpy(-0.5,a0);
-        a2.axpy(-0.5,a0);
-        a0*=0.25;
-        a1*=0.5;
-        a2*=0.5;
-
-=======
         logger.assert(physicalGeometry!=nullptr, "Invalid physical geometry passed");
         
         //this routine computes the following quantities
@@ -220,7 +164,6 @@
         a1 *= 0.5;
         a2 *= 0.5;
         
->>>>>>> 1576f3df
     }
     
     bool MappingToPhysHypercubeLinear<2>::isValidPoint(const PointReference& pointReference) const
