--- conflicted
+++ resolved
@@ -18,18 +18,6 @@
 
  THIS SOFTWARE IS PROVIDED BY THE COPYRIGHT HOLDERS AND CONTRIBUTORS "AS IS" AND ANY EXPRESS OR IMPLIED WARRANTIES, INCLUDING, BUT NOT LIMITED TO, THE IMPLIED WARRANTIES OF MERCHANTABILITY AND FITNESS FOR A PARTICULAR PURPOSE ARE DISCLAIMED. IN NO EVENT SHALL THE COPYRIGHT HOLDER OR CONTRIBUTORS BE LIABLE FOR ANY DIRECT, INDIRECT, INCIDENTAL, SPECIAL, EXEMPLARY, OR CONSEQUENTIAL DAMAGES (INCLUDING, BUT NOT LIMITED TO, PROCUREMENT OF SUBSTITUTE GOODS OR SERVICES; LOSS OF USE, DATA, OR PROFITS; OR BUSINESS INTERRUPTION) HOWEVER CAUSED AND ON ANY THEORY OF LIABILITY, WHETHER IN CONTRACT, STRICT LIABILITY, OR TORT (INCLUDING NEGLIGENCE OR OTHERWISE) ARISING IN ANY WAY OUT OF THE USE OF THIS SOFTWARE, EVEN IF ADVISED OF THE POSSIBILITY OF SUCH DAMAGE.
  */
-<<<<<<< HEAD
-#include "OutwardNormalVectorSign.hpp"
-#include "MappingToRefLineToSquare.hpp"
-#include "MappingToRefLineToTriangle.hpp"
-#include "MappingToRefSquareToSquare.hpp"
-#include "MappingToRefPointToLine.hpp"
-#include "MappingToRefCubeToCube.hpp"
-#include "MappingToRefSquareToCube.hpp"
-#include "MappingToRefTriangleToTetrahedron.hpp"
-    //#include "MappingToRefFaceToPyramid.hpp"
-#include <typeinfo>
-=======
 #include "OutwardNormalVectorSign.h"
 #include "MappingToRefLineToSquare.h"
 #include "MappingToRefLineToTriangle.h"
@@ -40,109 +28,19 @@
 #include "MappingToRefTriangleToTetrahedron.h"
 #include <typeinfo>
 #include <limits>
->>>>>>> 1576f3df
 
 namespace Geometry
 {
     double OutwardNormalVectorSign(const MappingReferenceToReference* const map)
     {
-<<<<<<< HEAD
-        if(typeid(*map)==typeid(const MappingToRefPointToLine0) ||
-           typeid(*map)==typeid(const MappingToRefLineToTriangle0) ||
-           typeid(*map)==typeid(const MappingToRefLineToTriangle2) ||
-           typeid(*map)==typeid(const MappingToRefLineToSquare0) ||
-           typeid(*map)==typeid(const MappingToRefLineToSquare2) ||
-           typeid(*map)==typeid(const MappingToRefSquareToCube0) ||
-           typeid(*map)==typeid(const MappingToRefSquareToCube2) ||
-           typeid(*map)==typeid(const MappingToRefSquareToCube4))
-        {
-            return -1;
-        }else if(typeid(*map)==typeid(const MappingToRefPointToLine1) ||
-                 typeid(*map)==typeid(const MappingToRefLineToTriangle1) ||
-                 typeid(*map)==typeid(const MappingToRefLineToSquare1) ||
-                 typeid(*map)==typeid(const MappingToRefLineToSquare3) ||
-                 typeid(*map)==typeid(const MappingToRefSquareToCube1) ||
-                 typeid(*map)==typeid(const MappingToRefSquareToCube3) ||
-                 typeid(*map)==typeid(const MappingToRefSquareToCube5) ||
-                 typeid(*map)==typeid(const MappingToRefTriangleToTetrahedron0) ||
-                 typeid(*map)==typeid(const MappingToRefTriangleToTetrahedron1) ||
-                 typeid(*map)==typeid(const MappingToRefTriangleToTetrahedron2) ||
-                 typeid(*map)==typeid(const MappingToRefTriangleToTetrahedron3))
-        {
-            return 1;
-        }else{
-                throw "outwardNormalVectorSign - don't know this face2el-map";
-        }
-        
-        /*if (dynamic_cast<const MappingToRefPointToLine0*>(map) ||
-        	dynamic_cast<const MappingToRefLineToTriangle0*>(map) ||
-	        dynamic_cast<const MappingToRefLineToTriangle2*>(map) ||
-	        dynamic_cast<const MappingToRefLineToSquare0*>(map)   ||
-	        dynamic_cast<const MappingToRefLineToSquare2*>(map) ||
-        	dynamic_cast<const MappingToRefSquareToCube0*>(map) ||
-	        dynamic_cast<const MappingToRefSquareToCube2*>(map) ||
-	        dynamic_cast<const MappingToRefSquareToCube4*>(map))
-=======
         logger.assert(map!=nullptr, "Invalid mapping passed");
         if (typeid(*map) == typeid(const MappingToRefPointToLine0) || typeid(*map) == typeid(const MappingToRefLineToTriangle0) || typeid(*map) == typeid(const MappingToRefLineToTriangle2) || typeid(*map) == typeid(const MappingToRefLineToSquare0) || typeid(*map) == typeid(const MappingToRefLineToSquare2) || typeid(*map) == typeid(const MappingToRefSquareToCube0) || typeid(*map) == typeid(const MappingToRefSquareToCube2) || typeid(*map) == typeid(const MappingToRefSquareToCube4))
->>>>>>> 1576f3df
         {
             return -1;
         }
         else if (typeid(*map) == typeid(const MappingToRefPointToLine1) || typeid(*map) == typeid(const MappingToRefLineToTriangle1) || typeid(*map) == typeid(const MappingToRefLineToSquare1) || typeid(*map) == typeid(const MappingToRefLineToSquare3) || typeid(*map) == typeid(const MappingToRefSquareToCube1) || typeid(*map) == typeid(const MappingToRefSquareToCube3) || typeid(*map) == typeid(const MappingToRefSquareToCube5) || typeid(*map) == typeid(const MappingToRefTriangleToTetrahedron0) || typeid(*map) == typeid(const MappingToRefTriangleToTetrahedron1) || typeid(*map) == typeid(const MappingToRefTriangleToTetrahedron2) || typeid(*map) == typeid(const MappingToRefTriangleToTetrahedron3))
         {
-<<<<<<< HEAD
-            if (dynamic_cast<const MappingToRefPointToLine1*>(map) ||
-            	dynamic_cast<const MappingToRefLineToTriangle1*>(map) ||
-                dynamic_cast<const MappingToRefLineToSquare1*>(map)   ||
-                dynamic_cast<const MappingToRefLineToSquare3*>(map) ||
-                dynamic_cast<const MappingToRefSquareToCube1*>(map) ||
-				dynamic_cast<const MappingToRefSquareToCube3*>(map) ||
-				dynamic_cast<const MappingToRefSquareToCube5*>(map) ||
-				dynamic_cast<const MappingToRefTriangleToTetrahedron0*>(map) ||
-				dynamic_cast<const MappingToRefTriangleToTetrahedron1*>(map) ||
-				dynamic_cast<const MappingToRefTriangleToTetrahedron2*>(map) ||
-				dynamic_cast<const MappingToRefTriangleToTetrahedron3*>(map)
-                //                dynamic_cast<const MappingToRefFaceToPyramid0*>(map) ||
-                //                dynamic_cast<const MappingToRefFaceToPyramid1*>(map) ||
-                //                dynamic_cast<const MappingToRefFaceToPyramid2*>(map) ||
-                //                dynamic_cast<const MappingToRefFaceToPyramid3*>(map) ||
-                //                dynamic_cast<const MappingToRefFaceToPyramid4*>(map) ||
-                //                dynamic_cast<const MappingToRefFaceToTriangularPrism0*>(map) ||
-                //                dynamic_cast<const MappingToRefFaceToTriangularPrism1*>(map) ||
-                //                dynamic_cast<const MappingToRefFaceToTriangularPrism2*>(map) ||
-                //                dynamic_cast<const MappingToRefFaceToTriangularPrism3*>(map) ||
-                //                dynamic_cast<const MappingToRefFaceToTriangularPrism4*>(map) ||
-                //                dynamic_cast<const MappingToRefFaceToTetrahedron0*>(map) ||
-                //                dynamic_cast<const MappingToRefFaceToTetrahedron1*>(map) ||
-                //                dynamic_cast<const MappingToRefFaceToTetrahedron2*>(map) ||
-                //                dynamic_cast<const MappingToRefFaceToTetrahedron3*>(map)
-                		         )
-            {
-                return +1.;
-            }
-            else
-            {
-                throw "outwardNormalVectorSign - don't know this face2el-map";
-            }
-        }*/
-    }
-
-	// Added by Vijaya for 4D Normal vector.
-    /*template <>
-    double OutwardNormalVectorSign<4>(
-	const MappingReferenceToReference<3, 4>* const map)
-    {
-        /*
-        if (dynamic_cast<const MappingCubeToHyperCube0*>(map) || // from ReferenceHyperCube
-            dynamic_cast<const MappingCubeToHyperCube2*>(map) ||
-            dynamic_cast<const MappingCubeToHyperCube4*>(map) ||
-            dynamic_cast<const MappingCubeToHyperCube6*>(map))
-        {
-            return -1.;
-=======
             return 1;
->>>>>>> 1576f3df
         }
         else
         {
