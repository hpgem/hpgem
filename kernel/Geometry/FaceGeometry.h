/*
 This file forms part of hpGEM. This package has been developed over a number of years by various people at the University of Twente and a full list of contributors can be found at
 http://hpgem.org/about-the-code/team
 
 This code is distributed using BSD 3-Clause License. A copy of which can found below.
 
 
 Copyright (c) 2014, University of Twente
 All rights reserved.
 
 Redistribution and use in source and binary forms, with or without modification, are permitted provided that the following conditions are met:
 
 1. Redistributions of source code must retain the above copyright notice, this list of conditions and the following disclaimer.
 
 2. Redistributions in binary form must reproduce the above copyright notice, this list of conditions and the following disclaimer in the documentation and/or other materials provided with the distribution.
 
 3. Neither the name of the copyright holder nor the names of its contributors may be used to endorse or promote products derived from this software without specific prior written permission.
 
 THIS SOFTWARE IS PROVIDED BY THE COPYRIGHT HOLDERS AND CONTRIBUTORS "AS IS" AND ANY EXPRESS OR IMPLIED WARRANTIES, INCLUDING, BUT NOT LIMITED TO, THE IMPLIED WARRANTIES OF MERCHANTABILITY AND FITNESS FOR A PARTICULAR PURPOSE ARE DISCLAIMED. IN NO EVENT SHALL THE COPYRIGHT HOLDER OR CONTRIBUTORS BE LIABLE FOR ANY DIRECT, INDIRECT, INCIDENTAL, SPECIAL, EXEMPLARY, OR CONSEQUENTIAL DAMAGES (INCLUDING, BUT NOT LIMITED TO, PROCUREMENT OF SUBSTITUTE GOODS OR SERVICES; LOSS OF USE, DATA, OR PROFITS; OR BUSINESS INTERRUPTION) HOWEVER CAUSED AND ON ANY THEORY OF LIABILITY, WHETHER IN CONTRACT, STRICT LIABILITY, OR TORT (INCLUDING NEGLIGENCE OR OTHERWISE) ARISING IN ANY WAY OUT OF THE USE OF THIS SOFTWARE, EVEN IF ADVISED OF THE POSSIBILITY OF SUCH DAMAGE.
 */

#ifndef ____FaceGeometry__
#define ____FaceGeometry__

#include <set>
#include <vector>
#include <memory>

#include <Logger.h>
#include "LinearAlgebra/MiddleSizeMatrix.h"
#include "ReferencePoint.h"
#include "PointReference.h"
#include "PointPhysical.h"
#include "ElementGeometry.h"
#include "Mappings/MappingReferenceToReference.h"
#include "Jacobian.h"
#include "Mappings/OutwardNormalVectorSign.h"

//--------------------------------------------------------------------------------------------------
//
//
// Example Internal Face Illustration:
//
//     f------e---d
//     | E1  /    |    Physical Elements E1 & E2
//     |    /  E2 |    with nodes a,b,..,f
//     a---b------c    How the elements are connected can be found here.
//
//       ^     ^        Mappings G1 & G2
//    G1 |     | G2     G1:(1,2,3,4)->(a,b,e,f)
//                      G2:(1,2,3,4)->(b,c,d,e)
//  4----3     4----3
//  |    |     |    |  Reference Element K
//  |    |     |    |  with nodes 1,2,3,4
//  1----2     1----2  (Basis)Functions are defined on K.
//
//       ^     ^        Mappings H1 & H2
//    H1 |     | H2     H1:(n1,n2)->(2,3), H2:(n1,n2)->(1,4)
//
//      n1-----n2      Reference Face S with nodes n1,n2
//                     Face Integration rules are defined on S.
//
// To evaluate an integral over the Face b-e, this integral is rewritten as an
// integral over the reference Face S and approximated by some Gauss
// rule. Evaluations are needed in both G1^(-1)(E1) and G2^(-1)(E2) since in DG
// functions are not defined uniquely on element Faces. These evaluations
// however need to be matched (since for example 2-3 may be attached to 1-4 or
// to 4-1), which can be done by calculating H1^(-1)(G1^(-1)(G2(H2)))! In fact
// this is a mapping of the reference Face S onto itself, and can be seen as a
// rotation or mirroring T. This Rotation (matrix) only changes when the
// connectivity changes. To avoid having to calculate this over and over, it is
// useful to store the rotation somewhere. Furthermore, since this is reference
// element related, all possible rotations only need to be calculated once for
// every possible Face.
// (One other point is that when dealing with degenerate elements, the mappings
// G1^(-1) and G2^(-1) are not defined well. However this exception should be
// handled in the code.)
//--------------------------------------------------------------------------------------------------

namespace Base
{
    
    class Face;
}

namespace LinearAlgebra
{
    class MiddleSizeMatrix;
    class MiddleSizeVector;
}

namespace Geometry
{
    template<std::size_t DIM>
    class PointPhysical;
    class PointPhysicalBase;
    template<std::size_t DIM>
    class PointReference;
    class PointReferenceBase;
    template<int codim>
    class MappingReferenceToReference;
    class ElementGeometry;
    class ReferenceGeometry;
    
    enum class FaceType
    {
        OPEN_BC, WALL_BC, PERIODIC_BC, INTERNAL, SUBDOMAIN_BOUNDARY
    };
    
    //For sake of consistency, placed here.
    inline std::ostream & operator<<(std::ostream& out, FaceType ft)
    {
        switch (ft)
        {
            case FaceType::OPEN_BC:
                out << "Open boundary condition";
                break;
            case FaceType::WALL_BC:
                out << "Wall boundary condition";
                break;
            case FaceType::PERIODIC_BC:
                out << "Periodic boundary condition";
                break;
            case FaceType::INTERNAL:
                out << "Internal";
                break;
            case FaceType::SUBDOMAIN_BOUNDARY:
                out << "Subdomain boundary";
                break;
        }
        return out;
    }
    
    /*!
     \brief Class to represent the geometry and topology of a face.
     
     Faces are the objects of codimension 1 that bound elements. They are
     part of the mesh in that they provide some of the topological
     information: For DG methods, the faces hold the information about
     neighboring element(s) (2 neighbors which are arbitrarily called left
     (L) and right (R) on an internal face, one neighboring element on a
     boundary face, always called left (L)). Additionally they contain
     information about their own geometry, so that it is possible to
     integrate on them.
     
     A boundary flag should be assigned to each face (even internal ones: in
     two-fluid problems also internal faces may need special treatment).
     
     Note the material on our discussions whether internal and boundary faces
     should be different polymorphic classes. In the current implementation
     they are NOT, mainly to avoid the complicated (multiple) derivations
     that had to be made by the user to implement their own face
     classes. Instead, to quickly decide whether a face is a boundary one,
     test whether elementPtrR() == 0.
     
     Face does not need a reference to its own reference geometry, since it
     can easily access it via the reference geometry of its left neighbour
     and its local face number in that one. */

    class FaceGeometry
    {
    public:
        using MatrixT = LinearAlgebra::MiddleSizeMatrix;
        using SetOfGlobalNodes = std::set<std::size_t>;
        using VectorOfLocalNodes = std::vector<std::size_t>;
        using LocalFaceNrType = std::size_t;
        using RefFaceToRefElementMappingPtr = std::shared_ptr<const MappingReferenceToReference<1> >;
        
        using ReferenceFaceGeometryT = ReferenceGeometry;

    public:
        ///Constructor for interior faces.
        //constructor will not initialize faceToFaceMapIndex, because it doesnt know how the elements are connected
        FaceGeometry(ElementGeometry* ptrElemL, const LocalFaceNrType& localFaceNumL, ElementGeometry* ptrElemRight, const LocalFaceNrType& localFaceNumR);

        /// Constructor for boundary faces.
        FaceGeometry(ElementGeometry* ptrElemL, const LocalFaceNrType&localFaceNumL, const FaceType& boundaryLabel);
        
        /// Copy constructor with new elements, for both internal and boundary faces.
        FaceGeometry(const FaceGeometry& other, ElementGeometry* ptrElemL, const LocalFaceNrType& localFaceNumL, ElementGeometry* ptrElemRight, const LocalFaceNrType& localFaceNumR);
        
        /// Don't use this copy constructor, but use the one with new elements instead
        FaceGeometry(const FaceGeometry &other) = delete;

        virtual ~FaceGeometry()
        {
        }
        
        /// Return the pointer to the left element geometry.
        virtual const ElementGeometry* getElementGLeft() const
        {
            return leftElementGeom_;
        }
        
        /// Return the pointer to the right element geometry, nullptr if inexistent for boundaries.
        virtual const ElementGeometry* getPtrElementGRight() const
        {
            return rightElementGeom_;
        }
        
        /// Return local face number of the face in the left element.
        virtual std::size_t localFaceNumberLeft() const
        {
            return localFaceNumberLeft_;
        }
        /// Return local face number of the face in the right element.
        virtual std::size_t localFaceNumberRight() const
        {
            return localFaceNumberRight_;
        }
        
        virtual FaceType getFaceType() const
        {
            return faceType_;
        }
        
        virtual void setFaceType(const FaceType& newFace)
        {
            if (isInternal())
            {
                //isInternal checks that faceType_ is appropriate for an internal face, so we should update faceType_ first to make the assertion work
                faceType_ = newFace;
                logger.assert(isInternal(), "This face should be internal (%)", newFace);
            }
            else
            {
                faceType_ = newFace;
                logger.assert(!isInternal(), "This face should not be internal (%)", newFace);
            }
        }
        
        virtual std::size_t getFaceToFaceMapIndex() const
        {
            return faceToFaceMapIndex_;
        }
        
        virtual const ReferenceFaceGeometryT* getReferenceGeometry() const;

        /** \brief Map a point in coordinates of the reference geometry of the face to
         *  the reference geometry of the left (L) element. */
        template<std::size_t DIM>
        const PointReference<DIM + 1>& mapRefFaceToRefElemL(const PointReference<DIM>& pRefFace) const;

        /** \brief Map a point in coordinates of the reference geometry of the face to
         *  the reference geometry of the right (R) element. */
        template<std::size_t DIM>
        const PointReference<DIM + 1>& mapRefFaceToRefElemR(const PointReference<DIM>& pRefFace) const;

        /** \brief Map from reference face coordinates on the left side to those on the
         *  right side. */
        template<std::size_t DIM>
        const PointReference<DIM>& mapRefFaceToRefFace(const PointReference<DIM>& pIn) const;
        
<<<<<<< HEAD
        /// Get a normal at a given RefPoint
        template<std::size_t DIM>
        LinearAlgebra::SmallVector<DIM + 1> getNormalVector(const PointReference<DIM>& pRefFace) const;
=======
        /// Get the normal vector corresponding to a given RefPoint
        virtual LinearAlgebra::NumericalVector getNormalVector(const ReferencePointT& pRefFace) const;
>>>>>>> 21bfb33a

        /// \brief Return the mapping of the reference face to the left reference element
        virtual RefFaceToRefElementMappingPtr refFaceToRefElemMapL() const;

        /// \brief Return the mapping of the reference face to the right reference element.
        virtual RefFaceToRefElementMappingPtr refFaceToRefElemMapR() const;

<<<<<<< HEAD
        template<std::size_t DIM>
        PointPhysical<DIM + 1> referenceToPhysical(const Geometry::PointReference<DIM>& pointReference) const;
=======
        /// \brief Returns the physical point corresponding to the given face reference point.
        virtual PointPhysical referenceToPhysical(const Geometry::PointReference& pointReference) const;
>>>>>>> 21bfb33a

        ///\brief set up the faceToFaceMapIndex based on node connectivity information instead of node location
        void initialiseFaceToFaceMapIndex(const std::vector<std::size_t>& leftNodes, const std::vector<std::size_t>& rightNodes);

        void copyFromParent(const FaceGeometry& fa);

        void invertFaceToFaceMapMatrix();

        void recalculateRefinementMatrix(MatrixT& Lmat, MatrixT& Rmat);

        void printRefMatrix() const;

        /// \brief Returns true if the face is internal and false otherwise.
        virtual bool isInternal() const;

    protected:
        
        ///\brief default constructor - for use with wrapper classes
        FaceGeometry()
                : leftElementGeom_(nullptr), rightElementGeom_(nullptr)
        {
        }
        
        /// pointer to the left element geometry
        const ElementGeometry* leftElementGeom_;
        
        /// pointer to the right element geometry
        const ElementGeometry* rightElementGeom_;

        /// face index of the left element corresponding to this face
        LocalFaceNrType localFaceNumberLeft_;
        
        /// face index of the right element corresponding to this face
        LocalFaceNrType localFaceNumberRight_;

        /// Index corresponding to a face-to-face mapping. 
        std::size_t faceToFaceMapIndex_;
        
        /// Type of face (internal, boundary, ...)
        FaceType faceType_;
        
    };

    /*! Map a point in coordinates of the reference geometry of the face to
     *  the reference geometry of the left (L) element. */
    template<std::size_t DIM>
    const PointReference<DIM + 1>& FaceGeometry::mapRefFaceToRefElemL(const PointReference<DIM>& pRefFace) const
    {
        return leftElementGeom_->getReferenceGeometry()->getCodim1MappingPtr(localFaceNumberLeft_)->transform(pRefFace);
    }

    /*! Map a point in coordinates of the reference geometry of the face to
     *  the reference geometry of the right (R) element. */
    template<std::size_t DIM>
    const PointReference<DIM + 1>& FaceGeometry::mapRefFaceToRefElemR(const PointReference<DIM>& pRefFace) const
    {
        // In the L function we have assumed the point pRefFace to be
        // given in coordinates of the system used by the reference face
        // on the L side. That means that now to make sure that the
        // point transformed from the right side of the face onto the
        // right element is the same as the one on the left side of the
        // face, we have to use the refFace2RefFace mapping.

        return rightElementGeom_->getReferenceGeometry()->getCodim1MappingPtr(localFaceNumberRight_)->transform(mapRefFaceToRefFace(pRefFace));

    }

    /*! Map from reference face coordinates on the left side to those on the
     *  right side. */
    template<std::size_t DIM>
    const PointReference<DIM>& FaceGeometry::mapRefFaceToRefFace(const PointReference<DIM>& pIn) const
    {
        return getReferenceGeometry()->getCodim0MappingPtr(faceToFaceMapIndex_)->transform(pIn);
    }

    /*!Compute the normal vector at a given point (in face coords).

     Faces turn up in DG discretizations as domains for some of the
     integrals. For these integrals, the face must be able to provide the
     geometric information. This is completely included in the normal
     vector, which gives
     <UL>
     <LI> the direction of the normal vector oriented from left (L) to
     right (R) element; that way, for a boundary face, it is an external
     normal vector;
     <LI> the transformation of the integration element between reference
     face and physical space: this scalar is given by the 2-norm of the
     returned normal vector. I.e. the length of the vector equals the ratio of the
     physical face and reference face.
     </UL> */
    template<std::size_t DIM>
    LinearAlgebra::SmallVector<DIM + 1> FaceGeometry::getNormalVector(const PointReference<DIM>& pRefFace) const
    {
        LinearAlgebra::SmallVector<DIM + 1> result;
        if (DIM > 0)
        {
            // first Jacobian (mapping reference face -> reference element)

            Jacobian<DIM, DIM + 1> j1 = leftElementGeom_->getReferenceGeometry()->getCodim1MappingPtr(localFaceNumberLeft_) // this is the refFace2RefElemMap
            ->calcJacobian(pRefFace);

            // second Jacobian (mapping reference element -> phys. element),
            // for this we first need the points coordinates on the
            // reference element

            Jacobian<DIM + 1, DIM + 1> j2 = leftElementGeom_->calcJacobian(mapRefFaceToRefElemL(pRefFace));

            Jacobian<DIM, DIM + 1> j3 = j2.multiplyJacobiansInto(j1);

            result = j3.computeWedgeStuffVector();

            double det = j2.determinant();

            double sign = OutwardNormalVectorSign(leftElementGeom_->getReferenceGeometry()->getCodim1MappingPtr(localFaceNumberLeft_));
            result *= ((det > 0) ? 1 : -1) * sign;
        }
        else
        { //if DIM==0
          //for one dimension the fancy wedge stuff wont work
          //but we know the left point has outward pointing vector -1
          //and the right point has outward pointing vector 1
          //so this is the same as the physical point
            const PointReference<1>& pRefElement = mapRefFaceToRefElemL(pRefFace);

            //but if someone has mirrored the physical line
            //we also have to also mirror the normal vector
            //the face cant be made larger or smaller so
            //the vector should have length one

            Jacobian<DIM + 1, DIM + 1> j = leftElementGeom_->calcJacobian(mapRefFaceToRefElemL(pRefFace));
            int sgn = (j[0] > 0) ? 1 : -1;
            result[0] = pRefElement[0] * sgn;
        }
        return result;

    }

    template<std::size_t DIM>
    PointPhysical<DIM + 1> FaceGeometry::referenceToPhysical(const PointReference<DIM>& p) const
    {
        return getElementGLeft()->referenceToPhysical(mapRefFaceToRefElemL(p));
    }
}
#endif /* defined(____FaceGeometry__) */<|MERGE_RESOLUTION|>--- conflicted
+++ resolved
@@ -251,14 +251,9 @@
         template<std::size_t DIM>
         const PointReference<DIM>& mapRefFaceToRefFace(const PointReference<DIM>& pIn) const;
         
-<<<<<<< HEAD
-        /// Get a normal at a given RefPoint
+        /// Get the normal vector corresponding to a given RefPoint
         template<std::size_t DIM>
         LinearAlgebra::SmallVector<DIM + 1> getNormalVector(const PointReference<DIM>& pRefFace) const;
-=======
-        /// Get the normal vector corresponding to a given RefPoint
-        virtual LinearAlgebra::NumericalVector getNormalVector(const ReferencePointT& pRefFace) const;
->>>>>>> 21bfb33a
 
         /// \brief Return the mapping of the reference face to the left reference element
         virtual RefFaceToRefElementMappingPtr refFaceToRefElemMapL() const;
@@ -266,13 +261,9 @@
         /// \brief Return the mapping of the reference face to the right reference element.
         virtual RefFaceToRefElementMappingPtr refFaceToRefElemMapR() const;
 
-<<<<<<< HEAD
+        /// \brief Returns the physical point corresponding to the given face reference point.
         template<std::size_t DIM>
         PointPhysical<DIM + 1> referenceToPhysical(const Geometry::PointReference<DIM>& pointReference) const;
-=======
-        /// \brief Returns the physical point corresponding to the given face reference point.
-        virtual PointPhysical referenceToPhysical(const Geometry::PointReference& pointReference) const;
->>>>>>> 21bfb33a
 
         ///\brief set up the faceToFaceMapIndex based on node connectivity information instead of node location
         void initialiseFaceToFaceMapIndex(const std::vector<std::size_t>& leftNodes, const std::vector<std::size_t>& rightNodes);
