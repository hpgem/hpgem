/*
 This file forms part of hpGEM. This package has been developed over a number of years by various people at the University of Twente and a full list of contributors can be found at
 http://hpgem.org/about-the-code/team
 
 This code is distributed using BSD 3-Clause License. A copy of which can found below.
 
 
 Copyright (c) 2014, University of Twente
 All rights reserved.
 
 Redistribution and use in source and binary forms, with or without modification, are permitted provided that the following conditions are met:
 
 1. Redistributions of source code must retain the above copyright notice, this list of conditions and the following disclaimer.
 
 2. Redistributions in binary form must reproduce the above copyright notice, this list of conditions and the following disclaimer in the documentation and/or other materials provided with the distribution.
 
 3. Neither the name of the copyright holder nor the names of its contributors may be used to endorse or promote products derived from this software without specific prior written permission.
 
 THIS SOFTWARE IS PROVIDED BY THE COPYRIGHT HOLDERS AND CONTRIBUTORS "AS IS" AND ANY EXPRESS OR IMPLIED WARRANTIES, INCLUDING, BUT NOT LIMITED TO, THE IMPLIED WARRANTIES OF MERCHANTABILITY AND FITNESS FOR A PARTICULAR PURPOSE ARE DISCLAIMED. IN NO EVENT SHALL THE COPYRIGHT HOLDER OR CONTRIBUTORS BE LIABLE FOR ANY DIRECT, INDIRECT, INCIDENTAL, SPECIAL, EXEMPLARY, OR CONSEQUENTIAL DAMAGES (INCLUDING, BUT NOT LIMITED TO, PROCUREMENT OF SUBSTITUTE GOODS OR SERVICES; LOSS OF USE, DATA, OR PROFITS; OR BUSINESS INTERRUPTION) HOWEVER CAUSED AND ON ANY THEORY OF LIABILITY, WHETHER IN CONTRACT, STRICT LIABILITY, OR TORT (INCLUDING NEGLIGENCE OR OTHERWISE) ARISING IN ANY WAY OUT OF THE USE OF THIS SOFTWARE, EVEN IF ADVISED OF THE POSSIBILITY OF SUCH DAMAGE.
 */

#ifndef ELEMENTGEOMETRY_H_
#define ELEMENTGEOMETRY_H_

#include <vector>
#include <iostream>
#include "Point.h"
#include "PointPhysical.h"
#include "Jacobian.h"
#include "Mappings/MappingReferenceToPhysical.h"

#include "ReferenceTetrahedron.h"
#include "ReferenceLine.h"
#include "ReferenceSquare.h"
#include "ReferenceTriangle.h"
#include "ReferencePyramid.h"
#include "ReferenceTriangularPrism.h"
#include "ReferenceCube.h"
#include "ReferenceHypercube.h"

#include "PhysicalTetrahedron.h"
#include "PhysicalLine.h"
#include "PhysicalQuadrilateral.h"
#include "PhysicalTriangle.h"
#include "PhysicalPyramid.h"
#include "PhysicalTriangularPrism.h"
#include "PhysicalHexahedron.h"
#include "PhysicalOctachoron.h"

#include "Mappings/MappingReferenceToPhysical.h"
#include "Mappings/MappingToPhysHypercubeLinear.h"
#include "Mappings/MappingToPhysSimplexLinear.h"
#include "Mappings/MappingToPhysPyramid.h"
#include "Mappings/MappingToPhysTriangularPrism.h"

#include "PointReference.h"

namespace Geometry
{
    template<std::size_t DIM>
    class PointReference;
    template<std::size_t DIM>
    class PointPhysical;
    class MappingReferenceToPhysical;
    class PhysicalGeometryBase;
    class ReferenceGeometry;
    class RefinementGeometry;
    template<std::size_t dimFrom, std::size_t dimTo>
    class Jacobian;
    
    class ElementGeometry
    {
    public:
<<<<<<< HEAD
=======
        using PointIndexT = std::size_t;
        using VectorOfPointIndexesT = std::vector<PointIndexT>;
>>>>>>> 3688ec74
        
        /// New style constructor with one less pass
        template<std::size_t DIM>
        ElementGeometry(const std::vector<std::size_t>& globalNodeIndexes, std::vector<PointPhysical<DIM> >& nodes);

        /// Copy constructor
        ElementGeometry(const ElementGeometry& other);

        virtual ~ElementGeometry();

        /// Returns a pointer to the referenceToPhysicalMapping
        const MappingReferenceToPhysical* getReferenceToPhysicalMap() const;
        MappingReferenceToPhysical* getReferenceToPhysicalMap();

        /// Returns a pointer to the physicalGeometry object.
        const PhysicalGeometryBase* getPhysicalGeometry() const;
        
        /// Returns a pointer to the physicalGeometry object.
        PhysicalGeometryBase* getPhysicalGeometry();
        
        /// Gets the number of nodes associated with this element.
        std::size_t getNumberOfNodes() const;
        
        ///\deprecated Does not follow naming conventions, use getNumberOfNodes() instead.
        std::size_t getNrOfNodes() const;
        
        /// Returns a pointer to the referenceGeometry object.
        const ReferenceGeometry* getReferenceGeometry() const;
        
        ReferenceGeometry* getReferenceGeometry();
        
        /// Returns a pointer to the refinementMapping object.
        const RefinementMapping* getRefinementMap() const;
        
        /// This method gets a PointReference, which specifies a coordinate in the ReferenceGeometry,
        /// and returns a PointPhysical which is the corresponding point in the PhysicalGeometry,
        /// given the mapping.
        template<std::size_t DIM>
        PointPhysical<DIM> referenceToPhysical(const PointReference<DIM>& pointReference) const;

        /// This method gets a PointReference and returns the corresponding jacobian of the
        /// referenceToPhysicalMapping.
        template<std::size_t DIM>
        Jacobian<DIM, DIM> calcJacobian(const PointReference<DIM>& pointReference) const;

        void enableRefinement();

        /// Output operator.
        friend std::ostream& operator <<(std::ostream& os, const ElementGeometry& elementGeometry);
        
    private:

        template<std::size_t DIM>
        static ReferenceGeometry* createReferenceGeometry(std::size_t size);

        template<std::size_t DIM>
        static PhysicalGeometry<DIM>* createPhysicalGeometry(const std::vector<std::size_t>& globalNodeIndexes, std::vector<PointPhysical<DIM> >& nodes, const ReferenceGeometry* const geo);

        template<std::size_t DIM>
        static MappingReferenceToPhysical* createMappings(std::size_t size, const PhysicalGeometry<DIM>* const pGeo);

    protected:
        /// The corresponding referenceGeometry object, for integration.
        ReferenceGeometry* const referenceGeometry_;

        /// The physicalGeometry object contains pointers to the actual physical points, and
        /// a container of global node indexes.
        PhysicalGeometryBase* physicalGeometry_;

        /// The referenceToPhysicalMapping relates the coordinates of the reference object to the
        /// physical object; basically a matrix transformation.
        MappingReferenceToPhysical* referenceToPhysicalMapping_;

        /// The corresponding refinementGeometry object
        RefinementMapping* refinementMap_;
    };



    /// This method gets a PointReference, which specifies a coordinate in the ReferenceGeometry,
    /// and returns a PointPhysical which is the corresponding point in the PhysicalGeometry,
    /// given the mapping.
    template<std::size_t DIM>
    PointPhysical<DIM> ElementGeometry::referenceToPhysical(const PointReference<DIM>& pointReference) const
    {
        return referenceToPhysicalMapping_->transform(pointReference);
    }

    /// This method gets a PointReference and returns the corresponding Jacobian of the
    /// referenceToPhysicalMapping.
    template<std::size_t DIM>
    Jacobian<DIM, DIM> ElementGeometry::calcJacobian(const PointReference<DIM>& pointReference) const
    {
        return referenceToPhysicalMapping_->calcJacobian(pointReference);
    }

    ///Create the reference element for the given number of nodes. Since this method
    ///is templated on the dimension, there is always a unique reference geometry
    ///for the given number of nodes. This method then returns a pointer to the
    ///relevant ReferenceGeometry, for example the reference triangle if the given
    ///number of nodes equals 3.
    template<std::size_t DIM>
    ReferenceGeometry *
    ElementGeometry::createReferenceGeometry(std::size_t size)
    {
        switch (size)
        {
            //select a proper type based on the number of nodes a reference geometry should have
            case 2:
                logger.assert(DIM==1, "This Dimension does not contain entities with 2 nodes");
                logger(VERBOSE, "ElementGeometry created a reference line.");
                return &ReferenceLine::Instance();
            case 3:
                logger.assert(DIM==2, "This Dimension does not contain entities with 3 nodes");
                logger(VERBOSE, "ElementGeometry created a reference triangle.");
                return &ReferenceTriangle::Instance();
            case 4:
                if (DIM == 2)
                {
                    logger(VERBOSE, "ElementGeometry created a reference square.");
                    return &ReferenceSquare::Instance();
                }
                else if (DIM == 3)
                {
                    logger(VERBOSE, "ElementGeometry created a reference tetrahedron.");
                    return &ReferenceTetrahedron::Instance();
                }
                else
                {
                    logger(ERROR, "This dimension does not contain entities with 4 nodes. \n");
                }
                break;
            case 5:
                logger.assert(DIM==3, "This Dimension does not contain entities with 5 nodes");
                logger(VERBOSE, "ElementGeometry created a reference pyramid.");
                return &ReferencePyramid::Instance();
            case 6:
                logger.assert(DIM==3, "This Dimension does not contain entities with 6 nodes");
                logger(VERBOSE, "ElementGeometry created a reference triangular prism.");
                return &ReferenceTriangularPrism::Instance();
            case 8:
                logger.assert(DIM==3, "This Dimension does not contain entities with 8 nodes");
                logger(VERBOSE, "ElementGeometry created a reference cube.");
                return &ReferenceCube::Instance();
            case 16:
                logger.assert(DIM==4, "This Dimension does not contain entities with 16 nodes");
                logger(VERBOSE, "ElementGeometry created a reference hypercube.");
                return &ReferenceHypercube::Instance();
            default:
                logger(FATAL, "No know entities contain this many nodes. \n");
        }
        return 0;
    }

    template<std::size_t DIM>
    PhysicalGeometry<DIM> *
    ElementGeometry::createPhysicalGeometry(const std::vector<std::size_t>& globalNodeIndexes, std::vector<PointPhysical<DIM> >& nodes, const ReferenceGeometry * const geo)
    {
        logger.assert(geo!=nullptr, "Invalid reference geometry passed");
        return new PhysicalGeometry<DIM>(globalNodeIndexes, nodes, geo);
    }

    template<std::size_t DIM>
    MappingReferenceToPhysical *
    ElementGeometry::createMappings(std::size_t size, const PhysicalGeometry<DIM> * const pGeo)
    {
        logger(ERROR, "DIM may range from 1 to 4, but it seems to be %", DIM);
        return nullptr;
    }

    template<>
    inline MappingReferenceToPhysical *
    ElementGeometry::createMappings(std::size_t size, const PhysicalGeometry<1> * const pGeo)
    {
        logger.assert(pGeo!=nullptr, "Invalid physical geometry passed");
        logger.assert(size == 2, "1D can only map to a line");
        logger(VERBOSE, "ElementGeometry created a mapping for a line.");
        return new Geometry::MappingToPhysHypercubeLinear<1>(pGeo);
    }

    template<>
    inline MappingReferenceToPhysical *
    ElementGeometry::createMappings(std::size_t size, const PhysicalGeometry<2> * const pGeo)
    {
        logger.assert(pGeo!=nullptr, "Invalid physical geometry passed");
        switch (size)
        {
            case 3:
                logger(VERBOSE, "ElementGeometry created a mapping for a triangle.");
                return new Geometry::MappingToPhysSimplexLinear<2>(pGeo);
            case 4:
                logger(VERBOSE, "ElementGeometry created a mapping for a square.");
                return new Geometry::MappingToPhysHypercubeLinear<2>(pGeo);
        }
        logger(FATAL, "No know entities contain this many nodes. \n");
        return nullptr;
    }

    template<>
    inline MappingReferenceToPhysical *
    ElementGeometry::createMappings(std::size_t size, const PhysicalGeometry<3> * const pGeo)
    {
        logger.assert(pGeo!=nullptr, "Invalid physical geometry passed");
        switch (size)
        {
            case 4:
                logger(VERBOSE, "ElementGeometry created a mapping for a tetrahedron.");
                return new Geometry::MappingToPhysSimplexLinear<3>(pGeo);
            case 5:
                logger(VERBOSE, "ElementGeometry created a mapping for a pyramid.");
                return new Geometry::MappingToPhysPyramid(pGeo);
            case 6:
                logger(VERBOSE, "ElementGeometry created a mapping for a triangular prism.");
                return new Geometry::MappingToPhysTriangularPrism(pGeo);
            case 8:
                logger(VERBOSE, "ElementGeometry created a mapping for a cube.");
                return new Geometry::MappingToPhysHypercubeLinear<3>(pGeo);
        }
        logger(FATAL, "No know entities contain this many nodes. \n");
        return nullptr;
    }

    template<>
    inline MappingReferenceToPhysical *
    ElementGeometry::createMappings(std::size_t size, const PhysicalGeometry<4> * const pGeo)
    {
        logger.assert(pGeo!=nullptr, "Invalid physical geometry passed");
        logger.assert(size == 16, "4D can only map to a hypercube");
        logger(VERBOSE, "ElementGeometry created a mapping for a hypercube.");
        return new Geometry::MappingToPhysHypercubeLinear<4>(pGeo);
    }

    template<std::size_t DIM>
    ElementGeometry::ElementGeometry(const std::vector<std::size_t>& globalNodeIndexes, std::vector<PointPhysical<DIM> >& nodes)
            : referenceGeometry_(ElementGeometry::createReferenceGeometry<DIM>(globalNodeIndexes.size())),
        physicalGeometry_(ElementGeometry::createPhysicalGeometry(globalNodeIndexes, nodes, referenceGeometry_)),
        referenceToPhysicalMapping_(ElementGeometry::createMappings<DIM>(globalNodeIndexes.size(), static_cast<PhysicalGeometry<DIM>*>(physicalGeometry_))),
        refinementMap_(nullptr) //refinement is turned off by default, to  enable it one needs to call enableRefinement
    {
    }
}
#endif<|MERGE_RESOLUTION|>--- conflicted
+++ resolved
@@ -71,11 +71,6 @@
     class ElementGeometry
     {
     public:
-<<<<<<< HEAD
-=======
-        using PointIndexT = std::size_t;
-        using VectorOfPointIndexesT = std::vector<PointIndexT>;
->>>>>>> 3688ec74
         
         /// New style constructor with one less pass
         template<std::size_t DIM>
