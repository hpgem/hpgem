/*
 This file forms part of hpGEM. This package has been developed over a number of years by various people at the University of Twente and a full list of contributors can be found at
 http://hpgem.org/about-the-code/team

 This code is distributed using BSD 3-Clause License. A copy of which can found below.


 Copyright (c) 2014, University of Twente
 All rights reserved.

 Redistribution and use in source and binary forms, with or without modification, are permitted provided that the following conditions are met:

 1. Redistributions of source code must retain the above copyright notice, this list of conditions and the following disclaimer.

 2. Redistributions in binary form must reproduce the above copyright notice, this list of conditions and the following disclaimer in the documentation and/or other materials provided with the distribution.

 3. Neither the name of the copyright holder nor the names of its contributors may be used to endorse or promote products derived from this software without specific prior written permission.

 THIS SOFTWARE IS PROVIDED BY THE COPYRIGHT HOLDERS AND CONTRIBUTORS "AS IS" AND ANY EXPRESS OR IMPLIED WARRANTIES, INCLUDING, BUT NOT LIMITED TO, THE IMPLIED WARRANTIES OF MERCHANTABILITY AND FITNESS FOR A PARTICULAR PURPOSE ARE DISCLAIMED. IN NO EVENT SHALL THE COPYRIGHT HOLDER OR CONTRIBUTORS BE LIABLE FOR ANY DIRECT, INDIRECT, INCIDENTAL, SPECIAL, EXEMPLARY, OR CONSEQUENTIAL DAMAGES (INCLUDING, BUT NOT LIMITED TO, PROCUREMENT OF SUBSTITUTE GOODS OR SERVICES; LOSS OF USE, DATA, OR PROFITS; OR BUSINESS INTERRUPTION) HOWEVER CAUSED AND ON ANY THEORY OF LIABILITY, WHETHER IN CONTRACT, STRICT LIABILITY, OR TORT (INCLUDING NEGLIGENCE OR OTHERWISE) ARISING IN ANY WAY OUT OF THE USE OF THIS SOFTWARE, EVEN IF ADVISED OF THE POSSIBILITY OF SUCH DAMAGE.
 */

<<<<<<< HEAD

#include "Base/ShortTermStorageElementH1.hpp"
#include "ElementCacheData.hpp"

void Base::ShortTermStorageElementH1::computeData() {
=======
#include "Base/ShortTermStorageElementH1.h"
#include "ElementCacheData.h"

void Base::ShortTermStorageElementH1::computeData()
{
>>>>>>> fc7589ef
    ShortTermStorageElementBase::computeData();
    basisFunctionValues_.resize(element_->getNrOfBasisFunctions());
    basisFunctionDerivatives_.resize(element_->getNrOfBasisFunctions());
    basisFunctionIndividualDerivatives_.resize(element_->getNrOfBasisFunctions());
<<<<<<< HEAD
    for(int i=0;i<element_->getNrOfBasisFunctions();++i){
        basisFunctionValues_[i].resize(1);
        basisFunctionValues_[i][0]=element_->basisFunction(i,currentPoint_);
        basisFunctionDerivatives_[i].resize(currentPoint_.size());
        element_->basisFunctionDeriv(i,currentPoint_,basisFunctionDerivatives_[i],this);
        basisFunctionIndividualDerivatives_[i].resize(currentPoint_.size());
        for(int j=0;j<currentPoint_.size();++j){
            basisFunctionIndividualDerivatives_[i][j]=element_->basisFunctionDeriv(i,j,currentPoint_);
        }
    }
}


double Base::ShortTermStorageElementH1::basisFunction(unsigned int i, const PointReferenceT& p) {
    if(!(p==currentPoint_)){
        currentPoint_=p;
=======
    for (std::size_t i = 0; i < element_->getNrOfBasisFunctions(); ++i)
    {
        basisFunctionValues_[i].resize(1);
        basisFunctionValues_[i][0] = element_->basisFunction(i, currentPoint_);
        basisFunctionDerivatives_[i] = element_->basisFunctionDeriv(i, currentPoint_, this);
        basisFunctionIndividualDerivatives_[i].resize(currentPoint_.size());
        for (std::size_t j = 0; j < currentPoint_.size(); ++j)
        {
            basisFunctionIndividualDerivatives_[i][j] = element_->basisFunctionDeriv(i, j, currentPoint_);
        }
    }
}

double Base::ShortTermStorageElementH1::basisFunction(std::size_t i, const PointReferenceT& p)
{
    if (!(p == currentPoint_))
    {
        currentPoint_ = p;
>>>>>>> fc7589ef
        computeData();
    }
    return basisFunctionValues_[i][0];
}

double Base::ShortTermStorageElementH1::basisFunction(std::size_t i, const PointReferenceT& p) const
{
    if (!(p == currentPoint_))
    {
        logger(WARN, "WARNING: you are using a slow operator");
        return element_->basisFunction(i, p);
    }
    return basisFunctionValues_[i][0];
}

void Base::ShortTermStorageElementH1::basisFunction(std::size_t i, const PointReferenceT& p, LinearAlgebra::NumericalVector& ret)
{
    if (!(p == currentPoint_))
    {
        currentPoint_ = p;
        computeData();
    }
    ret = basisFunctionValues_[i];
}

void Base::ShortTermStorageElementH1::basisFunction(std::size_t i, const PointReferenceT& p, LinearAlgebra::NumericalVector& ret) const
{
    ret = basisFunctionValues_[i];
    if (!(p == currentPoint_))
    {
        logger(WARN, "WARNING: you are using a slow operator");
        element_->basisFunction(i, p, ret);
    }
}

LinearAlgebra::NumericalVector Base::ShortTermStorageElementH1::basisFunctionDeriv(std::size_t i, const PointReferenceT& p, const Element*)
{
    if (!(p == currentPoint_))
    {
        currentPoint_ = p;
        computeData();
    }
    return basisFunctionDerivatives_[i];
}

LinearAlgebra::NumericalVector Base::ShortTermStorageElementH1::basisFunctionDeriv(std::size_t i, const PointReferenceT& p, const Element*) const
{
    if (!(p == currentPoint_))
    {
        logger(WARN, "WARNING: you are using a slow operator");
        return element_->basisFunctionDeriv(i, p, this);
    }
    return basisFunctionDerivatives_[i];
}

<<<<<<< HEAD
double Base::ShortTermStorageElementH1::basisFunctionDeriv(unsigned int i, unsigned int jDir, const PointReferenceT& p) {
        if(!(p==currentPoint_)){
                currentPoint_=p;
                computeData();
        }
        return basisFunctionIndividualDerivatives_[i][jDir];
}

double Base::ShortTermStorageElementH1::basisFunctionDeriv(unsigned int i, unsigned int jDir, const PointReferenceT& p) const {
        if(!(p==currentPoint_)){
		std::cout<<"WARNING: you are using a slow operator";
		return element_->basisFunctionDeriv(i,jDir,p);
	}
        return basisFunctionIndividualDerivatives_[i][jDir];
}

=======
double Base::ShortTermStorageElementH1::basisFunctionDeriv(std::size_t i, std::size_t jDir, const PointReferenceT& p)
{
    if (!(p == currentPoint_))
    {
        currentPoint_ = p;
        computeData();
    }
    return basisFunctionIndividualDerivatives_[i][jDir];
}

double Base::ShortTermStorageElementH1::basisFunctionDeriv(std::size_t i, std::size_t jDir, const PointReferenceT& p) const
{
    if (!(p == currentPoint_))
    {
        logger(WARN, "WARNING: you are using a slow operator");
        return element_->basisFunctionDeriv(i, jDir, p);
    }
    return basisFunctionIndividualDerivatives_[i][jDir];
}
>>>>>>> fc7589ef
<|MERGE_RESOLUTION|>--- conflicted
+++ resolved
@@ -19,41 +19,15 @@
  THIS SOFTWARE IS PROVIDED BY THE COPYRIGHT HOLDERS AND CONTRIBUTORS "AS IS" AND ANY EXPRESS OR IMPLIED WARRANTIES, INCLUDING, BUT NOT LIMITED TO, THE IMPLIED WARRANTIES OF MERCHANTABILITY AND FITNESS FOR A PARTICULAR PURPOSE ARE DISCLAIMED. IN NO EVENT SHALL THE COPYRIGHT HOLDER OR CONTRIBUTORS BE LIABLE FOR ANY DIRECT, INDIRECT, INCIDENTAL, SPECIAL, EXEMPLARY, OR CONSEQUENTIAL DAMAGES (INCLUDING, BUT NOT LIMITED TO, PROCUREMENT OF SUBSTITUTE GOODS OR SERVICES; LOSS OF USE, DATA, OR PROFITS; OR BUSINESS INTERRUPTION) HOWEVER CAUSED AND ON ANY THEORY OF LIABILITY, WHETHER IN CONTRACT, STRICT LIABILITY, OR TORT (INCLUDING NEGLIGENCE OR OTHERWISE) ARISING IN ANY WAY OUT OF THE USE OF THIS SOFTWARE, EVEN IF ADVISED OF THE POSSIBILITY OF SUCH DAMAGE.
  */
 
-<<<<<<< HEAD
-
-#include "Base/ShortTermStorageElementH1.hpp"
-#include "ElementCacheData.hpp"
-
-void Base::ShortTermStorageElementH1::computeData() {
-=======
 #include "Base/ShortTermStorageElementH1.h"
 #include "ElementCacheData.h"
 
 void Base::ShortTermStorageElementH1::computeData()
 {
->>>>>>> fc7589ef
     ShortTermStorageElementBase::computeData();
     basisFunctionValues_.resize(element_->getNrOfBasisFunctions());
     basisFunctionDerivatives_.resize(element_->getNrOfBasisFunctions());
     basisFunctionIndividualDerivatives_.resize(element_->getNrOfBasisFunctions());
-<<<<<<< HEAD
-    for(int i=0;i<element_->getNrOfBasisFunctions();++i){
-        basisFunctionValues_[i].resize(1);
-        basisFunctionValues_[i][0]=element_->basisFunction(i,currentPoint_);
-        basisFunctionDerivatives_[i].resize(currentPoint_.size());
-        element_->basisFunctionDeriv(i,currentPoint_,basisFunctionDerivatives_[i],this);
-        basisFunctionIndividualDerivatives_[i].resize(currentPoint_.size());
-        for(int j=0;j<currentPoint_.size();++j){
-            basisFunctionIndividualDerivatives_[i][j]=element_->basisFunctionDeriv(i,j,currentPoint_);
-        }
-    }
-}
-
-
-double Base::ShortTermStorageElementH1::basisFunction(unsigned int i, const PointReferenceT& p) {
-    if(!(p==currentPoint_)){
-        currentPoint_=p;
-=======
     for (std::size_t i = 0; i < element_->getNrOfBasisFunctions(); ++i)
     {
         basisFunctionValues_[i].resize(1);
@@ -72,7 +46,6 @@
     if (!(p == currentPoint_))
     {
         currentPoint_ = p;
->>>>>>> fc7589ef
         computeData();
     }
     return basisFunctionValues_[i][0];
@@ -128,24 +101,6 @@
     return basisFunctionDerivatives_[i];
 }
 
-<<<<<<< HEAD
-double Base::ShortTermStorageElementH1::basisFunctionDeriv(unsigned int i, unsigned int jDir, const PointReferenceT& p) {
-        if(!(p==currentPoint_)){
-                currentPoint_=p;
-                computeData();
-        }
-        return basisFunctionIndividualDerivatives_[i][jDir];
-}
-
-double Base::ShortTermStorageElementH1::basisFunctionDeriv(unsigned int i, unsigned int jDir, const PointReferenceT& p) const {
-        if(!(p==currentPoint_)){
-		std::cout<<"WARNING: you are using a slow operator";
-		return element_->basisFunctionDeriv(i,jDir,p);
-	}
-        return basisFunctionIndividualDerivatives_[i][jDir];
-}
-
-=======
 double Base::ShortTermStorageElementH1::basisFunctionDeriv(std::size_t i, std::size_t jDir, const PointReferenceT& p)
 {
     if (!(p == currentPoint_))
@@ -165,4 +120,3 @@
     }
     return basisFunctionIndividualDerivatives_[i][jDir];
 }
->>>>>>> fc7589ef
