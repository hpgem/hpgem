/*
 This file forms part of hpGEM. This package has been developed over a number of years by various people at the University of Twente and a full list of contributors can be found at
 http://hpgem.org/about-the-code/team

 This code is distributed using BSD 3-Clause License. A copy of which can found below.


 Copyright (c) 2014, University of Twente
 All rights reserved.

 Redistribution and use in source and binary forms, with or without modification, are permitted provided that the following conditions are met:

 1. Redistributions of source code must retain the above copyright notice, this list of conditions and the following disclaimer.

 2. Redistributions in binary form must reproduce the above copyright notice, this list of conditions and the following disclaimer in the documentation and/or other materials provided with the distribution.

 3. Neither the name of the copyright holder nor the names of its contributors may be used to endorse or promote products derived from this software without specific prior written permission.

 THIS SOFTWARE IS PROVIDED BY THE COPYRIGHT HOLDERS AND CONTRIBUTORS "AS IS" AND ANY EXPRESS OR IMPLIED WARRANTIES, INCLUDING, BUT NOT LIMITED TO, THE IMPLIED WARRANTIES OF MERCHANTABILITY AND FITNESS FOR A PARTICULAR PURPOSE ARE DISCLAIMED. IN NO EVENT SHALL THE COPYRIGHT HOLDER OR CONTRIBUTORS BE LIABLE FOR ANY DIRECT, INDIRECT, INCIDENTAL, SPECIAL, EXEMPLARY, OR CONSEQUENTIAL DAMAGES (INCLUDING, BUT NOT LIMITED TO, PROCUREMENT OF SUBSTITUTE GOODS OR SERVICES; LOSS OF USE, DATA, OR PROFITS; OR BUSINESS INTERRUPTION) HOWEVER CAUSED AND ON ANY THEORY OF LIABILITY, WHETHER IN CONTRACT, STRICT LIABILITY, OR TORT (INCLUDING NEGLIGENCE OR OTHERWISE) ARISING IN ANY WAY OUT OF THE USE OF THIS SOFTWARE, EVEN IF ADVISED OF THE POSSIBILITY OF SUCH DAMAGE.
 */


#ifndef SHORTTERMSTORAGEELEMENT_HPP_
#define SHORTTERMSTORAGEELEMENT_HPP_

#include "Base/Element.hpp"

///\BUG resolves field has incomplete type
#include "Geometry/PointReference.hpp"
#include "Geometry/Jacobian.hpp"

namespace Base{

	class Element;

	/**
	 * An element that computes and stores all basis function values and derivatives.
	 * This way user can just type ret(j,i)=basisFunctionDeriv(i,p)*basisFunctionDeriv(j,p)
	 * without being bothered by unnecessary information about Jacobians or transformations
	 * and without having to compute the Jacobian twice for every entry in the element matrix
	 *
	 * This class will automatically recompute all data whenever a new point is passed to a basisfunction
	 *
	 * This cannot be directly implemented in Element because then all Element will store all this data
	 * resulting in a massive storage overhead
	 *
	 * The actual transformations required depend on the function space you are working in, so the actual work
	 * is delegated to a subclass that doesn't need to shield all the getters.
	 *
	 * You cannot use this class to modify elements
	 *
	 * Be VERY careful to not put this type of element in a mesh, the extra storage needed for this type of elements will likely crash your program
	 * Once proper error checking/handling is implemented safeguards will be added to make this a bit more difficult
	 */
	class ShortTermStorageElementBase:public Element{
	public:

		ShortTermStorageElementBase(unsigned int dimension, bool useCache=false):
			Element(),                        //the superclass is not meant for actual use
			element_(NULL),                   //I dont like that face_ is not defined before operator= is called at least once
			currentPoint_(dimension),         //but I want to give users the ability to pass alternative wrappers to the integrators
			jac_(dimension,dimension),        //without forcing them to pick a random face that is going to be discarded anyway
			recomputeCache_(true),
			currentPointIndex_(-1),
			useCache_(useCache){}

		///recomputes the jacobian, the physical point, functionvalues and derivatives of functions based on the current point
		virtual void computeData();

		Element& operator=(const Element& element){//todo check that &element and this are different things (errorChecker)
			element_=&element;
<<<<<<< HEAD
            /// \bug This should go back to NAN at some point. Again to fix problems with math and STL::vector
			currentPoint_[0]=0/0;
=======
			currentPoint_[0]=1./0.;
>>>>>>> 8ab9be9d
			currentPointIndex_=-1;
			return *this;
		}

		ShortTermStorageElementBase(const ShortTermStorageElementBase& copy):element_(copy.element_),currentPoint_(copy.currentPoint_),jac_(copy.jac_),useCache_(copy.useCache_),currentPointIndex_(copy.currentPointIndex_),recomputeCache_(copy.recomputeCache_){}

		~ShortTermStorageElementBase(){
			//keep the element alive!
		}

		virtual double                          basisFunction(unsigned int i, const PointReferenceT& p)  {throw "No storage functionality was implemented! Are you working in a vector valued function space?";}

		virtual void                            basisFunction(unsigned int i, const PointReferenceT& p, LinearAlgebra::NumericalVector& ret) {throw "No storage functionality was implemented! Are you working in a scalar function space?";}

		virtual double                          basisFunctionDeriv(unsigned int i, unsigned int jDir, const PointReferenceT& p) const {return element_->basisFunctionDeriv(i,jDir,p);}

		virtual void                            basisFunctionDeriv(unsigned int i,const PointReferenceT& p, LinearAlgebra::NumericalVector& ret,const Element* =NULL) {throw "No storage functionality was implemented! Did you mean basisFunctionCurl?";}

		virtual void                            basisFunctionCurl(unsigned int i, const PointReferenceT& p, LinearAlgebra::NumericalVector& ret) {throw "No storage functionality was implemented! Did you mean basisFunctionDeriv?";}

		virtual double basisFunction(unsigned int i, const PointReferenceT& p) const {throw "No storage functionality was implemented! Are you working in a vector valued function space?";}
		virtual void   basisFunction(unsigned int i, const PointReferenceT& p, LinearAlgebra::NumericalVector& ret) const {throw "No storage functionality was implemented! Are you working in a scalar function space?";}
		virtual void   basisFunctionDeriv(unsigned int i, const PointReferenceT& p, LinearAlgebra::NumericalVector& ret,const Element* =NULL) const {throw "No storage functionality was implemented! Did you mean basisFunctionCurl?";}
		virtual void   basisFunctionCurl (unsigned int i, const PointReferenceT& p, LinearAlgebra::NumericalVector& ret) const {throw "No storage functionality was implemented! Did you mean basisFunctionDeriv?";}

        virtual void                                        calcJacobian(const PointReferenceT& pointReference, JacobianT& jacobian);

        virtual void                                        calcJacobian(const PointReferenceT& pointReference, JacobianT& jacobian) const;

		//if this is needed a lot, also store this
        virtual void                                        referenceToPhysical(const PointReferenceT& pointReference, PointPhysicalT& pointPhysical)const;

        //caching functionality

        //! \brief Start caching (geometry) information now.
		virtual void    cacheOn();

		//! \brief Stop using cache.
		virtual void    cacheOff();

		//! \brief Set recompute the cache ON.
		virtual void    recomputeCacheOn();

		//! \brief Set recompute the cache OFF.
		virtual void    recomputeCacheOff();

        //make sure all the other function map to the current element

		virtual unsigned int                    getID()const{return element_->getID();}

		virtual unsigned int                    getID(){return element_->getID();}

		virtual const GaussQuadratureRuleT*     getGaussQuadratureRule() const{return element_->getGaussQuadratureRule();}

		//virtual VecCacheT&                      getVecCacheData(){return element_->getVecCacheData();}//Not sure if ugly or non-const for a reason

		virtual void                            getSolution(unsigned int timeLevel, const PointReferenceT& p, SolutionVector& solution) const{return element_->getSolution(timeLevel,p,solution);}

		virtual int                             getLocalNrOfBasisFunctions() const{return element_->getLocalNrOfBasisFunctions();}

		virtual int                             getLocalNrOfBasisFunctionsVertex() const{return element_->getLocalNrOfBasisFunctionsVertex();}

		virtual const Face*                     getFace(int localFaceNr)const {return element_->getFace(localFaceNr);}

		virtual const Edge*                     getEdge(int localEdgeNr)const {return element_->getEdge(localEdgeNr);}

		virtual int                             getNrOfEdges() const{return element_->getNrOfEdges();}

#ifndef NDEBUG
		virtual const Base::BaseBasisFunction*  getBasisFunction(int i)const {return element_->getBasisFunction(i);}
#endif

        virtual void getElementMatrix(LinearAlgebra::Matrix& mat, int matrixID=0) const {element_->getElementMatrix(mat,matrixID);}

        virtual void getElementVector(LinearAlgebra::NumericalVector& vec, int vectorID=0) const{element_->getElementVector(vec,vectorID);}

        virtual const LinearAlgebra::Matrix&    getTimeLevelData(unsigned int timeLevel) const{return element_->getTimeLevelData(timeLevel);}

        virtual double                    getData(unsigned int timeLevel, unsigned int unknown, unsigned int basisFunction) const{return element_->getData(timeLevel,unknown,basisFunction);}

        virtual int                       getNrOfUnknows() const {return element_->getNrOfUnknows();}

        virtual int                       getNrOfBasisFunctions() const {return element_->getNrOfBasisFunctions();}

        virtual const VectorOfDoubles&          getResidue() const {return element_->getResidue();}

        virtual UserElementData*          getUserData() const {return element_->getUserData();}

        virtual const MappingReferenceToPhysicalT* const    getReferenceToPhysicalMap() const{return element_->getReferenceToPhysicalMap();}

        virtual const PhysicalGeometryT* const              getPhysicalGeometry() const{return element_->getPhysicalGeometry();}

        virtual unsigned int                                getNrOfNodes() const{return element_->getNrOfNodes();}

        virtual const ReferenceGeometryT* const             getReferenceGeometry() const{return element_->getReferenceGeometry();}

        virtual const RefinementGeometryT*                  getRefinementGeometry() const{return element_->getRefinementGeometry();}

	private:

		ShortTermStorageElementBase& operator=(const ShortTermStorageElementBase&){throw "you are already storing the data, no need to store it twice!";}

	protected:
		const Element* element_;
		Geometry::PointReference currentPoint_;

		Geometry::Jacobian jac_;

		std::vector<LinearAlgebra::NumericalVector> basisFunctionValues_,basisFunctionDerivatives_;
	private:

        bool useCache_;
        bool recomputeCache_;
        int currentPointIndex_;
	};
}



#endif /* SHORTTERMSTORAGEELEMENT_HPP_ */<|MERGE_RESOLUTION|>--- conflicted
+++ resolved
@@ -69,12 +69,10 @@
 
 		Element& operator=(const Element& element){//todo check that &element and this are different things (errorChecker)
 			element_=&element;
-<<<<<<< HEAD
+
             /// \bug This should go back to NAN at some point. Again to fix problems with math and STL::vector
 			currentPoint_[0]=0/0;
-=======
-			currentPoint_[0]=1./0.;
->>>>>>> 8ab9be9d
+            
 			currentPointIndex_=-1;
 			return *this;
 		}
