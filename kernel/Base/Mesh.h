--- conflicted
+++ resolved
@@ -68,11 +68,7 @@
 
         void addEdge();
 
-<<<<<<< HEAD
-        void addNode(Geometry::PointPhysical<DIM> node);
-=======
-        void addNodeCoordinate(Geometry::PointPhysical node);
->>>>>>> 21bfb33a
+        void addNodeCoordinate(Geometry::PointPhysical<DIM> node);
 
         void addNode();
 
