/*
 This file forms part of hpGEM. This package has been developed over a number of years by various people at the University of Twente and a full list of contributors can be found at
 http://hpgem.org/about-the-code/team
 
 This code is distributed using BSD 3-Clause License. A copy of which can found below.
 
 
 Copyright (c) 2014, University of Twente
 All rights reserved.
 
 Redistribution and use in source and binary forms, with or without modification, are permitted provided that the following conditions are met:
 
 1. Redistributions of source code must retain the above copyright notice, this list of conditions and the following disclaimer.
 
 2. Redistributions in binary form must reproduce the above copyright notice, this list of conditions and the following disclaimer in the documentation and/or other materials provided with the distribution.
 
 3. Neither the name of the copyright holder nor the names of its contributors may be used to endorse or promote products derived from this software without specific prior written permission.
 
 THIS SOFTWARE IS PROVIDED BY THE COPYRIGHT HOLDERS AND CONTRIBUTORS "AS IS" AND ANY EXPRESS OR IMPLIED WARRANTIES, INCLUDING, BUT NOT LIMITED TO, THE IMPLIED WARRANTIES OF MERCHANTABILITY AND FITNESS FOR A PARTICULAR PURPOSE ARE DISCLAIMED. IN NO EVENT SHALL THE COPYRIGHT HOLDER OR CONTRIBUTORS BE LIABLE FOR ANY DIRECT, INDIRECT, INCIDENTAL, SPECIAL, EXEMPLARY, OR CONSEQUENTIAL DAMAGES (INCLUDING, BUT NOT LIMITED TO, PROCUREMENT OF SUBSTITUTE GOODS OR SERVICES; LOSS OF USE, DATA, OR PROFITS; OR BUSINESS INTERRUPTION) HOWEVER CAUSED AND ON ANY THEORY OF LIABILITY, WHETHER IN CONTRACT, STRICT LIABILITY, OR TORT (INCLUDING NEGLIGENCE OR OTHERWISE) ARISING IN ANY WAY OUT OF THE USE OF THIS SOFTWARE, EVEN IF ADVISED OF THE POSSIBILITY OF SUCH DAMAGE.
 */

//----------------------------------------------------------------
#ifndef Face_h
#define Face_h
//----------------------------------------------------------------
#include "Base/FaceData.h"
#include "Base/FaceMatrix.h"
#include "Geometry/FaceGeometry.h"
#include "Base/Element.h"
#include "L2Norm.h"

namespace QuadratureRules
{
    class GaussQuadratureRule;
}

namespace Base
{
    class Element;
    struct FaceCacheData;
    
    /// Face consists of FaceGeometry and probably FaceData, if needed. 
    ///FaceGeometry holds all FaceReference related data and appropriate mappings
    //Programmer note: functions that are needed during integration should be overridden in ShortTermStorageFaceBase
    class Face : public Geometry::FaceGeometry, public FaceData
    {
    public:
        
        using ElementGeometryT = Geometry::ElementGeometry;
        using LocalFaceNrTypeT = Geometry::FaceGeometry::LocalFaceNrType;
        using CacheT = Base::FaceCacheData;
        using VecCacheT = std::vector<CacheT>;
        using FaceGeometryT = Geometry::FaceGeometry;
        using FaceQuadratureRule = QuadratureRules::GaussQuadratureRule;

    public:
        Face(Element* ptrElemL, const LocalFaceNrTypeT& localFaceNumL, 
                Element* ptrElemRight, const LocalFaceNrTypeT& localFaceNumR, 
                std::size_t faceID, std::size_t numberOfFaceMatrixes = 0, 
                std::size_t numberOfFaceVectors = 0);
        
        Face(Element* ptrElemL, const LocalFaceNrTypeT& localFaceNumL, 
        const Geometry::FaceType& ftype, std::size_t faceID, 
        std::size_t numberOfFaceMatrixes = 0, std::size_t numberOfFaceVectors = 0);
                
        ///copy constructor should not be used: if adjacent elements are the same,
        ///then the Face already exists and there is no need for another, if 
        ///adjacent elements are different, the copy is not really a copy
        Face(const Face &other) = delete;
        Face& operator=(const Face &other) = delete;
        
        ///Copy constructor with new elements. It makes a copy of the face, but 
        ///with new elements assigned to it.
        Face(const Face& other, Element* elementL, const std::size_t localFaceL, Element* elementR, const std::size_t localFaceR);

        virtual ~Face()
        {
        }
        
        /// Return the pointer to the left element.
        virtual Element* getPtrElementLeft()
        {
            return elementLeft_;
        }
        
        /// Return the pointer to the right element, nullptr if inexistent for boundaries.
        virtual Element* getPtrElementRight()
        {
            return elementRight_;
        }
        
        virtual const Element* getPtrElementLeft() const
        {
            return elementLeft_;
        }
        
        /// Return the pointer to the right element, nullptr if inexistent for boundaries.
        virtual const Element* getPtrElementRight() const
        {
            return elementRight_;
        }
        
        /// \brief Return the pointer to the element on side iSide.
        virtual const Element* getPtrElement(Side iSide) const
        {
            if (iSide == Side::LEFT)
            {
                return elementLeft_;
            }
            else
            {
                return elementRight_;
            }
        }
        
        /// \brief Create a quadrature for this face based on the quadrature rules of adjacent elements.
        void createQuadratureRules();

        void setGaussQuadratureRule(const FaceQuadratureRule* quadratureRule)
        {
            logger.assert(quadratureRule!=nullptr, "Invalid quadrature rule passed");
            quadratureRule_ = quadratureRule;
        }
        
        /// \brief Get a pointer to the quadrature rule used to do integration on this face.
        virtual const FaceQuadratureRule* getGaussQuadratureRule() const
        {
            return quadratureRule_;
        }
        
        virtual VecCacheT& getVecCacheData()
        {
            return vecCacheData_;
        }
        
        /// \brief Get the value of the basis function (corresponding to index i) at the physical point corresponding to reference point p.
        template<std::size_t DIM>
        double basisFunction(std::size_t i, const Geometry::PointReference<DIM>& p) const;

<<<<<<< HEAD
        ///\brief returns the value of the i-th basisfunction at point p in ret
        template<std::size_t DIM>
        void basisFunction(std::size_t i, const Geometry::PointReference<DIM>& p, LinearAlgebra::SmallVector<DIM + 1>& ret) const;

        /// \brief Returns the value of the basisfunction (corresponding to element function index iBasisFunction) on the element at side iSide at the physical point corresponding to reference point p.
        template<std::size_t DIM>
        double basisFunction(Side iSide, std::size_t iBasisFunction, const Geometry::PointReference<DIM>& p) const;

        template<std::size_t DIM>
        LinearAlgebra::SmallVector<DIM + 1> basisFunctionNormal(std::size_t i, const LinearAlgebra::SmallVector<DIM + 1>& normal, const Geometry::PointReference<DIM>& p) const;
=======
        ///\brief returns the value of the i-th basis function at point p in ret
        virtual void basisFunction(std::size_t i, const Geometry::PointReference& p, LinearAlgebra::NumericalVector& ret) const;

        /// \brief Returns the value of the basis function (corresponding to element function index iBasisFunction) on the element at side iSide at the physical point corresponding to reference point p.
        virtual double basisFunction(Side iSide, std::size_t iBasisFunction, const Geometry::PointReference& p) const;
        
        /// \brief Returns the value of the i-th basis function multiplied by the outward pointing normal vector. The value is computed at the physical point corresponding to reference point p.
        virtual LinearAlgebra::NumericalVector basisFunctionNormal(std::size_t i, const LinearAlgebra::NumericalVector& normal, const Geometry::PointReference& p) const;
>>>>>>> 21bfb33a

        /// \brief Returns the physical normal vector multiplied by the basis function (corresponding to element function index iBasisFunction) on the element at side iSide. The value is computed at the physical point corresponding to reference point p.
        template<std::size_t DIM>
        LinearAlgebra::SmallVector<DIM + 1> basisFunctionNormal(Side iSide, std::size_t iBasisFunction, const LinearAlgebra::SmallVector<DIM + 1>& normal, const Geometry::PointReference<DIM>& p) const;

        /// \brief Returns the (physical) derivative in direction jDir of the physical basis function (corresponding to index i) at the physical point corresponding to reference point p.
        template<std::size_t DIM>
        double basisFunctionDeriv(std::size_t i, std::size_t jDir, const Geometry::PointReference<DIM>& p) const;

        ///\brief The "all directions in one go"-edition of basisFunctionDeriv. Also applies the scaling gained from transforming to the reference element.
        template<std::size_t DIM>
        LinearAlgebra::SmallVector<DIM + 1> basisFunctionDeriv(std::size_t i, const Geometry::PointReference<DIM>& p) const;

        /// \brief Returns the (physical) gradient of the physical basis function (corresponding to element function index iBasisFunction) on the element at side iSide. The gradient is computed at the physical point corresponding to reference point p.
        template<std::size_t DIM>
        LinearAlgebra::SmallVector<DIM + 1> basisFunctionDeriv(Side iSide, std::size_t iBasisFunction, const Geometry::PointReference<DIM>& p) const;

        /// \brief Returns the (physical) curl of the physical basis function (corresponding to index i) at the physical point corresponding to reference point p.
        template<std::size_t DIM>
        LinearAlgebra::SmallVector<DIM + 1> basisFunctionCurl(std::size_t i, const Geometry::PointReference<DIM>& p) const;

        /// \brief Returns the sum of the number of basisfunctions of the adjacent elements.
        virtual std::size_t getNrOfBasisFunctions() const;

        virtual std::size_t getLocalNrOfBasisFunctions() const
        {
            return nrOfConformingDOFOnTheFace_;
        }
        
        void setLocalNrOfBasisFunctions(std::size_t number)
        {
            nrOfConformingDOFOnTheFace_ = number;
        }
        
        virtual std::size_t getID() const
        {
            return faceID_;
        }
        
        /// Specify a time level index, return a vector containing the data for that time level.
        virtual LinearAlgebra::MiddleSizeVector getTimeLevelData(std::size_t timeLevel, std::size_t unknown = 0) const;

        /// \brief Convert the side of the face, the index corresponding to the scalar basis function (scalarBasisFunctionId) and the index corresponding to the variable (varId) to a single index (faceBasisFunctionId).
        virtual std::size_t convertToSingleIndex(Side side, std::size_t scalarBasisFunctionId, std::size_t varId = 0) const;
        
        /// \brief Convert the index of the basis (vector)function of the face (faceBasisFunctionId) to the corresponding side of the face.
        virtual Side getSide(std::size_t faceBasisFunctionId) const;
        
        /// \brief Convert the index of the basis (vector)function of the face (faceBasisFunctionId) to the index of the corresponding element basis (vector)function (elementBasisFunctionId).
        virtual std::size_t getElementBasisFunctionId(std::size_t faceBasisFunctionId) const;

    protected:
        
        ///\brief default constructor - for use with wrapper classes
        Face() : FaceGeometry(), FaceData(0, 0, 0), elementLeft_(nullptr), elementRight_(nullptr), quadratureRule_(nullptr)
        {
        }
        
    private:
        

        Element* elementLeft_;
        Element* elementRight_;
        const FaceQuadratureRule* quadratureRule_;

        std::size_t nrOfConformingDOFOnTheFace_;
        std::size_t faceID_;
    };
}
#include "FaceCacheData.h"
namespace Base
{
    template<std::size_t DIM>
    double Face::basisFunction(std::size_t i, const Geometry::PointReference<DIM>& p) const
    {
        logger.assert(i<getNrOfBasisFunctions(), "Asked for basis function %, but there are only % basis functions", i, getNrOfBasisFunctions());
        std::size_t numBasisFuncs = getPtrElementLeft()->getNrOfBasisFunctions();
        if (i < numBasisFuncs)
        {
            return getPtrElementLeft()->basisFunction(i, mapRefFaceToRefElemL(p));
        }
        else
        {
            return getPtrElementRight()->basisFunction(i - numBasisFuncs, mapRefFaceToRefElemR(p));
        }
    }

    template<std::size_t DIM>
    void Face::basisFunction(std::size_t i, const Geometry::PointReference<DIM>& p, LinearAlgebra::SmallVector<DIM + 1>& ret) const
    {
        logger.assert(i<getNrOfBasisFunctions(), "Asked for basis function %, but there are only % basis functions", i, getNrOfBasisFunctions());
        std::size_t n(getPtrElementLeft()->getNrOfBasisFunctions());
        if (i < n)
        {
            getPtrElementLeft()->basisFunction(i, mapRefFaceToRefElemL(p), ret);
        }
        else
        {
            getPtrElementRight()->basisFunction(i - n, mapRefFaceToRefElemR(p), ret);
        }
    }

    /// \param[in] iSide The index corresponding to the side of the face.
    /// \param[in] iBasisFunction The index corresponding to the basis function.
    /// \param[in] p The reference point on the reference element.
    template<std::size_t DIM>
    double Face::basisFunction(Side iSide, std::size_t iBasisFunction, const Geometry::PointReference<DIM>& p) const
    {
        if (iSide == Side::LEFT)
        {
            logger.assert(iBasisFunction < getPtrElementLeft()->getNrOfBasisFunctions(), "Asked for basis function %, but there are only % basis functions", iBasisFunction, getPtrElementLeft()->getNrOfBasisFunctions());
            return getPtrElementLeft()->basisFunction(iBasisFunction, mapRefFaceToRefElemL(p));
        }
        else
        {
            logger.assert(isInternal(), "boundary faces only have a \"left\" element");
            logger.assert(iBasisFunction < getPtrElementRight()->getNrOfBasisFunctions(), "Asked for basis function %, but there are only % basis functions", iBasisFunction, getPtrElementRight()->getNrOfBasisFunctions());
            return getPtrElementRight()->basisFunction(iBasisFunction, mapRefFaceToRefElemR(p));
        }
    }

    template<std::size_t DIM>
    LinearAlgebra::SmallVector<DIM + 1> Face::basisFunctionNormal(std::size_t i, const LinearAlgebra::SmallVector<DIM + 1>& normal, const Geometry::PointReference<DIM>& p) const
    {
        logger.assert(i<getNrOfBasisFunctions(), "Asked for basis function %, but there are only % basis functions", i, getNrOfBasisFunctions());
        LinearAlgebra::SmallVector<DIM + 1> ret;
        std::size_t n = getPtrElementLeft()->getNrOfBasisFunctions();
        if (i < n)
        {
            ret = normal;
            ret *= getPtrElementLeft()->basisFunction(i, mapRefFaceToRefElemL(p)) / Base::L2Norm(normal);
        }
        else
        {
            ret = normal;
            ret *= -getPtrElementRight()->basisFunction(i - n, mapRefFaceToRefElemR(p)) / Base::L2Norm(normal);
        }
        return ret;
    }

    /// \param[in] iSide The index corresponding to the side of the face.
    /// \param[in] iBasisFunction The index corresponding to the basis function.
    /// \param[in] normal The normal vector (pointing outwards with respect to the element on the left side).
    /// \param[in] p The reference point on the reference element.
    template<std::size_t DIM>
    LinearAlgebra::SmallVector<DIM + 1> Face::basisFunctionNormal(Side iSide, std::size_t iBasisFunction, const LinearAlgebra::SmallVector<DIM + 1>& normal, const Geometry::PointReference<DIM>& p) const
    {
        if (iSide == Side::LEFT)
        {
            logger.assert(iBasisFunction < getPtrElementLeft()->getNrOfBasisFunctions(), "Asked for basis function %, but there are only % basis functions", iBasisFunction, getPtrElementLeft()->getNrOfBasisFunctions());
            return getPtrElementLeft()->basisFunction(iBasisFunction, mapRefFaceToRefElemL(p)) * normal / Base::L2Norm(normal);
        }
        else
        {
            logger.assert(isInternal(), "boundary faces only have a \"left\" element");
            logger.assert(iBasisFunction < getPtrElementRight()->getNrOfBasisFunctions(), "Asked for basis function %, but there are only % basis functions", iBasisFunction, getPtrElementRight()->getNrOfBasisFunctions());
            return -getPtrElementRight()->basisFunction(iBasisFunction, mapRefFaceToRefElemR(p)) * normal / Base::L2Norm(normal);
        }
    }

    template<std::size_t DIM>
    double Face::basisFunctionDeriv(std::size_t i, std::size_t jDir, const Geometry::PointReference<DIM>& p) const
    {
        logger.assert(i<getNrOfBasisFunctions(), "Asked for basis function %, but there are only % basis functions", i, getNrOfBasisFunctions());
        std::size_t n = getPtrElementLeft()->getNrOfBasisFunctions();
        if (i < n)
        {
            return getPtrElementLeft()->basisFunctionDeriv(i, jDir, mapRefFaceToRefElemL(p));
        }
        else
        {
            return getPtrElementRight()->basisFunctionDeriv(i - n, jDir, mapRefFaceToRefElemR(p));
        }
    }

    template<std::size_t DIM>
    LinearAlgebra::SmallVector<DIM + 1> Face::basisFunctionDeriv(std::size_t i, const Geometry::PointReference<DIM>& p) const
    {
        logger.assert(i<getNrOfBasisFunctions(), "Asked for basis function %, but there are only % basis functions", i, getNrOfBasisFunctions());
        std::size_t n = getPtrElementLeft()->getNrOfBasisFunctions();
        if (i < n)
        {
            return getPtrElementLeft()->basisFunctionDeriv(i, mapRefFaceToRefElemL(p));
        }
        else
        {
            return getPtrElementRight()->basisFunctionDeriv(i - n, mapRefFaceToRefElemR(p));
        }
    }

    /// \param[in] iSide The index corresponding to the side of the face.
    /// \param[in] iBasisFunction The index corresponding to the basis function.
    /// \param[in] p The reference point on the reference element.
    template<std::size_t DIM>
    LinearAlgebra::SmallVector<DIM + 1> Face::basisFunctionDeriv(Side iSide, std::size_t iBasisFunction, const Geometry::PointReference<DIM>& p) const
    {
        if (iSide == Side::LEFT)
        {
            logger.assert(iBasisFunction < getPtrElementLeft()->getNrOfBasisFunctions(), "Asked for basis function %, but there are only % basis functions", iBasisFunction, getPtrElementLeft()->getNrOfBasisFunctions());
            return getPtrElementLeft()->basisFunctionDeriv(iBasisFunction, mapRefFaceToRefElemL(p));
        }
        else
        {
            logger.assert(isInternal(), "boundary faces only have a \"left\" element");
            logger.assert(iBasisFunction < getPtrElementRight()->getNrOfBasisFunctions(), "Asked for basis function %, but there are only % basis functions", iBasisFunction, getPtrElementRight()->getNrOfBasisFunctions());
            return getPtrElementRight()->basisFunctionDeriv(iBasisFunction, mapRefFaceToRefElemR(p));
        }
    }

    template<std::size_t DIM>
    LinearAlgebra::SmallVector<DIM + 1> Face::basisFunctionCurl(std::size_t i, const Geometry::PointReference<DIM>& p) const
    {
        logger.assert(i<getNrOfBasisFunctions(), "Asked for basis function %, but there are only % basis functions", i, getNrOfBasisFunctions());
        std::size_t numBasisFuncsLeft = getPtrElementLeft()->getNrOfBasisFunctions();
        if (i < numBasisFuncsLeft)
        {
            return getPtrElementLeft()->basisFunctionCurl(i, mapRefFaceToRefElemL(p));
        }
        else
        {
            return getPtrElementRight()->basisFunctionCurl(i - numBasisFuncsLeft, mapRefFaceToRefElemR(p));
        }
    }
}
#endif<|MERGE_RESOLUTION|>--- conflicted
+++ resolved
@@ -137,27 +137,17 @@
         template<std::size_t DIM>
         double basisFunction(std::size_t i, const Geometry::PointReference<DIM>& p) const;
 
-<<<<<<< HEAD
-        ///\brief returns the value of the i-th basisfunction at point p in ret
+        ///\brief returns the value of the i-th basis function at point p in ret
         template<std::size_t DIM>
         void basisFunction(std::size_t i, const Geometry::PointReference<DIM>& p, LinearAlgebra::SmallVector<DIM + 1>& ret) const;
 
-        /// \brief Returns the value of the basisfunction (corresponding to element function index iBasisFunction) on the element at side iSide at the physical point corresponding to reference point p.
+        /// \brief Returns the value of the basis function (corresponding to element function index iBasisFunction) on the element at side iSide at the physical point corresponding to reference point p.
         template<std::size_t DIM>
         double basisFunction(Side iSide, std::size_t iBasisFunction, const Geometry::PointReference<DIM>& p) const;
-
+        
+        /// \brief Returns the value of the i-th basis function multiplied by the outward pointing normal vector. The value is computed at the physical point corresponding to reference point p.
         template<std::size_t DIM>
         LinearAlgebra::SmallVector<DIM + 1> basisFunctionNormal(std::size_t i, const LinearAlgebra::SmallVector<DIM + 1>& normal, const Geometry::PointReference<DIM>& p) const;
-=======
-        ///\brief returns the value of the i-th basis function at point p in ret
-        virtual void basisFunction(std::size_t i, const Geometry::PointReference& p, LinearAlgebra::NumericalVector& ret) const;
-
-        /// \brief Returns the value of the basis function (corresponding to element function index iBasisFunction) on the element at side iSide at the physical point corresponding to reference point p.
-        virtual double basisFunction(Side iSide, std::size_t iBasisFunction, const Geometry::PointReference& p) const;
-        
-        /// \brief Returns the value of the i-th basis function multiplied by the outward pointing normal vector. The value is computed at the physical point corresponding to reference point p.
-        virtual LinearAlgebra::NumericalVector basisFunctionNormal(std::size_t i, const LinearAlgebra::NumericalVector& normal, const Geometry::PointReference& p) const;
->>>>>>> 21bfb33a
 
         /// \brief Returns the physical normal vector multiplied by the basis function (corresponding to element function index iBasisFunction) on the element at side iSide. The value is computed at the physical point corresponding to reference point p.
         template<std::size_t DIM>
