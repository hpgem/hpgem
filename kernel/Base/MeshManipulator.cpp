/*
 This file forms part of hpGEM. This package has been developed over a number of years by various people at the University of Twente and a full list of contributors can be found at
 http://hpgem.org/about-the-code/team
 
 This code is distributed using BSD 3-Clause License. A copy of which can found below.
 
 
 Copyright (c) 2014, University of Twente
 All rights reserved.
 
 Redistribution and use in source and binary forms, with or without modification, are permitted provided that the following conditions are met:
 
 1. Redistributions of source code must retain the above copyright notice, this list of conditions and the following disclaimer.
 
 2. Redistributions in binary form must reproduce the above copyright notice, this list of conditions and the following disclaimer in the documentation and/or other materials provided with the distribution.
 
 3. Neither the name of the copyright holder nor the names of its contributors may be used to endorse or promote products derived from this software without specific prior written permission.
 
 THIS SOFTWARE IS PROVIDED BY THE COPYRIGHT HOLDERS AND CONTRIBUTORS "AS IS" AND ANY EXPRESS OR IMPLIED WARRANTIES, INCLUDING, BUT NOT LIMITED TO, THE IMPLIED WARRANTIES OF MERCHANTABILITY AND FITNESS FOR A PARTICULAR PURPOSE ARE DISCLAIMED. IN NO EVENT SHALL THE COPYRIGHT HOLDER OR CONTRIBUTORS BE LIABLE FOR ANY DIRECT, INDIRECT, INCIDENTAL, SPECIAL, EXEMPLARY, OR CONSEQUENTIAL DAMAGES (INCLUDING, BUT NOT LIMITED TO, PROCUREMENT OF SUBSTITUTE GOODS OR SERVICES; LOSS OF USE, DATA, OR PROFITS; OR BUSINESS INTERRUPTION) HOWEVER CAUSED AND ON ANY THEORY OF LIABILITY, WHETHER IN CONTRACT, STRICT LIABILITY, OR TORT (INCLUDING NEGLIGENCE OR OTHERWISE) ARISING IN ANY WAY OUT OF THE USE OF THIS SOFTWARE, EVEN IF ADVISED OF THE POSSIBILITY OF SUCH DAMAGE.
 */

#ifdef HPGEM_USE_QHULL
#include "libqhullcpp/QhullFacet.h"
#include "libqhullcpp/QhullQh.h"
#include "libqhullcpp/RboxPoints.h"
#include "libqhullcpp/QhullError.h"
#include "libqhullcpp/QhullFacetList.h"
#include "libqhullcpp/QhullFacetSet.h"
#include "libqhullcpp/QhullLinkedList.h"
#include "libqhullcpp/QhullVertex.h"
#include "libqhullcpp/QhullVertexSet.h"
#include "libqhullcpp/Qhull.h"
//QHull uses assert internally, but the macro definition causes conflicts with the rest of hpGEM
#undef assert
#endif

#include "MeshManipulator.h"

#include "Geometry/PhysicalGeometry.h"
#include "Geometry/ReferenceTriangle.h"
#include "Edge.h"
#include "Base/BasisFunctionSet.h"
#include "ConfigurationData.h"
#include "Element.h"
#include "Face.h"
#include "MeshMoverBase.h"
#include "AssembleBasisFunctionSet.h"
#include "OrientedBasisFunctionSet.h"
#include "Geometry/PointPhysical.h"
#include "Geometry/ReferenceSquare.h"
#include "Geometry/GlobalNamespaceGeometry.h"
#include "Geometry/PointReference.h"
#include "ElementCacheData.h"
#include "FaceCacheData.h"
#include "BaseBasisFunction.h"
#include "Geometry/Mappings/MappingReferenceToPhysical.h"
#include "ElementFactory.h"
#include "FaceFactory.h"
#include "L2Norm.h"
#include "Geometry/Jacobian.h"
#include "Geometry/ReferenceGeometry.h"
#include "Utilities/BasisFunctions1DH1ConformingLine.h"
#include "Utilities/BasisFunctions2DH1ConformingSquare.h"
#include "Utilities/BasisFunctions2DH1ConformingTriangle.h"
#include "Utilities/BasisFunctions3DH1ConformingCube.h"
#include "Utilities/BasisFunctions3DH1ConformingPrism.h"
#include "Utilities/BasisFunctions3DH1ConformingTetrahedron.h"
#include "Logger.h"

#include <algorithm>
#include <iostream>
#include <unordered_set>
#include <array>
#include <numeric>
#include <type_traits>
#include <typeinfo>

//(crude) fix for pre-c++14 limitations of std::hash: just use the std::hash of the underlying type
template<typename T>
class EnumHash
{
    //cause a compile error if someone uses this for non-enum types
    using onlyForEnums = typename std::enable_if<std::is_enum<T>::value, T>::type;
public:
    std::size_t operator()(const T& t) const {
        return std::hash<typename std::underlying_type<T>::type>()(static_cast<typename std::underlying_type<T>::type>(t));
    }
};

namespace Base
{
    template<std::size_t DIM>
    void MeshManipulator<DIM>::createDefaultBasisFunctions(std::size_t order)
    {
        Base::BasisFunctionSet* bFset1 = new Base::BasisFunctionSet(order);
        switch (configData_->dimension_)
        {
            case 1:
                switch (order)
                {
                    case 0:
                        Base::AssembleBasisFunctionSet_1D_Ord0_A0(*bFset1);
                        break;
                    case 1:
                        Base::AssembleBasisFunctionSet_1D_Ord1_A0(*bFset1);
                        break;
                    case 2:
                        Base::AssembleBasisFunctionSet_1D_Ord2_A0(*bFset1);
                        break;
                    case 3:
                        Base::AssembleBasisFunctionSet_1D_Ord3_A0(*bFset1);
                        break;
                    case 4:
                        Base::AssembleBasisFunctionSet_1D_Ord4_A0(*bFset1);
                        break;
                    case 5:
                        Base::AssembleBasisFunctionSet_1D_Ord5_A0(*bFset1);
                        break;
                    default:
                        logger(WARN, "WARNING: No default basisFunction sets have been defined for this polynomial order; defaulting to 2");
                        const_cast<Base::ConfigurationData*>(configData_)->polynomialOrder_ = 2;
                        delete bFset1;
                        bFset1 = new Base::BasisFunctionSet(2);
                        Base::AssembleBasisFunctionSet_1D_Ord2_A0(*bFset1);
                }
                break;
            case 2:
                switch (order)
                {
                    case 0:
                        Base::AssembleBasisFunctionSet_2D_Ord0_A0(*bFset1);
                        break;
                    case 1:
                        Base::AssembleBasisFunctionSet_2D_Ord1_A0(*bFset1);
                        break;
                    case 2:
                        Base::AssembleBasisFunctionSet_2D_Ord2_A1(*bFset1);
                        break;
                    case 3:
                        Base::AssembleBasisFunctionSet_2D_Ord3_A1(*bFset1);
                        break;
                    case 4:
                        Base::AssembleBasisFunctionSet_2D_Ord4_A1(*bFset1);
                        break;
                    case 5:
                        Base::AssembleBasisFunctionSet_2D_Ord5_A1(*bFset1);
                        break;
                    default:
                        logger(WARN, "WARNING: No default basisFunction sets have been defined for this polynomial order; defaulting to 2");
                        const_cast<Base::ConfigurationData*>(configData_)->polynomialOrder_ = 2;
                        delete bFset1;
                        bFset1 = new Base::BasisFunctionSet(2);
                        Base::AssembleBasisFunctionSet_2D_Ord2_A1(*bFset1);
                }
                break;
            case 3:
                switch (order)
                {
                    case 0:
                        Base::AssembleBasisFunctionSet_3D_Ord0_A0(*bFset1);
                        break;
                    case 1:
                        Base::AssembleBasisFunctionSet_3D_Ord1_A0(*bFset1);
                        break;
                    case 2:
                        Base::AssembleBasisFunctionSet_3D_Ord2_A1(*bFset1);
                        break;
                    case 3:
                        Base::AssembleBasisFunctionSet_3D_Ord3_A1(*bFset1);
                        break;
                    case 4:
                        Base::AssembleBasisFunctionSet_3D_Ord4_A1(*bFset1);
                        break;
                    case 5:
                        Base::AssembleBasisFunctionSet_3D_Ord5_A1(*bFset1);
                        break;
                    default:
                        logger(WARN, "WARNING: No default basisFunction sets have been defined for this polynomial order; defaulting to 2");
                        const_cast<Base::ConfigurationData*>(configData_)->polynomialOrder_ = 2;
                        delete bFset1;
                        bFset1 = new Base::BasisFunctionSet(2);
                        Base::AssembleBasisFunctionSet_3D_Ord2_A1(*bFset1);
                }
                break;
            default:
                logger(ERROR, "No basisfunctions exist in this dimension");
        }
        if (collBasisFSet_.size() == 0)
        {
            collBasisFSet_.resize(1);
        }
        collBasisFSet_[0] = std::shared_ptr<const BasisFunctionSet>(bFset1);
    }

    template<std::size_t DIM>
    void MeshManipulator<DIM>::useDefaultDGBasisFunctions()
    {
        for(std::shared_ptr<const Base::BasisFunctionSet> set : collBasisFSet_)
        {
            for(const Base::BaseBasisFunction* function : *set)
            {
                Geometry::PointReferenceFactory<DIM>::instance()->removeBasisFunctionData(function);
            }
        }
        collBasisFSet_.clear();
        std::unordered_map<Geometry::ReferenceGeometryType, std::size_t, EnumHash<Geometry::ReferenceGeometryType> > shapeToIndex;
        for(Element* element : getElementsList(IteratorType::GLOBAL))
        {
            try
            {
                element->setDefaultBasisFunctionSet(shapeToIndex.at(element->getReferenceGeometry()->getGeometryType()));
            }
            catch(std::out_of_range&)
            {
                switch(element->getReferenceGeometry()->getGeometryType())
                {
                    case Geometry::ReferenceGeometryType::LINE:
                        shapeToIndex[Geometry::ReferenceGeometryType::LINE] = collBasisFSet_.size();
                        collBasisFSet_.emplace_back(Utilities::createDGBasisFunctionSet1DH1Line(configData_->polynomialOrder_));
                        break;
                    case Geometry::ReferenceGeometryType::SQUARE:
                        shapeToIndex[Geometry::ReferenceGeometryType::SQUARE] = collBasisFSet_.size();
                        collBasisFSet_.emplace_back(Utilities::createDGBasisFunctionSet2DH1Square(configData_->polynomialOrder_));
                        break;
                    case Geometry::ReferenceGeometryType::TRIANGLE:
                        shapeToIndex[Geometry::ReferenceGeometryType::TRIANGLE] = collBasisFSet_.size();
                        collBasisFSet_.emplace_back(Utilities::createDGBasisFunctionSet2DH1Triangle(configData_->polynomialOrder_));
                        break;
                    case Geometry::ReferenceGeometryType::CUBE:
                        shapeToIndex[Geometry::ReferenceGeometryType::CUBE] = collBasisFSet_.size();
                        collBasisFSet_.emplace_back(Utilities::createDGBasisFunctionSet3DH1Cube(configData_->polynomialOrder_));
                        break;
                    case Geometry::ReferenceGeometryType::TETRAHEDRON:
                        shapeToIndex[Geometry::ReferenceGeometryType::TETRAHEDRON] = collBasisFSet_.size();
                        collBasisFSet_.emplace_back(Utilities::createDGBasisFunctionSet3DH1Tetrahedron(configData_->polynomialOrder_));
                        break;
                    case Geometry::ReferenceGeometryType::TRIANGULARPRISM:
                        shapeToIndex[Geometry::ReferenceGeometryType::TRIANGULARPRISM] = collBasisFSet_.size();
                        collBasisFSet_.emplace_back(Utilities::createDGBasisFunctionSet3DH1ConformingPrism(configData_->polynomialOrder_));
                        break;
                    case Geometry::ReferenceGeometryType::PYRAMID:
                    case Geometry::ReferenceGeometryType::HYPERCUBE:
                        logger(ERROR, "No well-conditioned basis functions have been implemented for %s", element->getReferenceGeometry()->getName());
                        break;
                    case Geometry::ReferenceGeometryType::POINT:
                        logger(ERROR, "A point is not a valid geometry for an Element!");
                        break;
                    default:
                        logger(ERROR, "A new geometry has been implemented, please add it to the cases in MeshManipulator::useDefaultDGBasisFunctions and MeshManipulator::useDefaultConformingBasisFunctions");

                }
                element->setDefaultBasisFunctionSet(shapeToIndex.at(element->getReferenceGeometry()->getGeometryType()));
            }
        }
    }

    template<std::size_t DIM>
    void MeshManipulator<DIM>::useDefaultConformingBasisFunctions()
    {
        logger.assert(configData_->polynomialOrder_ > 0, "Basis function may not have an empty union of supporting elements. Use a DG basis function on a single element non-periodic mesh instead");
        for(std::shared_ptr<const Base::BasisFunctionSet> set : collBasisFSet_)
        {
            for(const Base::BaseBasisFunction* function : *set)
            {
                Geometry::PointReferenceFactory<DIM>::instance()->removeBasisFunctionData(function);
            }
        }
        collBasisFSet_.clear();
        std::unordered_map<Geometry::ReferenceGeometryType, std::size_t, EnumHash<Geometry::ReferenceGeometryType> > shapeToElementIndex;
        std::unordered_map<Geometry::ReferenceGeometryType, std::size_t, EnumHash<Geometry::ReferenceGeometryType> > nrOfFaceSets;
        std::unordered_map<Geometry::ReferenceGeometryType, std::size_t, EnumHash<Geometry::ReferenceGeometryType> > nrOfEdgeSets;
        std::unordered_map<Geometry::ReferenceGeometryType, std::size_t, EnumHash<Geometry::ReferenceGeometryType> > nrOfNodeSets;
        for(Element* element : getElementsList(IteratorType::GLOBAL))
        {
            try
            {
                element->setDefaultBasisFunctionSet(shapeToElementIndex.at(element->getReferenceGeometry()->getGeometryType()));
            }
            //there is more relevant code after the huge catch block
            catch(std::out_of_range&)
            {
                auto type = element->getReferenceGeometry()->getGeometryType();
                std::vector<const Base::BasisFunctionSet*> nodeSet;
                std::vector<const Base::OrientedBasisFunctionSet*> faceSet;
                std::vector<const Base::OrientedBasisFunctionSet*> edgeSet;
                switch(type)
                {
                    case Geometry::ReferenceGeometryType::LINE:
                        shapeToElementIndex[type] = collBasisFSet_.size();
                        collBasisFSet_.emplace_back(Utilities::createInteriorBasisFunctionSet1DH1Line(configData_->polynomialOrder_));
                        nrOfFaceSets[type] = 0;
                        nrOfEdgeSets[type] = 0;
                        nodeSet = Utilities::createVertexBasisFunctionSet1DH1Line(configData_->polynomialOrder_);
                        for(const Base::BasisFunctionSet* set : nodeSet)
                        {
                            collBasisFSet_.emplace_back(set);
                        }
                        nrOfNodeSets[type] = collBasisFSet_.size() - shapeToElementIndex[type] - nrOfFaceSets[type] - nrOfEdgeSets[type] - 1;
                        break;
                    case Geometry::ReferenceGeometryType::SQUARE:
                        shapeToElementIndex[type] = collBasisFSet_.size();
                        collBasisFSet_.emplace_back(Utilities::createInteriorBasisFunctionSet2DH1Square(configData_->polynomialOrder_));
                        faceSet = Utilities::createFaceBasisFunctionSet2DH1Square(configData_->polynomialOrder_);
                        for(const Base::BasisFunctionSet* set : faceSet)
                        {
                            collBasisFSet_.emplace_back(set);
                        }
                        nrOfFaceSets[type] = collBasisFSet_.size() - shapeToElementIndex[type] - 1;
                        nrOfEdgeSets[type] = 0;
                        nodeSet = Utilities::createVertexBasisFunctionSet2DH1Square(configData_->polynomialOrder_);
                        for(const Base::BasisFunctionSet* set : nodeSet)
                        {
                            collBasisFSet_.emplace_back(set);
                        }
                        nrOfNodeSets[type] = collBasisFSet_.size() - shapeToElementIndex[type] - nrOfFaceSets[type] - nrOfEdgeSets[type] - 1;
                        break;
                    case Geometry::ReferenceGeometryType::TRIANGLE:
                        shapeToElementIndex[type] = collBasisFSet_.size();
                        collBasisFSet_.emplace_back(Utilities::createInteriorBasisFunctionSet2DH1Triangle(configData_->polynomialOrder_));
                        faceSet = Utilities::createFaceBasisFunctionSet2DH1Triangle(configData_->polynomialOrder_);
                        for(const Base::BasisFunctionSet* set : faceSet)
                        {
                            collBasisFSet_.emplace_back(set);
                        }
                        nrOfFaceSets[type] = collBasisFSet_.size() - shapeToElementIndex[type] - 1;
                        nrOfEdgeSets[type] = 0;
                        nodeSet = Utilities::createVertexBasisFunctionSet2DH1Triangle(configData_->polynomialOrder_);
                        for(const Base::BasisFunctionSet* set : nodeSet)
                        {
                            collBasisFSet_.emplace_back(set);
                        }
                        nrOfNodeSets[type] = collBasisFSet_.size() - shapeToElementIndex[type] - nrOfFaceSets[type] - nrOfEdgeSets[type] - 1;
                        break;
                    case Geometry::ReferenceGeometryType::CUBE:
                        shapeToElementIndex[type] = collBasisFSet_.size();
                        collBasisFSet_.emplace_back(Utilities::createInteriorBasisFunctionSet3DH1Cube(configData_->polynomialOrder_));
                        faceSet = Utilities::createFaceBasisFunctionSet3DH1Cube(configData_->polynomialOrder_);
                        for(const Base::BasisFunctionSet* set : faceSet)
                        {
                            collBasisFSet_.emplace_back(set);
                        }
                        nrOfFaceSets[type] = collBasisFSet_.size() - shapeToElementIndex[type] - 1;
                        edgeSet = Utilities::createEdgeBasisFunctionSet3DH1Cube(configData_->polynomialOrder_);
                        for(const Base::BasisFunctionSet* set : edgeSet)
                        {
                            collBasisFSet_.emplace_back(set);
                        }
                        nrOfEdgeSets[type] = collBasisFSet_.size() - shapeToElementIndex[type] - nrOfFaceSets[type] - 1;
                        nodeSet = Utilities::createVertexBasisFunctionSet3DH1Cube(configData_->polynomialOrder_);
                        for(const Base::BasisFunctionSet* set : nodeSet)
                        {
                            collBasisFSet_.emplace_back(set);
                        }
                        nrOfNodeSets[type] = collBasisFSet_.size() - shapeToElementIndex[type] - nrOfFaceSets[type] - nrOfEdgeSets[type] - 1;
                        break;
                    case Geometry::ReferenceGeometryType::TETRAHEDRON:
                        shapeToElementIndex[type] = collBasisFSet_.size();
                        collBasisFSet_.emplace_back(Utilities::createInteriorBasisFunctionSet3DH1Tetrahedron(configData_->polynomialOrder_));
                        faceSet = Utilities::createFaceBasisFunctionSet3DH1Tetrahedron(configData_->polynomialOrder_);
                        for(const Base::BasisFunctionSet* set : faceSet)
                        {
                            collBasisFSet_.emplace_back(set);
                        }
                        nrOfFaceSets[type] = collBasisFSet_.size() - shapeToElementIndex[type] - 1;
                        edgeSet = Utilities::createEdgeBasisFunctionSet3DH1Tetrahedron(configData_->polynomialOrder_);
                        for(const Base::BasisFunctionSet* set : edgeSet)
                        {
                            collBasisFSet_.emplace_back(set);
                        }
                        nrOfEdgeSets[type] = collBasisFSet_.size() - shapeToElementIndex[type] - nrOfFaceSets[type] - 1;
                        nodeSet = Utilities::createVertexBasisFunctionSet3DH1Tetrahedron(configData_->polynomialOrder_);
                        for(const Base::BasisFunctionSet* set : nodeSet)
                        {
                            collBasisFSet_.emplace_back(set);
                        }
                        nrOfNodeSets[type] = collBasisFSet_.size() - shapeToElementIndex[type] - nrOfFaceSets[type] - nrOfEdgeSets[type] - 1;
                        break;
                    case Geometry::ReferenceGeometryType::TRIANGULARPRISM:
                        shapeToElementIndex[type] = collBasisFSet_.size();
                        collBasisFSet_.emplace_back(Utilities::createInteriorBasisFunctionSet3DH1ConformingPrism(configData_->polynomialOrder_));
                        faceSet = Utilities::createFaceBasisFunctionSet3DH1ConformingPrism(configData_->polynomialOrder_);
                        for(const Base::BasisFunctionSet* set : faceSet)
                        {
                            collBasisFSet_.emplace_back(set);
                        }
                        nrOfFaceSets[type] = collBasisFSet_.size() - shapeToElementIndex[type] - 1;
                        edgeSet = Utilities::createEdgeBasisFunctionSet3DH1ConformingPrism(configData_->polynomialOrder_);
                        for(const Base::BasisFunctionSet* set : edgeSet)
                        {
                            collBasisFSet_.emplace_back(set);
                        }
                        nrOfEdgeSets[type] = collBasisFSet_.size() - shapeToElementIndex[type] - nrOfFaceSets[type] - 1;
                        nodeSet = Utilities::createVertexBasisFunctionSet3DH1ConformingPrism(configData_->polynomialOrder_);
                        for(const Base::BasisFunctionSet* set : nodeSet)
                        {
                            collBasisFSet_.emplace_back(set);
                        }
                        nrOfNodeSets[type] = collBasisFSet_.size() - shapeToElementIndex[type] - nrOfFaceSets[type] - nrOfEdgeSets[type] - 1;
                        break;
                    case Geometry::ReferenceGeometryType::PYRAMID:
                    case Geometry::ReferenceGeometryType::HYPERCUBE:
                        logger(ERROR, "No well-conditioned basis functions have been implemented for %s", element->getReferenceGeometry()->getName());
                        break;
                    case Geometry::ReferenceGeometryType::POINT:
                        logger(ERROR, "A point is not a valid geometry for an Element!");
                        break;
                    default:
                        logger(ERROR, "A new geometry has been implemented, please add it to the cases in MeshManipulator::useDefaultDGBasisFunctions and MeshManipulator::useDefaultConformingBasisFunctions");

                }
                element->setDefaultBasisFunctionSet(shapeToElementIndex.at(type));
            }
        }
        for(Face* face : getFacesList(IteratorType::GLOBAL))
        {
            std::size_t faceNr = face->localFaceNumberLeft();
            auto type = face->getPtrElementLeft()->getReferenceGeometry()->getGeometryType();
            for (std::size_t i = shapeToElementIndex[type] + 1; i < shapeToElementIndex[type] + nrOfFaceSets[type] + 1; ++i)
            {
                logger.assert(typeid(*collBasisFSet_[i]) == typeid(const OrientedBasisFunctionSet), "This is not supposed to happen");
                if (static_cast<const OrientedBasisFunctionSet*>(collBasisFSet_[i].get())->checkOrientation(0, faceNr))
                {
                    face->getPtrElementLeft()->setFaceBasisFunctionSet(i, faceNr);
                    //the number of basis functions depends on the shape of the face, not on the shape of the element
                    face->setLocalNrOfBasisFunctions(collBasisFSet_[i]->size());
                }
            }
            if (face->isInternal())
            {
                faceNr = face->localFaceNumberRight();
                type = face->getPtrElementRight()->getReferenceGeometry()->getGeometryType();
                std::size_t orientation = face->getFaceToFaceMapIndex();
                for (std::size_t i = shapeToElementIndex[type] + 1; i < shapeToElementIndex[type] + nrOfFaceSets[type] + 1; ++i)
                {
                    logger.assert(typeid(*collBasisFSet_[i]) == typeid(const OrientedBasisFunctionSet), "This is not supposed to happen");
                    if (static_cast<const OrientedBasisFunctionSet*>(collBasisFSet_[i].get())->checkOrientation(orientation, faceNr))
                    {
                        face->getPtrElementRight()->setFaceBasisFunctionSet(i, faceNr);
                    }
                }
            }
        }
        for(Edge* edge : getEdgesList(IteratorType::GLOBAL))
        {
            for(std::size_t i = 0; i < edge->getNrOfElements(); ++i)
            {
                Element* element = edge->getElement(i);
                std::size_t edgeNr = edge->getEdgeNr(i);
                std::size_t orientation = edge->getOrientation(i);
                auto type = element->getReferenceGeometry()->getGeometryType();
                for(std::size_t j = shapeToElementIndex[type] + nrOfFaceSets[type] + 1; j < shapeToElementIndex[type] + nrOfEdgeSets[type] + 1; ++j)
                {
                    logger.assert(typeid(*collBasisFSet_[i]) == typeid(const OrientedBasisFunctionSet), "This is not supposed to happen");
                    if (static_cast<const OrientedBasisFunctionSet*>(collBasisFSet_[i].get())->checkOrientation(orientation, edgeNr))
                    {
                        element->setFaceBasisFunctionSet(i, edgeNr);
                        edge->setLocalNrOfBasisFunctions(collBasisFSet_[i]->size());
                    }

                }
            }
        }
        for(Node* node : getNodesList(IteratorType::GLOBAL))
        {
            for(std::size_t i = 0; i < node->getNrOfElements(); ++i)
            {
                Element* element = node->getElement(i);
                std::size_t nodeNr = node->getNodeNr(i);
                auto type = element->getReferenceGeometry()->getGeometryType();
                element->setVertexBasisFunctionSet(shapeToElementIndex[type] + nrOfFaceSets[type] + nrOfEdgeSets[type] + 1 + nodeNr, nodeNr);
                node->setLocalNrOfBasisFunctions(collBasisFSet_[shapeToElementIndex[type] + nrOfFaceSets[type] + nrOfEdgeSets[type] + 1 + nodeNr]->size());
            }
        }
    }

    template<std::size_t DIM>
    MeshManipulator<DIM>::MeshManipulator(const ConfigurationData* config, BoundaryType xPer, BoundaryType yPer, BoundaryType zPer, std::size_t orderOfFEM, std::size_t idRangeBegin, std::size_t nrOfElementMatrixes, std::size_t nrOfElementVectors, std::size_t nrOfFaceMatrtixes, std::size_t nrOfFaceVectors)
            : MeshManipulatorBase(config, xPer, yPer, zPer, orderOfFEM, idRangeBegin, nrOfElementMatrixes, nrOfElementVectors, nrOfFaceMatrtixes, nrOfFaceVectors),
            meshMover_(nullptr)
    {
        logger.assert(DIM == config->dimension_, "Invalid configuration passed");
        logger.assert(orderOfFEM==config->polynomialOrder_, "Inconsistent redundant information passed");
        logger.assert(idRangeBegin==0, "c++ starts counting at 0");
        createDefaultBasisFunctions(orderOfFEM);
        const_cast<ConfigurationData*>(configData_)->numberOfBasisFunctions_ = collBasisFSet_[0]->size();
    }

    template<std::size_t DIM>
    MeshManipulator<DIM>::MeshManipulator(const MeshManipulator& other)
            : MeshManipulatorBase(other), theMesh_(other.theMesh_), meshMover_(other.meshMover_),
            collBasisFSet_(other.collBasisFSet_)
    {        
    }

    template<std::size_t DIM>
    MeshManipulator<DIM>::~MeshManipulator()
    {        
        delete meshMover_;
        for(std::shared_ptr<const Base::BasisFunctionSet> set : collBasisFSet_)
        {
            for(const Base::BaseBasisFunction* function : *set)
            {
                Geometry::PointReferenceFactory<DIM>::instance()->removeBasisFunctionData(function);
            }
        }
    }

    template<std::size_t DIM>
    void MeshManipulator<DIM>::setDefaultBasisFunctionSet(BasisFunctionSetT* bFSet)
    {
        logger.assert(bFSet!=nullptr, "Invalid basis function set passed");
        for(const Base::BaseBasisFunction* function : *collBasisFSet_[0])
        {
            Geometry::PointReferenceFactory<DIM>::instance()->removeBasisFunctionData(function);
        }
        collBasisFSet_[0] = std::shared_ptr<const BasisFunctionSet>(bFSet);
        const_cast<ConfigurationData*>(configData_)->numberOfBasisFunctions_ = bFSet->size();
        for (Base::Face* face : getFacesList(IteratorType::GLOBAL))
        {
            face->setLocalNrOfBasisFunctions(0);
        }
        for (Base::Edge* edge : getEdgesList(IteratorType::GLOBAL))
        {
            edge->setLocalNrOfBasisFunctions(0);
        }
        for (Base::Node* node : getNodesList(IteratorType::GLOBAL))
        {
            node->setLocalNrOfBasisFunctions(0);
        }
        for (ElementIterator it = elementColBegin(IteratorType::GLOBAL); it != elementColEnd(IteratorType::GLOBAL); ++it)
        {
            (*it)->setDefaultBasisFunctionSet(0);
        }
    }

    template<std::size_t DIM>
    void MeshManipulator<DIM>::addVertexBasisFunctionSet(const std::vector<const BasisFunctionSet*>& bFsets)
    {
        std::size_t firstNewEntry = collBasisFSet_.size();
        for (const BasisFunctionSet* set : bFsets)
        {
            logger.assert(set!=nullptr, "Invalid basis function set detected");
            collBasisFSet_.emplace_back(set);
        }
        for (Node* node : getNodesList())
        {
            for (std::size_t i = 0; i < node->getNrOfElements(); ++i)
            {
                node->getElement(i)->setVertexBasisFunctionSet(firstNewEntry + node->getNodeNr(i), node->getNodeNr(i));
            }
            node->setLocalNrOfBasisFunctions(bFsets[0]->size());
        }
        const_cast<ConfigurationData*>(configData_)->numberOfBasisFunctions_ += (*elementColBegin())->getNrOfNodes() * bFsets[0]->size();
    }

    template<std::size_t DIM>
    void MeshManipulator<DIM>::addFaceBasisFunctionSet(const std::vector<const OrientedBasisFunctionSet*>& bFsets)
    {
        std::size_t firstNewEntry = collBasisFSet_.size();
        for (const BasisFunctionSet* set : bFsets)
        {
            logger.assert(set!=nullptr, "Invalid basis function set detected");
            collBasisFSet_.emplace_back(set);
        }
        for (Face* face : getFacesList())
        {
            std::size_t faceNr = face->localFaceNumberLeft();
            for (std::size_t i = 0; i < bFsets.size(); ++i)
            {
                if (bFsets[i]->checkOrientation(0, faceNr))
                {
                    face->getPtrElementLeft()->setFaceBasisFunctionSet(firstNewEntry + i, faceNr);
                }
            }
            if (face->isInternal())
            {
                faceNr = face->localFaceNumberRight();
                std::size_t orientation = face->getFaceToFaceMapIndex();
                for (std::size_t i = 0; i < bFsets.size(); ++i)
                {
                    if (bFsets[i]->checkOrientation(orientation, faceNr))
                    {
                        face->getPtrElementRight()->setFaceBasisFunctionSet(firstNewEntry + i, faceNr);
                    }
                }
            }
            face->setLocalNrOfBasisFunctions(bFsets[0]->size());
        }
        const_cast<ConfigurationData*>(configData_)->numberOfBasisFunctions_ += (*elementColBegin())->getPhysicalGeometry()->getNrOfFaces() * bFsets[0]->size();
    }

    template<std::size_t DIM>
    void MeshManipulator<DIM>::addEdgeBasisFunctionSet(const std::vector<const OrientedBasisFunctionSet*>& bFsets)
    {
        std::size_t firstNewEntry = collBasisFSet_.size();
        for (const BasisFunctionSet* set : bFsets)
        {
            logger.assert(set!=nullptr, "Invalid basis function set detected");
            collBasisFSet_.emplace_back(set);
        }
        logger(DEBUG, "In MeshManipulator::addEdgeBasisFunctionSet: ");
        for (Edge* edge : getEdgesList())
        {
            for (std::size_t i = 0; i < edge->getNrOfElements(); ++i)
            {
                for (std::size_t j = 0; j < bFsets.size(); ++j)
                {
                    if (bFsets[j]->checkOrientation(edge->getOrientation(i), edge->getEdgeNr(i)))
                    {
                        edge->getElement(i)->setEdgeBasisFunctionSet(firstNewEntry + j, edge->getEdgeNr(i));
                        logger(DEBUG, "% % %", edge->getOrientation(i), 
                               edge->getEdgeNr(i), bFsets[j]->size());
                    }
                }
            }
            edge->setLocalNrOfBasisFunctions(bFsets[0]->size());
        }
        const_cast<ConfigurationData*>(configData_)->numberOfBasisFunctions_ += (*elementColBegin())->getPhysicalGeometry()->getNrOfFaces() * bFsets[0]->size();
    }

    template<std::size_t DIM>
    Base::Element*
    MeshManipulator<DIM>::addElement(const VectorOfPointIndicesT& globalNodeIndexes)
    {
        logger.assert([&]()->bool{
            for(std::size_t i = 0; i < globalNodeIndexes.size(); ++i)
                for(std::size_t j = 0; j < i; ++j)
                    if(globalNodeIndexes[i] == globalNodeIndexes[j])
                        return false;
            return true;
        }(), "Trying to pass the same node twice");
        return theMesh_.addElement(globalNodeIndexes);
    }

    template<std::size_t DIM>
    void MeshManipulator<DIM>::move()
    {
        for (Geometry::PointPhysical<DIM>& p : theMesh_.getNodeCoordinates())
        {
            if (meshMover_ != nullptr)
            {
                meshMover_->movePoint(p);
            }
        }
    }

    template<std::size_t DIM>
    void MeshManipulator<DIM>::setMeshMover(const MeshMoverBase<DIM>* meshMover)
    {
        //can be set to nullptr if you dont want to move the mesh anymore
        meshMover_ = meshMover;
    }

    template<std::size_t DIM>
    bool MeshManipulator<DIM>::addFace(ElementT* leftElementPtr, std::size_t leftElementLocalFaceNo, ElementT* rightElementPtr, std::size_t rightElementLocalFaceNo, const Geometry::FaceType& faceType)
    {
        logger.assert(leftElementPtr!=nullptr, "Invalid element passed");
        //rightElementPtr may be nullptr for boundary faces
        return theMesh_.addFace(leftElementPtr, leftElementLocalFaceNo, rightElementPtr, rightElementLocalFaceNo, faceType);
    }

    template<std::size_t DIM>
    void MeshManipulator<DIM>::addEdge()
    {
        theMesh_.addEdge();
    }
<<<<<<< HEAD

    template<std::size_t DIM>
    void MeshManipulator<DIM>::addVertex()
=======
    
    void MeshManipulator::addNode()
>>>>>>> 21bfb33a
    {
        theMesh_.addNode();
    }
}

template<std::size_t DIM>
std::ostream& operator<<(std::ostream& os, const Base::MeshManipulator<DIM>& mesh)
{
    for (Geometry::PointPhysical<DIM> p : mesh.getNodeCoordinates())
    {
        os << "Node " << " " << p << std::endl;
    }

    for (Base::Element* element : mesh.getElementsList())
    {
        os << "Element " << element->getID() << " " << element << std::endl;
    }
    return os;
}
    
namespace Base
{

    template<std::size_t DIM>
    void MeshManipulator<DIM>::createRectangularMesh(const Geometry::PointPhysical<DIM>& bottomLeft, const Geometry::PointPhysical<DIM>& topRight, const VectorOfPointIndicesT& linearNoElements)
    {
        logger.assert(bottomLeft.size()==topRight.size(), "The corners of the mesh must have the same dimension");
        logger.assert(bottomLeft.size()==configData_->dimension_, "The corners of the mesh have the wrong dimension");
        logger.assert(linearNoElements.size()==configData_->dimension_, "There are amounts of elements spicified in % dimensions, but there are % dimensions", linearNoElements.size(), configData_->dimension_);
        //set to correct value in case some other meshmanipulator changed things
        ElementFactory::instance().setCollectionOfBasisFunctionSets(&collBasisFSet_);
        ElementFactory::instance().setNumberOfMatrices(numberOfElementMatrixes_);
        ElementFactory::instance().setNumberOfVectors(numberOfElementVectors_);
        ElementFactory::instance().setNumberOfTimeLevels(configData_->numberOfTimeLevels_);
        ElementFactory::instance().setNumberOfUnknowns(configData_->numberOfUnknowns_);
        FaceFactory::instance().setNumberOfFaceMatrices(numberOfFaceMatrixes_);
        FaceFactory::instance().setNumberOfFaceVectors(numberOfFaceVectors_);
        
        logger.assert(linearNoElements.size() == DIM, "The number of Linear Intervals has to map the size of the problem and current it does not");
        std::vector<bool> periodicDIM;
        for (std::size_t i = 0; i < DIM; ++i)
        {
            if (i == 0)
                periodicDIM.push_back(periodicX_);
            if (i == 1)
                periodicDIM.push_back(periodicY_);
            if (i == 2)
                periodicDIM.push_back(periodicZ_);
        }
        //Stage 1 : Precompute some required values;
        ///////
        
        //This store the size length of the domain i.e. it is DIM sized vector
        Geometry::PointPhysical<DIM> delta_x;
        
        for (std::size_t i = 0; i < DIM; i++)
        {
            delta_x[i] = (topRight[i] - bottomLeft[i]) / (linearNoElements[i]);
        }
        
        //This stores the number of nodes in each coDIMension i.e. if you have 2 by 2 element it is 3 nodes 
        //nodeCoordinates mark physical location, notes mark connectivity-based location
        std::vector<std::size_t> numOfNodeCoordinatesInEachSubspace(DIM), numOfElementsInEachSubspace(DIM), numOfNodesInEachSubspace(DIM);
        
        numOfNodeCoordinatesInEachSubspace[0] = 1;
        numOfNodesInEachSubspace[0] = 1;
        numOfElementsInEachSubspace[0] = 1;
        
        //This will be the total number of nodes required in the problem
        std::size_t totalNumOfNodeCoordinates, totalNumOfNodes, totalNumOfElements, nodesPerElement;
        
        totalNumOfNodeCoordinates = (linearNoElements[0] + 1);
        totalNumOfNodes = (linearNoElements[0] + (periodicDIM[0] ? 0 : 1));
        
        totalNumOfElements = (linearNoElements[0]);
        
        nodesPerElement = 2;
        std::size_t powerOf2;
        
        for (std::size_t iDIM = 1; iDIM < DIM; ++iDIM)
        {
            totalNumOfNodeCoordinates *= (linearNoElements[iDIM] + 1);
            totalNumOfNodes *= (linearNoElements[iDIM] + (periodicDIM[iDIM] ? 0 : 1));
            totalNumOfElements *= (linearNoElements[iDIM]);
            nodesPerElement *= 2;
            
            numOfElementsInEachSubspace[iDIM] = numOfElementsInEachSubspace[iDIM - 1] * (linearNoElements[iDIM - 1]);
            numOfNodeCoordinatesInEachSubspace[iDIM] = numOfNodeCoordinatesInEachSubspace[iDIM - 1] * (linearNoElements[iDIM - 1] + 1);
            numOfNodesInEachSubspace[iDIM] = numOfNodesInEachSubspace[iDIM - 1] * (linearNoElements[iDIM - 1] + (periodicDIM[iDIM - 1] ? 0 : 1));
        }
        
        //temp point for storing the node locations
        Geometry::PointPhysical<DIM> x;
        
        //Stage 2 : Create the nodes
        //Now loop over all the nodes and calculate the coordinates for reach DIMension (this makes the algorithm independent of DIMension
        for (std::size_t nodeIndex = 0; nodeIndex < totalNumOfNodeCoordinates; ++nodeIndex)
        {
            std::size_t nodeIndexRemain = nodeIndex;
            
            for (int iDIM = DIM - 1; iDIM > -1; --iDIM)
            {
                x[iDIM] = bottomLeft[iDIM] + (nodeIndexRemain / numOfNodeCoordinatesInEachSubspace[iDIM] * delta_x[iDIM]);
                nodeIndexRemain %= numOfNodeCoordinatesInEachSubspace[iDIM];
            }
            
            //actually add the point
            theMesh_.addNodeCoordinate(x);
            
        }
        
        //stage 2.5 : create the vertices
        
        for (std::size_t nodeID = 0; nodeID < totalNumOfNodes; ++nodeID)
        {
            theMesh_.addNode();
        }
        
        //Stage 3 : Create the elements
        
        std::vector<std::size_t> elementNdId(DIM), nodeCoordinateNdId(DIM), nodeNdId(DIM), globalNodeCoordinateID(nodesPerElement), globalNodeID(nodesPerElement);
        
        auto& nodesList = getNodesList(IteratorType::GLOBAL);
        
        //elementNdId is DIM coordinate of the bottom left node i.e. in two (0,0), (1,0) ,(2,0) ... etc are the first three (if at least three elements in x)
        for (std::size_t elementIndex = 0; elementIndex < totalNumOfElements; ++elementIndex)
        {
            std::size_t numElementsRemaining = elementIndex;
            
            for (int iDIM = DIM - 1; iDIM > -1; --iDIM)
            {
                elementNdId[iDIM] = numElementsRemaining / numOfElementsInEachSubspace[iDIM];
                numElementsRemaining %= numOfElementsInEachSubspace[iDIM];
            }
            
            // nodeNdId are the DIM coordinate of each node in the element with nodeNdId[0] being the bottom left
            for (std::size_t i = 0; i < nodesPerElement; ++i)
            {
                powerOf2 = 1;
                for (std::size_t iDIM = 0; iDIM < DIM; ++iDIM)
                {
                    nodeCoordinateNdId[iDIM] = elementNdId[iDIM] + ((i & powerOf2) != 0);
                    nodeNdId[iDIM] = elementNdId[iDIM] + ((i & powerOf2) != 0);
                    if ((nodeNdId[iDIM] >= linearNoElements[iDIM]) && (periodicDIM[iDIM] == true))
                    {
                        nodeNdId[iDIM] = 0;
                    }
                    powerOf2 *= 2;
                }
                globalNodeCoordinateID[i] = nodeCoordinateNdId[0];
                globalNodeID[i] = nodeNdId[0];
                
                //Now map to the one DIMensional global ID
                for (std::size_t iDIM = 1; iDIM < DIM; ++iDIM)
                {
                    globalNodeCoordinateID[i] += nodeCoordinateNdId[iDIM] * numOfNodeCoordinatesInEachSubspace[iDIM];
                    globalNodeID[i] += nodeNdId[iDIM] * numOfNodesInEachSubspace[iDIM];
                }
            }
            Element* newElement = addElement(globalNodeCoordinateID);
            for (std::size_t i = 0; i < globalNodeID.size(); ++i)
            {
                nodesList[globalNodeID[i]]->addElement(newElement, i);
            }
        }
        
        faceFactory();
        edgeFactory();
        
    }
    
    //createTrianglularMesh follows the same structure as createRectangularMesh. 
    //Where createRectangularMesh makes rectangular elements, createTrianglularMesh
    //splits the elements into a partition of triangles.
    template<std::size_t DIM>
    void MeshManipulator<DIM>::createTriangularMesh(Geometry::PointPhysical<DIM> bottomLeft, Geometry::PointPhysical<DIM> topRight, const VectorOfPointIndicesT& linearNoElements)
    {
        logger.assert(bottomLeft.size()==topRight.size(), "The corners of the mesh must have the same dimension");
        logger.assert(bottomLeft.size()==configData_->dimension_, "The corners of the mesh have the wrong dimension");
        logger.assert(linearNoElements.size()==configData_->dimension_, "There are amounts of elements spicified in % dimensions, but there are % dimensions", linearNoElements.size(), configData_->dimension_);
        //set to correct value in case some other meshmanipulator changed things
        ElementFactory::instance().setCollectionOfBasisFunctionSets(&collBasisFSet_);
        ElementFactory::instance().setNumberOfMatrices(numberOfElementMatrixes_);
        ElementFactory::instance().setNumberOfVectors(numberOfElementVectors_);
        ElementFactory::instance().setNumberOfTimeLevels(configData_->numberOfTimeLevels_);
        ElementFactory::instance().setNumberOfUnknowns(configData_->numberOfUnknowns_);
        FaceFactory::instance().setNumberOfFaceMatrices(numberOfFaceMatrixes_);
        FaceFactory::instance().setNumberOfFaceVectors(numberOfFaceVectors_);
        
        //Stage 0 : Check for required requirements
        logger.assert(linearNoElements.size() == DIM, "The number of Linear Intervals has to map the size of the problem and current it does not");
        
        logger.assert(!(DIM == 3 && periodicX_ && linearNoElements[0] % 2 == 1), "The 3D triangular grid generator can't handle an odd amount of elements in the periodic dimension X");
        logger.assert(!(DIM == 3 && periodicY_ && linearNoElements[1] % 2 == 1), "The 3D triangular grid generator can't handle an odd amount of elements in the periodic dimension Y");
        logger.assert(!(DIM == 3 && periodicZ_ && linearNoElements[2] % 2 == 1), "The 3D triangular grid generator can't handle an odd amount of elements in the periodic dimension Z");
        
        //place the boundary conditions together in a vector.
        std::vector<bool> periodicDIM;
        periodicDIM.push_back(periodicX_);
        if (DIM > 1)
        {
            periodicDIM.push_back(periodicY_);
        }
        if (DIM > 2)
        {
            periodicDIM.push_back(periodicZ_);
        }
        
        //Stage 1 : Precompute some required values
        
        Geometry::PointPhysical<DIM> delta_x;
        
        for (std::size_t i = 0; i < DIM; ++i)
        {
            delta_x[i] = (topRight[i] - bottomLeft[i]) / (linearNoElements[i]);
        }
        
        std::vector<std::size_t> numOfNodeCoordinatesInEachSubspace(DIM), numOfNodesInEachSubspace(DIM), numOfElementsInEachSubspace(DIM);
        
        numOfNodeCoordinatesInEachSubspace[0] = 1;
        numOfNodesInEachSubspace[0] = 1;
        numOfElementsInEachSubspace[0] = 1;
        
        std::size_t totalNumOfNodeCoordinates, totalNumOfElements, nodesPerElement, nodesPerGroup, trianglesPerRectangle, totalNumOfNodes;
        
        totalNumOfNodeCoordinates = (linearNoElements[0] + 1);
        totalNumOfNodes = (linearNoElements[0] + (periodicDIM[0] ? 0 : 1));
        //'elements' in this counter denote groups of trianglesPerRectangle elements
        totalNumOfElements = (linearNoElements[0]);
        nodesPerElement = 2;
        nodesPerGroup = 2;
        trianglesPerRectangle = 1;
        std::size_t powerOf2;
        
        //start with 1 because you want to ask for the entry at idim - 1
        for (std::size_t idim = 1; idim < DIM; ++idim)
        {
            totalNumOfNodeCoordinates *= (linearNoElements[idim] + 1);
            totalNumOfNodes *= (linearNoElements[idim] + (periodicDIM[idim] ? 0 : 1));
            totalNumOfElements *= (linearNoElements[idim]);
            nodesPerElement += 1;
            nodesPerGroup *= 2;
            trianglesPerRectangle += (2 * idim - 1);
            numOfElementsInEachSubspace[idim] = numOfElementsInEachSubspace[idim - 1] * (linearNoElements[idim - 1]);
            numOfNodeCoordinatesInEachSubspace[idim] = numOfNodeCoordinatesInEachSubspace[idim - 1] * (linearNoElements[idim - 1] + 1);
            numOfNodesInEachSubspace[idim] = numOfNodesInEachSubspace[idim - 1] * (linearNoElements[idim - 1] + (periodicDIM[idim - 1] ? 0 : 1));
        }
        
        Geometry::PointPhysical<DIM> x;
        
        //Stage 2 : Create the nodes
        
        for (std::size_t nodeIndex = 0; nodeIndex < totalNumOfNodeCoordinates; ++nodeIndex)
        {
            std::size_t nodeIndexRemain = nodeIndex;
            for (int idim = DIM - 1; idim > -1; --idim)
            {
                x[idim] = bottomLeft[idim] + (nodeIndexRemain / numOfNodeCoordinatesInEachSubspace[idim] * delta_x[idim]);
                nodeIndexRemain %= numOfNodeCoordinatesInEachSubspace[idim];
            }
            theMesh_.addNodeCoordinate(x);
        }
        
        for (std::size_t nodeIndex = 0; nodeIndex < totalNumOfNodes; ++nodeIndex)
        {
            theMesh_.addNode();
        }
        
        auto& nodes = getNodesList(IteratorType::GLOBAL);
        
        //Stage 3 : Create the elements
        
        std::vector<std::size_t> elementNdId(DIM), nodeNdId(DIM), nodeCoordinateNdId(DIM);
        std::vector<std::vector<std::size_t> > globalNodeID(trianglesPerRectangle);
        std::vector<std::vector<std::size_t> > globalNodeCoordinateID(trianglesPerRectangle);
        
        for (std::size_t elementGroupIndex = 0; elementGroupIndex < totalNumOfElements; ++elementGroupIndex)
        {
            //first generate node indexes as if we are a cube
            //indicates if the element has to be rotated to make connecting faces; rotates the element 90 degrees along the y-axis if needed
            std::size_t rotate = 0;
            
            for (std::size_t i = 0; i < trianglesPerRectangle; ++i)
            {
                globalNodeCoordinateID[i].clear();
                globalNodeID[i].clear();
            }
            int elementIndexRemainder = elementGroupIndex;
            
            for (int idim = DIM - 1; idim > -1; --idim)
            {
                elementNdId[idim] = elementIndexRemainder / numOfElementsInEachSubspace[idim];
                elementIndexRemainder %= numOfElementsInEachSubspace[idim];
                rotate = (elementNdId[idim] + rotate) % 2;
            }
            
            for (std::size_t i = 0; i < nodesPerGroup; ++i)
            {
                if (rotate == 0)
                {
                    powerOf2 = 1;
                    for (std::size_t idim = 0; idim < DIM; ++idim)
                    {
                        nodeCoordinateNdId[idim] = elementNdId[idim] + ((i & powerOf2) != 0);
                        nodeNdId[idim] = elementNdId[idim] + ((i & powerOf2) != 0);
                        if (nodeNdId[idim] >= linearNoElements[idim] && periodicDIM[idim])
                            nodeNdId[idim] = 0;
                        powerOf2 *= 2;
                    }
                }
                else
                {
                    powerOf2 = nodesPerGroup;
                    for (std::size_t idim = 0; idim < DIM; ++idim)
                    {
                        powerOf2 /= 2;
                        nodeCoordinateNdId[idim] = elementNdId[idim] + (((i ^ rotate) & powerOf2) != 0);
                        nodeNdId[idim] = elementNdId[idim] + (((i ^ rotate) & powerOf2) != 0);
                        if (nodeNdId[idim] >= linearNoElements[idim] && periodicDIM[idim])
                            nodeNdId[idim] = 0;
                    }
                }
                
                std::size_t nodeCoordinateIndex = nodeCoordinateNdId[0];
                std::size_t nodeIndex = nodeNdId[0];
                for (std::size_t idim = 1; idim < DIM; ++idim)
                {
                    nodeCoordinateIndex += nodeCoordinateNdId[idim] * numOfNodeCoordinatesInEachSubspace[idim];
                    nodeIndex += nodeNdId[idim] * numOfNodesInEachSubspace[idim];
                }
                
                //then cherrypick the element(s) these vertices should connect to (probably not the cleanest implementation; \bug doesn't work if DIM>3)
                switch (i)
                {
                    case 0:
                        globalNodeID[0].push_back(nodeIndex);
                        globalNodeCoordinateID[0].push_back(nodeCoordinateIndex);
                        break;
                    case 3:
                        //insert in the second place because the ordering of the vertices will work out better
                        globalNodeID[1].insert( ++(globalNodeID[1].begin()), nodeIndex);
                        globalNodeCoordinateID[1].insert( ++(globalNodeCoordinateID[1].begin()), nodeCoordinateIndex);
                        break;
                    case 5:
                        globalNodeID[2].push_back(nodeIndex);
                        globalNodeCoordinateID[2].push_back(nodeCoordinateIndex);
                        break;
                    case 6:
                        //insert in the second place because the ordering of the vertices will work out better
                        globalNodeID[3].insert( ++(globalNodeID[3].begin()), nodeIndex);
                        globalNodeCoordinateID[3].insert( ++(globalNodeCoordinateID[3].begin()), nodeCoordinateIndex);
                        break;
                    case 1:
                        for (std::size_t j = 0; j < trianglesPerRectangle; ++j)
                        {
                            if (j != 3)
                            {
                                globalNodeID[j].push_back(nodeIndex);
                                globalNodeCoordinateID[j].push_back(nodeCoordinateIndex);
                            }
                        }
                        break;
                    case 2:
                        for (std::size_t j = 0; j < trianglesPerRectangle; ++j)
                        {
                            if (j != 2)
                            {
                                globalNodeID[j].push_back(nodeIndex);
                                globalNodeCoordinateID[j].push_back(nodeCoordinateIndex);
                            }
                        }
                        break;
                    case 4:
                        for (std::size_t j = 0; j < trianglesPerRectangle; ++j)
                        {
                            if (j != 1)
                            {
                                globalNodeID[j].push_back(nodeIndex);
                                globalNodeCoordinateID[j].push_back(nodeCoordinateIndex);
                            }
                        }
                        break;
                    case 7:
                        for (std::size_t j = 0; j < trianglesPerRectangle; ++j)
                        {
                            if (j != 0)
                            {
                                globalNodeID[j].push_back(nodeIndex);
                                globalNodeCoordinateID[j].push_back(nodeCoordinateIndex);
                            }
                        }
                        break;
                } //switch
            } //for all vertices of the rectangle
            
            for (std::size_t i = 0; i < trianglesPerRectangle; ++i)
            {
                Element* newElement = addElement(globalNodeCoordinateID[i]);
                for (std::size_t j = 0; j < globalNodeID[i].size(); ++j)
                {
                    logger.assert(i < globalNodeID.size(), "Requested node %, while there are only %", i, globalNodeID.size());
                    logger.assert(j < globalNodeID[i].size(), "Requested element %, but this node only has %.", j, globalNodeID[i].size());
                    logger.assert(globalNodeID[i][j] < totalNumOfNodes, "Requested node %, while there are only %", globalNodeID[i][j], totalNumOfNodes);
                    logger.assert(nodes.size() == totalNumOfNodes, "Number of vertices is wrong.");
                    nodes[globalNodeID[i][j]]->addElement(newElement, j);
                }
            }
        } //for all rectangles
        
        //Stage 4 : Create the faces
        faceFactory();
        edgeFactory();
    }

    template<std::size_t DIM>
    void MeshManipulator<DIM>::readCentaurMesh(const std::string& filename)
    {
        //set to correct value in case some other meshManipulator changed things
        ElementFactory::instance().setCollectionOfBasisFunctionSets(&collBasisFSet_);
        ElementFactory::instance().setNumberOfMatrices(numberOfElementMatrixes_);
        ElementFactory::instance().setNumberOfVectors(numberOfElementVectors_);
        ElementFactory::instance().setNumberOfTimeLevels(configData_->numberOfTimeLevels_);
        ElementFactory::instance().setNumberOfUnknowns(configData_->numberOfUnknowns_);
        FaceFactory::instance().setNumberOfFaceMatrices(numberOfFaceMatrixes_);
        FaceFactory::instance().setNumberOfFaceVectors(numberOfFaceVectors_);
        
        //First open the file
        std::ifstream centaurFile;
        
        centaurFile.open(filename.c_str(), std::ios::binary);
        logger.assert_always(centaurFile.is_open(), "Cannot open Centaur meshfile.");
        logger.assert_always(centaurFile.good(), "Something is not so good about this mesh");
        
        switch (configData_->dimension_)
        {
            case 2:
                readCentaurMesh2D(centaurFile);
                break;
            case 3:
                readCentaurMesh3D(centaurFile);
                break;
            default:
                logger(ERROR, "Centaur mesh reader has not been implemented in this DIMension (%)", configData_->dimension_);
        }
        
        //Finally close the file
        centaurFile.close();
    }

    template<std::size_t DIM>
    void MeshManipulator<DIM>::readCentaurMesh2D(std::ifstream& centaurFile)
    {
        
        auto& elementslist = theMesh_.getElementsList(IteratorType::GLOBAL);
        
        //These are used to check the length of the read lines to check for read errors
        std::uint32_t sizeOfLine;
        
        //This first value in the centaur file is the size of each line in the file;
        centaurFile.read(reinterpret_cast<char*>(&sizeOfLine), sizeof(sizeOfLine));
        
        // Version number of the Centaur mesh file 0.1 if using Tito's matlab generator
        float version;
        centaurFile.read(reinterpret_cast<char*>(&version), sizeof(version));
        logger(INFO, "This read mesh is in Centaur version % format", version);
        
        // Centaur File Type <0 is two DIMensional and >0 is three DIMensional
        int32_t centaurFileType;
        centaurFile.read(reinterpret_cast<char*>(&centaurFileType), sizeof(centaurFileType));
        
        logger.assert_always(centaurFileType < 0, "Incorrect mesh file. This mesh appears to contain three DIMensional data");
            
            logger(INFO, "Reading a two DIMensional centaur mesh");
            
            //The rest of the first line is junk
            char junk[1024];
            
            std::uint32_t checkInt;
            centaurFile.read(&junk[0], sizeOfLine - sizeof(version) - sizeof(centaurFileType));
            
            //Check the first line was read correctly : each line in centaur start and end with the line size as a check
            centaurFile.read(reinterpret_cast<char*>(&checkInt), sizeof(checkInt));
            logger.assert_always(checkInt == sizeOfLine, "Error in centaur file.");
            
            //Start the second line
            centaurFile.read(reinterpret_cast<char*>(&sizeOfLine), sizeof(sizeOfLine));
            
            //Next read the total number of nodes
            std::uint32_t numberOfNodes;
            centaurFile.read(reinterpret_cast<char*>(&numberOfNodes), sizeof(numberOfNodes));
            logger(INFO, "File contains % nodes", numberOfNodes);
            
            //Check the second line was read correctly : each line in centaur start and end with the line size as a check
            centaurFile.read(reinterpret_cast<char*>(&checkInt), sizeof(checkInt));
            logger.assert_always(checkInt == sizeOfLine, "Error in centaur file.");
            
            //placeholder for vertices until we know where the periodic boundaries are
            std::vector<std::vector<std::size_t> > listOfElementsForEachNode(numberOfNodes);
            
            //Now we will read in all the nodes
            centaurFile.read(reinterpret_cast<char*>(&sizeOfLine), sizeof(sizeOfLine));
            double nodeCoord[2];
            Geometry::PointPhysical<DIM> nodeCoordPointFormat;
            for (std::size_t i = 0; i < numberOfNodes; i++)
            {
                // Reads the x and y coordinates of each node.
                centaurFile.read(reinterpret_cast<char*>(nodeCoord), sizeof(nodeCoord));
                // pass the node to the nodelist.
                
                //Covert from *double to hpGEM PointPhysical format
                nodeCoordPointFormat[0] = nodeCoord[0];
                nodeCoordPointFormat[1] = nodeCoord[1];
                theMesh_.addNodeCoordinate(nodeCoordPointFormat);
                
            }
            //Now check the node line was read correctly : each line in centaur start and end with the line size as a check
            centaurFile.read(reinterpret_cast<char*>(&checkInt), sizeof(checkInt));
            logger.assert_always(checkInt == sizeOfLine, "Error in centaur file.");
            
            //Now check how many triangle in the file
            centaurFile.read(reinterpret_cast<char*>(&sizeOfLine), sizeof(sizeOfLine));
            // Number of triangular elements
            std::uint32_t numberOfTriangles;
            centaurFile.read(reinterpret_cast<char*>(&numberOfTriangles), sizeof(numberOfTriangles));
            logger(INFO, "File contains % triangle(s)", numberOfTriangles);
            
            //Check the line was read correctly : each line in centaur start and end with the line size as a check
            centaurFile.read(reinterpret_cast<char*>(&checkInt), sizeof(checkInt));
            logger.assert_always(checkInt == sizeOfLine, "Error in centaur file.");
            
            centaurFile.read(reinterpret_cast<char*>(&sizeOfLine), sizeof(sizeOfLine));
            if (numberOfTriangles > 0)
            {
                std::vector<std::uint32_t> globalNodeIndexes(3);
                std::vector<std::size_t> globalNodeIndexesSizeT(3);
                
                for (std::size_t i = 0; i < numberOfTriangles; i++)
                {
                    
                    centaurFile.read(reinterpret_cast<char*>(globalNodeIndexes.data()), sizeof(std::uint32_t) * globalNodeIndexes.size());
                    for (std::size_t j = 0; j < 3; j++)
                    {
                        globalNodeIndexes[j] = globalNodeIndexes[j] - 1;
                        globalNodeIndexesSizeT[j] = static_cast<std::size_t>(globalNodeIndexes[j]);
                    }
                    
                    std::size_t id = addElement(globalNodeIndexesSizeT)->getID();
                    
                    for (std::uint32_t j : globalNodeIndexes)
                    {
                        listOfElementsForEachNode[j].push_back(id);
                    }
                }
                
            }
            centaurFile.read(reinterpret_cast<char*>(&checkInt), sizeof(checkInt));
            logger.assert_always(checkInt == sizeOfLine, "Error in centaur file.");
            
            //Now check the number of quaduratiles in the file
            centaurFile.read(reinterpret_cast<char*>(&sizeOfLine), sizeof(sizeOfLine));
            std::uint32_t numberOfQuads;
            centaurFile.read(reinterpret_cast<char*>(&numberOfQuads), sizeof(numberOfQuads));
            logger(INFO, "File contains % quaduratile(s)", numberOfQuads);
            
            centaurFile.read(reinterpret_cast<char*>(&checkInt), sizeof(checkInt));
            logger.assert_always(checkInt == sizeOfLine, "Error in centaur file.");
            
            //Now read the quaduritles in
            centaurFile.read(reinterpret_cast<char*>(&sizeOfLine), sizeof(sizeOfLine));
            if (numberOfQuads > 0)
            {
                std::uint32_t temp;
                std::vector<std::uint32_t> globalNodeIndexes(4);
                std::vector<std::size_t> globalNodeIndexesSizeT(4);
                for (std::size_t i = 0; i < numberOfQuads; i++)
                {
                    //Reading the node indices of each quadrilateral.
                    centaurFile.read(reinterpret_cast<char*>(globalNodeIndexes.data()), sizeof(std::uint32_t) * globalNodeIndexes.size());
                    
                    // renumbering of the vertices to match the ordering assumed by
                    // hpGem:
                    
                    temp = globalNodeIndexes[2];
                    globalNodeIndexes[2] = globalNodeIndexes[3];
                    globalNodeIndexes[3] = temp;
                    
                    // renumber them from 1..N to 0..N-1.
                    for (std::size_t j = 0; j < 4; j++)
                    {
                        globalNodeIndexes[j] = globalNodeIndexes[j] - 1;
                        globalNodeIndexesSizeT[j] = static_cast<std::size_t>(globalNodeIndexes[j]);
                    }
                    
                    std::size_t id = addElement(globalNodeIndexesSizeT)->getID();
                    
                    for (std::uint32_t j : globalNodeIndexes)
                    {
                        listOfElementsForEachNode[j].push_back(id);
                    }
                }
                
            }
            //Check the line was read correctly : each line in centaur start and end with the line size as a check
            centaurFile.read(reinterpret_cast<char*>(&checkInt), sizeof(checkInt));
            logger.assert_always(checkInt == sizeOfLine, "Error in centaur file.");
            
            //now read boundary data
            //nodes first
            
            centaurFile.read(reinterpret_cast<char*>(&sizeOfLine), sizeof(sizeOfLine));
            
            std::uint32_t numberOfBoundaryNodes;
            centaurFile.read(reinterpret_cast<char*>(&numberOfBoundaryNodes), sizeof(numberOfBoundaryNodes));
            
            centaurFile.read(reinterpret_cast<char*>(&checkInt), sizeof(checkInt));
            logger.assert_always(checkInt == sizeOfLine, "Error in centaur file.");
            
            centaurFile.read(reinterpret_cast<char*>(&sizeOfLine), sizeof(sizeOfLine));
            
            std::vector<std::vector<std::uint32_t> > boundaryNodesForEachGroup;
            std::uint32_t boundaryNodeInformation[2];
            
            for (uint_fast32_t i = 0; i < numberOfBoundaryNodes; ++i)
            {
                centaurFile.read(reinterpret_cast<char*>(boundaryNodeInformation), sizeof(boundaryNodeInformation));
                if (boundaryNodesForEachGroup.size() < boundaryNodeInformation[1] + 1)
                {
                    boundaryNodesForEachGroup.resize(boundaryNodeInformation[1] + 1);
                }
                boundaryNodesForEachGroup[boundaryNodeInformation[1]].push_back(boundaryNodeInformation[0] - 1);
            }
            
            centaurFile.read(reinterpret_cast<char*>(&checkInt), sizeof(checkInt));
            logger.assert_always(checkInt == sizeOfLine, "Error in centaur file.");
            
            //then faces
            
            centaurFile.read(reinterpret_cast<char*>(&sizeOfLine), sizeof(sizeOfLine));
            
            std::uint32_t numberOfBoundaryFaces;
            centaurFile.read(reinterpret_cast<char*>(&numberOfBoundaryFaces), sizeof(numberOfBoundaryFaces));
            
            centaurFile.read(reinterpret_cast<char*>(&checkInt), sizeof(checkInt));
            logger.assert_always(checkInt == sizeOfLine, "Error in centaur file.");
            
            centaurFile.read(reinterpret_cast<char*>(&sizeOfLine), sizeof(sizeOfLine));
            
            //read the half-faces and store them until we get to the boundary information
            std::vector<HalfFaceDescription> boundaryFaces(numberOfBoundaryFaces);
            
            for (uint_fast32_t i = 0; i < numberOfBoundaryFaces; ++i)
            {
                boundaryFaces[i].nodeList.resize(2);
                centaurFile.read(reinterpret_cast<char*>(boundaryFaces[i].nodeList.data()), sizeof(std::uint32_t) * 2);
                
                boundaryFaces[i].nodeList[0] -= 1;
                boundaryFaces[i].nodeList[1] -= 1;
                
                std::vector<std::size_t> candidateElements;
                std::vector<std::size_t>& leftNodeElements = listOfElementsForEachNode[boundaryFaces[i].nodeList[0]];
                std::vector<std::size_t>& rightNodeElements = listOfElementsForEachNode[boundaryFaces[i].nodeList[1]];
                
                std::set_intersection(leftNodeElements.begin(), leftNodeElements.end(), rightNodeElements.begin(), rightNodeElements.end(), std::back_inserter(candidateElements));
                
                //boundary faces *should* border only one element
                logger.assert_always(candidateElements.size() < 2, "candidate boundary face lies at two or more elements"); 
                boundaryFaces[i].elementNum = candidateElements[0];
                
                Element* current = elementslist[candidateElements[0]];
                std::vector<std::size_t> faceNodes(2);
                
                for (std::size_t j = 0; j < current->getNrOfFaces(); ++j)
                {
                    faceNodes = current->getPhysicalGeometry()->getGlobalFaceNodeIndices(j);
                    if ((faceNodes[0] == boundaryFaces[i].nodeList[0] || faceNodes[0] == boundaryFaces[i].nodeList[1]) && (faceNodes[1] == boundaryFaces[i].nodeList[0] || faceNodes[1] == boundaryFaces[i].nodeList[1]))
                    {
                        boundaryFaces[i].localFaceIndex = j;
                    }
                }
                
                candidateElements.clear();
            }
            
            centaurFile.read(reinterpret_cast<char*>(&checkInt), sizeof(checkInt));
            logger.assert_always(checkInt == sizeOfLine, "Error in centaur file.");
            
            //now read a list of boundary segments (that will link the faces to boundary conditions later on)
            centaurFile.read(reinterpret_cast<char*>(&sizeOfLine), sizeof(sizeOfLine));
            
            std::vector<std::uint32_t> faceToSegment(numberOfBoundaryFaces);
            centaurFile.read(reinterpret_cast<char*>(faceToSegment.data()), sizeof(std::uint32_t) * numberOfBoundaryFaces);
            
            centaurFile.read(reinterpret_cast<char*>(&checkInt), sizeof(checkInt));
            logger.assert_always(checkInt == sizeOfLine, "Error in centaur file.");
            
            //now couple the segments to boundary groups
            centaurFile.read(reinterpret_cast<char*>(&sizeOfLine), sizeof(sizeOfLine));
            
            std::uint32_t numberOfSegments;
            centaurFile.read(reinterpret_cast<char*>(&numberOfSegments), sizeof(numberOfSegments));
            
            centaurFile.read(reinterpret_cast<char*>(&checkInt), sizeof(checkInt));
            logger.assert_always(checkInt == sizeOfLine, "Error in centaur file.");
            
            centaurFile.read(reinterpret_cast<char*>(&sizeOfLine), sizeof(sizeOfLine));
            
            std::vector<std::uint32_t> segmentToGroup(numberOfSegments);
            centaurFile.read(reinterpret_cast<char*>(segmentToGroup.data()), sizeof(std::uint32_t) * numberOfSegments);
            
            centaurFile.read(reinterpret_cast<char*>(&checkInt), sizeof(checkInt));
            logger.assert_always(checkInt == sizeOfLine, "Error in centaur file.");
            
            //now we get the actual boundary information; centaur distinguishes the following
//            1   -1000  - Viscous Wall
//            1001-2000  - Inviscid Wall
//            2001-3000  - Symmetry
//            3001-4000  - Inlet
//            4001-5000  - Outlet
//            5001-6000  - Farfield
//            6001-7000  - Periodic
//            7001-8000  - Shadow
//            8001-8500  - Interface
//            8501-9000  - Wake Surfaces
//            9001-10000 - Moving Walls
//           10001-      - Other
            centaurFile.read(reinterpret_cast<char*>(&sizeOfLine), sizeof(sizeOfLine));
            
            std::uint32_t numberOfGroups;
            centaurFile.read(reinterpret_cast<char*>(&numberOfGroups), sizeof(std::uint32_t));
            
            centaurFile.read(reinterpret_cast<char*>(&checkInt), sizeof(checkInt));
            logger.assert_always(checkInt == sizeOfLine, "Error in centaur file.");
            
            centaurFile.read(reinterpret_cast<char*>(&sizeOfLine), sizeof(sizeOfLine));
            
            std::vector<std::uint32_t> groupBCType(numberOfGroups);
            centaurFile.read(reinterpret_cast<char*>(groupBCType.data()), sizeof(std::uint32_t) * numberOfGroups);
            
            centaurFile.read(reinterpret_cast<char*>(&checkInt), sizeof(checkInt));
            logger.assert_always(checkInt == sizeOfLine, "Error in centaur file.");
            
            for (uint_fast32_t i = 0; i < numberOfBoundaryFaces; ++i)
            {
                std::uint32_t boundaryType = groupBCType[segmentToGroup[faceToSegment[i]]];
                if (boundaryType < 1001)
                {
                    logger(INFO, "Viscous Wall boundary for face % assigned as WALL_BC", i);
                    addFace(elementslist[boundaryFaces[i].elementNum], boundaryFaces[i].localFaceIndex, nullptr, 0, Geometry::FaceType::WALL_BC);
                }
                else if (boundaryType < 2001)
                {
                    logger(INFO, "Inviscid Wall boundary for face % assigned as WALL_BC", i);
                    addFace(elementslist[boundaryFaces[i].elementNum], boundaryFaces[i].localFaceIndex, nullptr, 0, Geometry::FaceType::WALL_BC);
                }
                else if (boundaryType < 3001)
                {
                    logger(INFO,  "symmetry plane boundary for face % assigned as WALL_BC", i);
                    addFace(elementslist[boundaryFaces[i].elementNum], boundaryFaces[i].localFaceIndex, nullptr, 0, Geometry::FaceType::WALL_BC);
                }
                else if (boundaryType < 4001)
                {
                    logger(INFO, "inlet pipe boundary for face % assigned as OPEN_BC", i);
                    addFace(elementslist[boundaryFaces[i].elementNum], boundaryFaces[i].localFaceIndex, nullptr, 0, Geometry::FaceType::OPEN_BC);
                }
                else if (boundaryType < 5001)
                {
                    logger(INFO, "outlet pipe boundary for face % assigned as OPEN_BC", i);
                    addFace(elementslist[boundaryFaces[i].elementNum], boundaryFaces[i].localFaceIndex, nullptr, 0, Geometry::FaceType::OPEN_BC);
                }
                else if (boundaryType < 6001)
                {
                    logger(INFO, "farfield boundary for face % assigned as OPEN_BC", i);
                    addFace(elementslist[boundaryFaces[i].elementNum], boundaryFaces[i].localFaceIndex, nullptr, 0, Geometry::FaceType::OPEN_BC);
                }
                else if (boundaryType < 7001)
                {
                    logger(INFO,  "periodic boundary for face % ignored for being internal; node connections will be assigned later", i);
                }
                else if (boundaryType < 8001)
                {
                    logger(INFO, "shadow boundary for face % ignored for being internal; node connections will be assigned later", i);
                }
                else if (boundaryType < 8501)
                {
                    logger(INFO, "interface boundary for face % ignored for being internal", i);
                }
                else if (boundaryType < 9001)
                {
                    logger(INFO, "wake boundary for face % assigned as OPEN_BC", i);
                    addFace(elementslist[boundaryFaces[i].elementNum], boundaryFaces[i].localFaceIndex, nullptr, 0, Geometry::FaceType::OPEN_BC);
                }
                else if (boundaryType < 10001)
                {
                    logger(INFO, "moving wall boundary for face % assigned as WALL_BC", i);
                    addFace(elementslist[boundaryFaces[i].elementNum], boundaryFaces[i].localFaceIndex, nullptr, 0, Geometry::FaceType::WALL_BC);
                }
                else
                {
                    logger(INFO, "alternative boundary condition for face % assigned as WALL_BC", i);
                    addFace(elementslist[boundaryFaces[i].elementNum], boundaryFaces[i].localFaceIndex, nullptr, 0, Geometry::FaceType::WALL_BC);
                }
            }
            
            //I don't care about the names of the groups, just skip them
            centaurFile.read(reinterpret_cast<char*>(&sizeOfLine), sizeof(sizeOfLine));
            
            centaurFile.ignore(80 * numberOfGroups);
            
            centaurFile.read(reinterpret_cast<char*>(&checkInt), sizeof(checkInt));
            logger.assert_always(checkInt == sizeOfLine, "Error in centaur file.");
            
            //now read periodic information and link corresponding vertices
            centaurFile.read(reinterpret_cast<char*>(&sizeOfLine), sizeof(sizeOfLine));
            
            std::uint32_t numberOfTransforms;
            centaurFile.read(reinterpret_cast<char*>(&numberOfTransforms), sizeof(numberOfTransforms));
            
            centaurFile.read(reinterpret_cast<char*>(&checkInt), sizeof(checkInt));
            logger.assert_always(checkInt == sizeOfLine, "Error in centaur file.");
            
            for (uint_fast32_t i = 0; i < numberOfTransforms; ++i)
            {
                //I dont care about the actual coordinate transformations, just skip them
                centaurFile.read(reinterpret_cast<char*>(&sizeOfLine), sizeof(sizeOfLine));
                
                centaurFile.ignore(9 * sizeof(std::uint32_t));
                
                centaurFile.read(reinterpret_cast<char*>(&checkInt), sizeof(checkInt));
                logger.assert_always(checkInt == sizeOfLine, "Error in centaur file.");
                centaurFile.read(reinterpret_cast<char*>(&sizeOfLine), sizeof(sizeOfLine));
                
                centaurFile.ignore(9 * sizeof(uint));
                
                centaurFile.read(reinterpret_cast<char*>(&checkInt), sizeof(checkInt));
                logger.assert_always(checkInt == sizeOfLine, "Error in centaur file.");
                
                std::uint32_t numberOfNodePairs;
                centaurFile.read(reinterpret_cast<char*>(&sizeOfLine), sizeof(sizeOfLine));
                
                centaurFile.read(reinterpret_cast<char*>(&numberOfNodePairs), sizeof(numberOfNodePairs));
                
                centaurFile.read(reinterpret_cast<char*>(&checkInt), sizeof(checkInt));
                logger.assert_always(checkInt == sizeOfLine, "Error in centaur file.");
                
                centaurFile.read(reinterpret_cast<char*>(&sizeOfLine), sizeof(sizeOfLine));
                
                std::uint32_t nodePair[2];
                std::vector<std::size_t> combine;
                for (uint_fast32_t j = 0; j < numberOfNodePairs; ++j)
                {
                    centaurFile.read(reinterpret_cast<char*>(nodePair), sizeof(nodePair));
                    auto& firstList = listOfElementsForEachNode[nodePair[0]];
                    auto& secondList = listOfElementsForEachNode[nodePair[1]];
                    std::set_union(firstList.begin(), firstList.end(), secondList.begin(), secondList.end(), std::back_inserter(combine));
                    firstList = combine;
                    secondList = combine;
                    combine.clear();
                }
                
                centaurFile.read(reinterpret_cast<char*>(&checkInt), sizeof(checkInt));
                logger.assert_always(checkInt == sizeOfLine, "Error in centaur file.");
                
            }
            
            //new centaur files have zones, but I'm not interested in them
            
            //now we know periodicity information, construct the vertices
            //remember that listOfElementsForEachNode will in general contain duplicates
            
            auto& listOfNodes = theMesh_.getNodesList(IteratorType::GLOBAL);
            
            bool addedNewNode(false);
            
            for (std::size_t i = 0; i < listOfElementsForEachNode.size(); ++i)
            {
                for (std::size_t j = 0; j < listOfElementsForEachNode[i].size(); ++j)
                {
                    Element* current = elementslist[listOfElementsForEachNode[i][j]];
                    for (std::size_t k = 0; k < current->getNrOfNodes(); ++k)
                    {
                        //if we did not jet deal with this node and it is the correct one
                        if (current->getNode(k) == nullptr && current->getPhysicalGeometry()->getNodeIndex(k) == i)
                        {
                            if (!addedNewNode)
                            {
                                addNode();
                                addedNewNode = true;
                            }
                            listOfNodes.back()->addElement(current, k);
                        }
                    }
                }
                addedNewNode = false;
            }
            
            //construct the rest of the faces
            faceFactory();
            
    }

    template<std::size_t DIM>
    void MeshManipulator<DIM>::readCentaurMesh3D(std::ifstream& centaurFile)
    {
        
        auto& elementsList = theMesh_.getElementsList(IteratorType::GLOBAL);
        
        //These are used to check the length of the read lines to check for read errors
        std::uint32_t sizeOfLine;
        
        //This first value in the centaur file is the size of each line in the file;
        centaurFile.read(reinterpret_cast<char*>(&sizeOfLine), sizeof(sizeOfLine));
        
        // Version number of the Centaur mesh file 0.1 if using Tito's matlab generator
        float version;
        centaurFile.read(reinterpret_cast<char*>(&version), sizeof(version));
        logger(INFO, "This read mesh is in Centaur version % format", version);
        
        // Centaur File Type <0 is two DIMensional and >0 is three DIMensional
        std::uint32_t centaurFileType;
        centaurFile.read(reinterpret_cast<char*>(&centaurFileType), sizeof(centaurFileType));
        
        logger.assert_always(centaurFileType > 0, "Incorrect mesh file. This mesh appears to contain two DIMensional data");
            logger(INFO, "Reading a three DIMensional centaur mesh");
            
            //The rest of the first line is junk
            char junk[1024];
            
            std::uint32_t checkInt;
            centaurFile.read(&junk[0], sizeOfLine - sizeof(version) - sizeof(centaurFileType));
            
            //Check the first line was read correctly : each line in centaur start and end with the line size as a check
            centaurFile.read(reinterpret_cast<char*>(&checkInt), sizeof(checkInt));
            logger.assert_always(checkInt == sizeOfLine, "Error in centaur file.");
            
            //Start the second line
            centaurFile.read(reinterpret_cast<char*>(&sizeOfLine), sizeof(sizeOfLine));
            
            //Next read the total number of nodes
            std::uint32_t numberOfNodes;
            centaurFile.read(reinterpret_cast<char*>(&numberOfNodes), sizeof(numberOfNodes));
            logger(INFO, "File contains % nodes", numberOfNodes);
            
            //new centaur versions support splitting this list over multiple lines
            std::uint32_t numberOfNodesPerLine(numberOfNodes);
            if (centaurFileType > 4)
            {
                centaurFile.read(reinterpret_cast<char*>(&numberOfNodesPerLine), sizeof(numberOfNodesPerLine));
                logger(INFO, "One line in the file contains at most % nodes.", numberOfNodesPerLine);
            }
            
            //Check the second line was read correctly : each line in centaur start and end with the line size as a check
            centaurFile.read(reinterpret_cast<char*>(&checkInt), sizeof(checkInt));
            logger.assert_always(checkInt == sizeOfLine, "Error in centaur file.");
            
            //Now we will read in all the nodes
            centaurFile.read(reinterpret_cast<char*>(&sizeOfLine), sizeof(sizeOfLine));
            double nodeCoord[3];
            Geometry::PointPhysical<DIM> nodeCoordPointFormat(3);
            for (std::size_t i = 0; i < numberOfNodes; i++)
            {
                if (i > 0 && i % numberOfNodesPerLine == 0)
                {
                    //If all the nodes on a line are read end the line and start a new one
                    centaurFile.read(reinterpret_cast<char*>(&checkInt), sizeof(checkInt));
                    logger.assert_always(checkInt == sizeOfLine, "Error in centaur file.");
                    centaurFile.read(reinterpret_cast<char*>(&sizeOfLine), sizeof(sizeOfLine));
                }
                
                // Reads the x, y and z coordinates of each node.
                centaurFile.read(reinterpret_cast<char*>(nodeCoord), sizeof(nodeCoord));
                // pass the node to the nodelist.
                
                //Covert from *double to hpGEM PointPhysical format
                nodeCoordPointFormat[0] = nodeCoord[0];
                nodeCoordPointFormat[1] = nodeCoord[1];
                nodeCoordPointFormat[2] = nodeCoord[2];
                logger(DEBUG, "In MeshManipulator::readCentaurMesh3D, "
                        "nodeCoordPointFormat = %", nodeCoordPointFormat);
                theMesh_.addNodeCoordinate(nodeCoordPointFormat);
                
            }
            //Now check the node line was read correctly : each line in centaur start and end with the line size as a check
            centaurFile.read(reinterpret_cast<char*>(&checkInt), sizeof(checkInt));
            logger.assert_always(checkInt == sizeOfLine, "Error in centaur file.");
            
            //Keep track of the node->Element connectivity to ease face creation later on
            std::vector<std::vector<std::size_t> > listOfElementsForEachNode(numberOfNodes);
            std::vector<Element*> tempElementVector;
            
            //file version 1 has no lines about hexahedra
            if (centaurFileType > 1)
            {
                //Now check how many hexahedra in the file
                centaurFile.read(reinterpret_cast<char*>(&sizeOfLine), sizeof(sizeOfLine));
                // Number of hexahedral elements
                std::uint32_t numberOfHexahedra;
                centaurFile.read(reinterpret_cast<char*>(&numberOfHexahedra), sizeof(numberOfHexahedra));
                logger(INFO,  "File contains  hexahedron(s)", numberOfHexahedra);
                
                //new centaur versions support splitting this list over multiple lines
                std::uint32_t numberOfHexahedraPerLine(numberOfHexahedra);
                if (centaurFileType > 4)
                {
                    centaurFile.read(reinterpret_cast<char*>(&numberOfHexahedraPerLine), sizeof(numberOfHexahedraPerLine));
                    logger(INFO, "One line in the file contains at most  hexahedra", numberOfHexahedraPerLine);
                }
                
                centaurFile.read(reinterpret_cast<char*>(&checkInt), sizeof(checkInt));
                logger.assert_always(checkInt == sizeOfLine, "Error in centaur file.");
                
                std::uint32_t temp;
                std::vector<std::uint32_t> globalNodeIndexes(8);
                std::vector<std::size_t> globalNodeIndexesSizeT(8);
                centaurFile.read(reinterpret_cast<char*>(&sizeOfLine), sizeof(sizeOfLine));
                for (std::size_t i = 0; i < numberOfHexahedra; i++)
                {
                    if (i > 0 && i % numberOfHexahedraPerLine == 0)
                    {
                        //If all the nodes on a line are read end the line and start a new one
                        centaurFile.read(reinterpret_cast<char*>(&checkInt), sizeof(checkInt));
                        logger.assert_always(checkInt == sizeOfLine, "Error in centaur file.");
                        centaurFile.read(reinterpret_cast<char*>(&sizeOfLine), sizeof(sizeOfLine));
                    }
                    
                    //Reading the node indices of each hexahedron.
                    centaurFile.read(reinterpret_cast<char*>(globalNodeIndexes.data()), sizeof(std::uint32_t) * globalNodeIndexes.size());
                    
                    // renumbering of the vertices to match the ordering assumed by
                    // hpGem: (based on the numbering in hpGEM 1)
                    
                    temp = globalNodeIndexes[2];
                    globalNodeIndexes[2] = globalNodeIndexes[3];
                    globalNodeIndexes[3] = temp;
                    
                    temp = globalNodeIndexes[6];
                    globalNodeIndexes[6] = globalNodeIndexes[7];
                    globalNodeIndexes[7] = temp;
                    
                    // renumber them from 1..N to 0..N-1.
                    for (std::size_t j = 0; j < 8; j++)
                    {
                        globalNodeIndexes[j] = globalNodeIndexes[j] - 1;
                        globalNodeIndexesSizeT[j] = static_cast<std::size_t>(globalNodeIndexes[j]);
                    }
                    
                    Base::Element* newElement = addElement(globalNodeIndexesSizeT);
                    tempElementVector.push_back(newElement);
                    
                    for (std::size_t j = 0; j < 8; ++j)
                    {
                        listOfElementsForEachNode[globalNodeIndexes[j]].push_back(newElement->getID());
                    }
                }
                centaurFile.read(reinterpret_cast<char*>(&checkInt), sizeof(checkInt));
                logger.assert_always(checkInt == sizeOfLine, "Error in centaur file.");
            }
            
            //Now check how many triangular prisms in the file
            centaurFile.read(reinterpret_cast<char*>(&sizeOfLine), sizeof(sizeOfLine));
            // Number of prismatic elements
            std::uint32_t numberOfPrisms;
            centaurFile.read(reinterpret_cast<char*>(&numberOfPrisms), sizeof(numberOfPrisms));
            logger(INFO,  "File contains % triangular prism(s)", numberOfPrisms);
            
            //new centaur versions support splitting this list over multiple lines
            std::uint32_t numberOfPrismsPerLine(numberOfPrisms);
            if (centaurFileType > 4)
            {
                centaurFile.read(reinterpret_cast<char*>(&numberOfPrismsPerLine), sizeof(numberOfPrismsPerLine));
                logger(INFO, "One line in the file contains at most % prisms", numberOfPrismsPerLine);
            }
            
            centaurFile.read(reinterpret_cast<char*>(&checkInt), sizeof(checkInt));
            logger.assert_always(checkInt == sizeOfLine, "Error in centaur file.");
            
            std::vector<std::uint32_t> globalNodeIndexes(6);
            std::vector<std::size_t> globalNodeIndexesSizeT(6);
            centaurFile.read(reinterpret_cast<char*>(&sizeOfLine), sizeof(sizeOfLine));
            for (std::size_t i = 0; i < numberOfPrisms; i++)
            {
                if (i > 0 && i % numberOfPrismsPerLine == 0)
                {
                    //If all the nodes on a line are read end the line and start a new one
                    centaurFile.read(reinterpret_cast<char*>(&checkInt), sizeof(checkInt));
                    logger.assert_always(checkInt == sizeOfLine, "Error in centaur file.");
                    centaurFile.read(reinterpret_cast<char*>(&sizeOfLine), sizeof(sizeOfLine));
                }
                
                //Reading the node indices of each hexahedron.
                centaurFile.read(reinterpret_cast<char*>(globalNodeIndexes.data()), sizeof(std::uint32_t) * globalNodeIndexes.size());
                
                // renumber them from 1..N to 0..N-1.
                for (std::size_t j = 0; j < 6; j++)
                {
                    globalNodeIndexes[j] = globalNodeIndexes[j] - 1;
                    globalNodeIndexesSizeT[j] = static_cast<std::size_t>(globalNodeIndexes[j]);
                }
                
                Base::Element* newElement = addElement(globalNodeIndexesSizeT);
                tempElementVector.push_back(newElement);
                
                for (std::size_t j = 0; j < 6; ++j)
                {
                    listOfElementsForEachNode[globalNodeIndexes[j]].push_back(newElement->getID());
                }
            }
            centaurFile.read(reinterpret_cast<char*>(&checkInt), sizeof(checkInt));
            logger.assert_always(checkInt == sizeOfLine, "Error in centaur file.");
            
            //file version 1 has no lines about pyramids
            if (centaurFileType > 1)
            {
                //Now check how many pyramids in the file
                centaurFile.read(reinterpret_cast<char*>(&sizeOfLine), sizeof(sizeOfLine));
                // Number of pyramids elements
                std::uint32_t numberOfPyraminds;
                centaurFile.read(reinterpret_cast<char*>(&numberOfPyraminds), sizeof(numberOfPyraminds));
                logger(INFO, "File contains % pyramid(s)", numberOfPyraminds);
                
                //new centaur versions support splitting this list over multiple lines
                std::uint32_t numberOfPyramindsPerLine(numberOfPyraminds);
                if (centaurFileType > 4)
                {
                    centaurFile.read(reinterpret_cast<char*>(&numberOfPyramindsPerLine), sizeof(numberOfPyramindsPerLine));
                    logger(INFO, "One line in the file contains at most % pyramids", numberOfPyramindsPerLine);
                }
                
                centaurFile.read(reinterpret_cast<char*>(&checkInt), sizeof(checkInt));
                logger.assert_always(checkInt == sizeOfLine, "Error in centaur file.");
                
                std::uint32_t temp;
                globalNodeIndexes.resize(5);
                globalNodeIndexesSizeT.resize(5);
                centaurFile.read(reinterpret_cast<char*>(&sizeOfLine), sizeof(sizeOfLine));
                for (std::size_t i = 0; i < numberOfPyraminds; i++)
                {
                    if (i > 0 && i % numberOfPyramindsPerLine == 0)
                    {
                        //If all the nodes on a line are read end the line and start a new one
                        centaurFile.read(reinterpret_cast<char*>(&checkInt), sizeof(checkInt));
                        logger.assert_always(checkInt == sizeOfLine, "Error in centaur file.");
                        centaurFile.read(reinterpret_cast<char*>(&sizeOfLine), sizeof(sizeOfLine));
                    }
                    
                    //Reading the node indices of each pyramid.
                    centaurFile.read(reinterpret_cast<char*>(globalNodeIndexes.data()), sizeof(std::uint32_t) * globalNodeIndexes.size());
                    
                    //and then the renumbering fun begins
                    //first make sure we always use the same numbering sceme even when reading from old centaur files
                    //     For centaurfiletypes <= 3, the pyramids will have the
                    //     orientation:
                    //     1-2-3-4 points away from 5
                    //     
                    //     For centaurfiletypes >  3, the pyramids will have the 
                    //     orientation:
                    //     1-2-3-4 points towards 5
                    //     
                    //     mirror the pyramid in the centaurFileType <4 case
                    //     to always get the orientation: 1-2-3-4 points towards 5
                    
                    if (centaurFileType < 4)
                    {
                        temp = globalNodeIndexes[0];
                        globalNodeIndexes[0] = globalNodeIndexes[1];
                        globalNodeIndexes[1] = temp;
                        
                        temp = globalNodeIndexes[2];
                        globalNodeIndexes[2] = globalNodeIndexes[3];
                        globalNodeIndexes[3] = temp;
                    }
                    
                    //now renumber the ordered vertices to the expected numbering in hpGEM
                    //for the moment we have the following corresponcence:
                    // Centaur | hpGEM 1
                    // -----------------
                    //  0      | 1
                    //  1      | 2
                    //  2      | 4
                    //  3      | 3
                    //  4      | 0
                    
                    temp = globalNodeIndexes[0];
                    globalNodeIndexes[0] = globalNodeIndexes[4];
                    globalNodeIndexes[4] = globalNodeIndexes[2];
                    globalNodeIndexes[2] = globalNodeIndexes[1];
                    globalNodeIndexes[1] = temp;
                    
                    // renumber them from 1..N to 0..N-1.
                    for (std::size_t j = 0; j < 5; j++)
                    {
                        globalNodeIndexes[j] = globalNodeIndexes[j] - 1;
                        globalNodeIndexesSizeT[j] = static_cast<std::size_t>(globalNodeIndexes[j]);
                    }
                    
                    Base::Element* newElement = addElement(globalNodeIndexesSizeT);
                    tempElementVector.push_back(newElement);
                    
                    for (std::size_t j = 0; j < 5; ++j)
                    {
                        listOfElementsForEachNode[globalNodeIndexes[j]].push_back(newElement->getID());
                    }
                }
                centaurFile.read(reinterpret_cast<char*>(&checkInt), sizeof(checkInt));
                logger.assert_always(checkInt == sizeOfLine, "Error in centaur file.");
            }
            
            //Now check how many tetrahedra in the file
            centaurFile.read(reinterpret_cast<char*>(&sizeOfLine), sizeof(sizeOfLine));
            // Number of tetrahedral elements
            std::uint32_t numberOfTetrahedra;
            centaurFile.read(reinterpret_cast<char*>(&numberOfTetrahedra), sizeof(numberOfTetrahedra));
            logger(INFO,  "File contains % tetrahedron(s)", numberOfTetrahedra);
            
            //new centaur versions support splitting this list over multiple lines
            std::uint32_t numberOfTetrahedraPerLine(numberOfTetrahedra);
            if (centaurFileType > 4)
            {
                centaurFile.read(reinterpret_cast<char*>(&numberOfTetrahedraPerLine), sizeof(numberOfTetrahedraPerLine));
                logger(INFO, "One line in the file contains at most % tetrahedra", numberOfTetrahedraPerLine);
            }
            
            centaurFile.read(reinterpret_cast<char*>(&checkInt), sizeof(checkInt));
            logger.assert_always(checkInt == sizeOfLine, "Error in centaur file.");
            
            globalNodeIndexes.resize(4);
            globalNodeIndexesSizeT.resize(4);
            centaurFile.read(reinterpret_cast<char*>(&sizeOfLine), sizeof(sizeOfLine));
            for (std::size_t i = 0; i < numberOfTetrahedra; i++)
            {
                if (i > 0 && i % numberOfTetrahedraPerLine == 0)
                {
                    //If all the tetrahedra on a line are read end the line and start a new one
                    centaurFile.read(reinterpret_cast<char*>(&checkInt), sizeof(checkInt));
                    logger.assert_always(checkInt == sizeOfLine, "Error in centaur file.");
                    centaurFile.read(reinterpret_cast<char*>(&sizeOfLine), sizeof(sizeOfLine));
                }
                
                //Reading the node indices of each tetrahedron.
                centaurFile.read(reinterpret_cast<char*>(globalNodeIndexes.data()), sizeof(std::uint32_t) * globalNodeIndexes.size());
                
                // renumber them from 1..N to 0..N-1.
                for (std::size_t j = 0; j < 4; j++)
                {
                    globalNodeIndexes[j] = globalNodeIndexes[j] - 1;
                    globalNodeIndexesSizeT[j] = static_cast<std::size_t>(globalNodeIndexes[j]);
                }
                
                Base::Element* newElement = addElement(globalNodeIndexesSizeT);
                tempElementVector.push_back(newElement);
                
                for (std::size_t j = 0; j < 4; ++j)
                {
                    listOfElementsForEachNode[globalNodeIndexes[j]].push_back(newElement->getID());
                }
            }
            centaurFile.read(reinterpret_cast<char*>(&checkInt), sizeof(checkInt));
            logger.assert_always(checkInt == sizeOfLine, "Error in centaur file.");
            
            //    Read number of boundary faces and face to node
            //    
            //    A triangular boundary face can belong to a tetrahedron, prism 
            //    or a pyramid
            //    A quadrilateral boundary face belongs to a hexahedron,
            //    prism or a pyramid
            //    
            //    The storage in the ibfnt array is as follows:
            //                            ibfnt:  1  2  3  4  5  6  7  8
            //    quadrilateral hexahedral face   x  x  x  x  x  x  x  x
            //    triangular prism face           x  x  x  0  x  x  x  0
            //    quadrilateral prism face        x  x  x  x  x  x  0  0
            //    triangular pyramidal face       x  x  x  0  x  x  0  0
            //    quadrilateral pyramidal face    x  x  x  x  x  0  0  0
            //    tetrahedral face                x  x  x  0  x  0  0  0 
            //    
            //    In each case, the node numbers in the first 4 slots are the those
            //    that belong to the face and the node numbers after those are the
            //    rest of the nodes belonging to the cell associated with the face.
            //    For hybfiletypes 3 and before, the quadrilateral were given
            //    with the orientation 1-2-4-3, that is 3 above 1 and 4 above 2.
            //    For hybfiletypes 4 and after, the quadrilateral faces have been
            //    changed to have a more standard 1-2-3-4 ordering. The code below
            //    will convert the old ordering to the new ordering.
            //    
            //    For hybfiletypes 3 and before, for each cell type, the 8th slot
            //    in the ibfnt array is reserved for the panel number (pan)
            //    to which the face belongs. The code below will convert this old
            //    scheme into the new scheme described next.
            //
            //    For hybfiletypes 4 and after, there is another array, ibfacpan,
            //    which stores the panel number allowing the eighth spot of the
            //    ibfnt array to only be used for hexahedral quadrilateral boundary
            //    faces.
            //       
            //    This panel number is then related to the boundary condition.
            
            centaurFile.read(reinterpret_cast<char*>(&sizeOfLine), sizeof(sizeOfLine));
            
            //number of boundary faces
            std::uint32_t numberOfBoundaryFaces;
            centaurFile.read(reinterpret_cast<char*>(&numberOfBoundaryFaces), sizeof(numberOfBoundaryFaces));
            logger(INFO, "File contains % boundaryFace(s)", numberOfBoundaryFaces);
            
            std::uint32_t boundaryFacesPerLine(numberOfBoundaryFaces);
            if (centaurFileType > 4)
            {
                centaurFile.read(reinterpret_cast<char*>(&boundaryFacesPerLine), sizeof(boundaryFacesPerLine));
                logger(INFO, "One line in the file contains at most % tetrahedra", numberOfTetrahedraPerLine);
            }
            
            HalfFaceDescription *boundarFaces = new HalfFaceDescription[numberOfBoundaryFaces];
            
            std::vector<std::vector<std::uint32_t> > facesForEachCentaurPanel(0);
            //old centaur files use 7 entries to describe the face
            std::uint32_t nodalDescriptionOfTheFace[centaurFileType > 3 ? 8 : 7];
            std::uint32_t panelNumber, ijunk;
            centaurFile.read(reinterpret_cast<char*>(&checkInt), sizeof(checkInt));
            logger.assert_always(checkInt == sizeOfLine, "Error in centaur file.");
            
            //first read the information about the faces
            centaurFile.read(reinterpret_cast<char*>(&sizeOfLine), sizeof(sizeOfLine));
            for (std::size_t i = 0; i < numberOfBoundaryFaces; ++i)
            {
                
                if (i > 0 && i % numberOfBoundaryFaces == 0)
                {
                    //If all the tetrahedra on a line are read end the line and start a new one
                    centaurFile.read(reinterpret_cast<char*>(&checkInt), sizeof(checkInt));
                    logger.assert_always(checkInt == sizeOfLine, "Error in centaur file.");
                    centaurFile.read(reinterpret_cast<char*>(&sizeOfLine), sizeof(sizeOfLine));
                }
                
                centaurFile.read(reinterpret_cast<char*>(&nodalDescriptionOfTheFace[0]), sizeof(nodalDescriptionOfTheFace));
                
                boundarFaces[i].nodeList.resize(3);
                boundarFaces[i].nodeList[0] = nodalDescriptionOfTheFace[0];
                boundarFaces[i].nodeList[1] = nodalDescriptionOfTheFace[1];
                boundarFaces[i].nodeList[2] = nodalDescriptionOfTheFace[2];
                
                //three nodes will uniquely determine the face
                auto& firstNodeList = listOfElementsForEachNode[nodalDescriptionOfTheFace[0]];
                auto& secondNodeList = listOfElementsForEachNode[nodalDescriptionOfTheFace[1]];
                auto& thirdNodeList = listOfElementsForEachNode[nodalDescriptionOfTheFace[2]];
                std::vector<std::size_t> temp, candidates, nodes(boundarFaces->nodeList), intersect;
                std::sort(nodes.begin(), nodes.end());
                std::set_intersection(firstNodeList.begin(), firstNodeList.end(), secondNodeList.begin(), secondNodeList.end(), std::back_inserter(temp));
                std::set_intersection(temp.begin(), temp.end(), thirdNodeList.begin(), thirdNodeList.end(), std::back_inserter(candidates));
                
                logger.assert_always(candidates.size() < 2, "candidate boundary face lies at two or more elements");
                
                boundarFaces[i].elementNum = candidates[0];
                
                Element* current = elementsList[candidates[0]];
                
                for (std::size_t j = 0; j < current->getNrOfFaces(); ++j)
                {
                    temp = current->getPhysicalGeometry()->getGlobalFaceNodeIndices(j);
                    std::sort(temp.begin(), temp.end());
                    std::set_intersection(temp.begin(), temp.end(), nodes.begin(), nodes.end(), std::back_inserter(intersect));
                    if (intersect.size() == 3)
                    {
                        boundarFaces->localFaceIndex = j;
                        if (typeid(current->getReferenceGeometry()->getCodim1ReferenceGeometry(j)) == typeid(Geometry::ReferenceSquare))
                        {
                            if (centaurFileType > 3)
                            {
                                boundarFaces[i].nodeList.push_back(boundarFaces[i].nodeList[2]);
                                boundarFaces[i].nodeList[2] = nodalDescriptionOfTheFace[3];
                            }
                            else
                            {
                                boundarFaces[i].nodeList.push_back(nodalDescriptionOfTheFace[3]);
                            }
                        }
                    }
                    intersect.clear();
                }
                
                //then read the information about the panel numbers
                if (centaurFileType < 4)
                {
                    centaurFile.read(reinterpret_cast<char*>(&panelNumber), sizeof(panelNumber));
                    if (centaurFileType > 1)
                    {
                        centaurFile.read(reinterpret_cast<char*>(&ijunk), sizeof(ijunk));
                    }
                    if (panelNumber > facesForEachCentaurPanel.size())
                    {
                        facesForEachCentaurPanel.resize(panelNumber);
                    }
                    facesForEachCentaurPanel[panelNumber].push_back(i);
                }
            }
            
            centaurFile.read(reinterpret_cast<char*>(&checkInt), sizeof(checkInt));
            logger.assert_always(checkInt == sizeOfLine, "Error in centaur file.");
            
            //modern centaur file version store panel information separately
            if (centaurFileType > 3)
            {
                centaurFile.read(reinterpret_cast<char*>(&sizeOfLine), sizeof(sizeOfLine));
                for (std::size_t i = 0; i < numberOfBoundaryFaces; ++i)
                {
                    if (i > 0 && i % numberOfBoundaryFaces == 0)
                    {
                        //If all the tetrahedra on a line are read end the line and start a new one
                        centaurFile.read(reinterpret_cast<char*>(&checkInt), sizeof(checkInt));
                        logger.assert_always(checkInt == sizeOfLine, "Error in centaur file.");
                        centaurFile.read(reinterpret_cast<char*>(&sizeOfLine), sizeof(sizeOfLine));
                    }
                    centaurFile.read(reinterpret_cast<char*>(&panelNumber), sizeof(panelNumber));
                    if (panelNumber > facesForEachCentaurPanel.size())
                    {
                        facesForEachCentaurPanel.resize(panelNumber);
                    }
                    facesForEachCentaurPanel[panelNumber - 1].push_back(i);
                }
                centaurFile.read(reinterpret_cast<char*>(&checkInt), sizeof(checkInt));
                logger.assert_always(checkInt == sizeOfLine, "Error in centaur file.");
            }
            
            //put the centaur panels in their boudary group
            std::vector<std::vector<std::size_t> > facesForEachBoundaryGroup(0);
            std::uint32_t groupOfPanelNumber;
            
            //this bit of information is a little late
            std::uint32_t numberOfPanels;
            
            centaurFile.read(reinterpret_cast<char*>(&sizeOfLine), sizeof(sizeOfLine));
            centaurFile.read(reinterpret_cast<char*>(&numberOfPanels), sizeof(numberOfPanels));
            logger.assert(numberOfPanels == facesForEachCentaurPanel.size(), "Not enough faces in centaur file");
            centaurFile.read(reinterpret_cast<char*>(&checkInt), sizeof(checkInt));
            logger.assert_always(checkInt == sizeOfLine, "Error in centaur file.");
            
            //then read the panel to group connections
            centaurFile.read(reinterpret_cast<char*>(&sizeOfLine), sizeof(sizeOfLine));
            for (std::size_t i = 0; i < numberOfPanels; ++i)
            {
                centaurFile.read(reinterpret_cast<char*>(&groupOfPanelNumber), sizeof(groupOfPanelNumber));
                if (groupOfPanelNumber > facesForEachBoundaryGroup.size())
                {
                    facesForEachBoundaryGroup.resize(groupOfPanelNumber);
                }
                for (std::size_t j = 0; j < facesForEachCentaurPanel[i].size(); ++j)
                {
                    facesForEachBoundaryGroup[groupOfPanelNumber - 1].push_back(facesForEachCentaurPanel[i][j]);
                }
            }
            centaurFile.read(reinterpret_cast<char*>(&checkInt), sizeof(checkInt));
            logger.assert_always(checkInt == sizeOfLine, "Error in centaur file.");
            
            std::uint32_t centaurBCType;
            char nameOfBoundaryCondition[80];
            
            //this bit of information is again a little late
            std::uint32_t numberOfBoundaryGroups;
            
            centaurFile.read(reinterpret_cast<char*>(&sizeOfLine), sizeof(sizeOfLine));
            centaurFile.read(reinterpret_cast<char*>(&numberOfBoundaryGroups), sizeof(numberOfBoundaryGroups));
            logger.assert(numberOfBoundaryGroups == facesForEachBoundaryGroup.size(), "Not enough boundary groups in centaur file");
            centaurFile.read(reinterpret_cast<char*>(&checkInt), sizeof(checkInt));
            logger.assert_always(checkInt == sizeOfLine, "Error in centaur file.");
            
            //now set the boundary conditions for each group
            centaurFile.read(reinterpret_cast<char*>(&sizeOfLine), sizeof(sizeOfLine));
            for (std::size_t i = 0; i < numberOfBoundaryGroups; ++i)
            {
                centaurFile.read(reinterpret_cast<char*>(&centaurBCType), sizeof(centaurBCType));
                if (centaurBCType < 1001)
                {
                    logger(INFO, "Viscous Wall boundary for group % assigned as WALL_BC", i);
                    for (std::size_t j = 0; j < facesForEachBoundaryGroup[i].size(); ++j)
                    {
                        //big assumption on the nature of elementIDs here...
                        addFace(tempElementVector[boundarFaces[facesForEachBoundaryGroup[i][j]].elementNum], boundarFaces[facesForEachBoundaryGroup[i][j]].localFaceIndex, nullptr, 0, Geometry::FaceType::WALL_BC);
                    }
                }
                else if (centaurBCType < 2001)
                {
                    logger(INFO, "Inviscid Wall boundary for group % assigned as WALL_BC", i);
                    for (std::size_t j = 0; j < facesForEachBoundaryGroup[i].size(); ++j)
                    {
                        //big assumption on the nature of elementIDs here...
                        addFace(tempElementVector[boundarFaces[facesForEachBoundaryGroup[i][j]].elementNum], boundarFaces[facesForEachBoundaryGroup[i][j]].localFaceIndex, nullptr, 0, Geometry::FaceType::WALL_BC);
                    }
                }
                else if (centaurBCType < 3001)
                {
                    logger(INFO, "symmetry plane boundary for group % assigned as WALL_BC", i);
                    for (std::size_t j = 0; j < facesForEachBoundaryGroup[i].size(); ++j)
                    {
                        //big assumption on the nature of elementIDs here...
                        addFace(tempElementVector[boundarFaces[facesForEachBoundaryGroup[i][j]].elementNum], boundarFaces[facesForEachBoundaryGroup[i][j]].localFaceIndex, nullptr, 0, Geometry::FaceType::WALL_BC);
                    }
                }
                else if (centaurBCType < 4001)
                {
                    logger(INFO, "inlet pipe boundary for group % assigned as OPEN_BC", i);
                    for (std::size_t j = 0; j < facesForEachBoundaryGroup[i].size(); ++j)
                    {
                        //big assumption on the nature of elementIDs here...
                        addFace(tempElementVector[boundarFaces[facesForEachBoundaryGroup[i][j]].elementNum], boundarFaces[facesForEachBoundaryGroup[i][j]].localFaceIndex, nullptr, 0, Geometry::FaceType::OPEN_BC);
                    }
                }
                else if (centaurBCType < 5001)
                {
                    logger(INFO, "outlet pipe boundary for group % assigned as OPEN_BC", i);
                    for (std::size_t j = 0; j < facesForEachBoundaryGroup[i].size(); ++j)
                    {
                        //big assumption on the nature of elementIDs here...
                        addFace(tempElementVector[boundarFaces[facesForEachBoundaryGroup[i][j]].elementNum], boundarFaces[facesForEachBoundaryGroup[i][j]].localFaceIndex, nullptr, 0, Geometry::FaceType::OPEN_BC);
                    }
                }
                else if (centaurBCType < 6001)
                {
                    logger(INFO, "farfield boundary for group % assigned as OPEN_BC", i);
                    for (std::size_t j = 0; j < facesForEachBoundaryGroup[i].size(); ++j)
                    {
                        //big assumption on the nature of elementIDs here...
                        addFace(tempElementVector[boundarFaces[facesForEachBoundaryGroup[i][j]].elementNum], boundarFaces[facesForEachBoundaryGroup[i][j]].localFaceIndex, nullptr, 0, Geometry::FaceType::OPEN_BC);
                    }
                }
                else if (centaurBCType < 7001)
                {
                    logger(INFO, "periodic boundary for group % ignored for being internal; node connections will be assigned later", i);
                }
                else if (centaurBCType < 8001)
                {
                    logger(INFO, "shadow boundary for group % ignored for being internal; node connections will be assigned later", i);
                }
                else if (centaurBCType < 8501)
                {
                    logger(INFO, "interface boundary for group % ignored for being internal", i);
                }
                else if (centaurBCType < 9001)
                {
                    logger(INFO,  "wake boundary for group % assigned as OPEN_BC", i);
                    for (std::size_t j = 0; j < facesForEachBoundaryGroup[i].size(); ++j)
                    {
                        addFace(tempElementVector[boundarFaces[facesForEachBoundaryGroup[i][j]].elementNum], boundarFaces[facesForEachBoundaryGroup[i][j]].localFaceIndex, nullptr, 0, Geometry::FaceType::OPEN_BC);
                    }
                }
                else if (centaurBCType < 10001)
                {
                    logger(INFO, "moving wall boundary for group % assigned as WALL_BC", i);
                    for (std::size_t j = 0; j < facesForEachBoundaryGroup[i].size(); ++j)
                    {
                        addFace(tempElementVector[boundarFaces[facesForEachBoundaryGroup[i][j]].elementNum], boundarFaces[facesForEachBoundaryGroup[i][j]].localFaceIndex, nullptr, 0, Geometry::FaceType::WALL_BC);
                    }
                }
                else
                {
                    logger(INFO, "alternative boundary condition for group % assigned as WALL_BC", i);
                    for (std::size_t j = 0; j < facesForEachBoundaryGroup[i].size(); ++j)
                    {
                        addFace(tempElementVector[boundarFaces[facesForEachBoundaryGroup[i][j]].elementNum], boundarFaces[facesForEachBoundaryGroup[i][j]].localFaceIndex, nullptr, 0, Geometry::FaceType::WALL_BC);
                    }
                }
                logger(INFO, "total number of boundary faces: %", getFacesList().size());
            }
            centaurFile.read(reinterpret_cast<char*>(&checkInt), sizeof(checkInt));
            logger.assert_always(checkInt == sizeOfLine, "Error in centaur file.");
            
            //This is where centaur tells the names of all the boundary groups
            centaurFile.read(reinterpret_cast<char*>(&sizeOfLine), sizeof(sizeOfLine));
            for (std::size_t i = 0; i < numberOfBoundaryGroups; ++i)
            {
                centaurFile.read(reinterpret_cast<char*>(&nameOfBoundaryCondition[0]), sizeof(nameOfBoundaryCondition));
                logger(INFO, "boundary condition % is called %", i, nameOfBoundaryCondition);
            }
            centaurFile.read(reinterpret_cast<char*>(&checkInt), sizeof(checkInt));
            logger.assert_always(checkInt == sizeOfLine, "Error in centaur file.");
            
            //Then comes periodic boundary information
            //file versions 3 and greater store some extra information that hpGEM will be constructing itself
            //this extra information mangles the reading of the usefull information a bit
            double transformationData[16];
            std::uint32_t matchingNodes[2];
            std::uint32_t numberOfPeriodicNodes;
            
            if (centaurFileType > 3)
            {
                std::uint32_t numberOfPeriodicTransformations;
                centaurFile.read(reinterpret_cast<char*>(&sizeOfLine), sizeof(sizeOfLine));
                centaurFile.read(reinterpret_cast<char*>(&numberOfPeriodicTransformations), sizeof(numberOfPeriodicTransformations));
                logger(INFO, "There are % periodic boundary -> shadow boundary transformation(s)", numberOfPeriodicTransformations);
                centaurFile.read(reinterpret_cast<char*>(&checkInt), sizeof(checkInt));
                logger.assert_always(checkInt == sizeOfLine, "Error in centaur file.");
                for (std::size_t i = 0; i < numberOfPeriodicTransformations; ++i)
                {
                    //information on how to do the transformation can be computed later so just throw it away now
                    centaurFile.read(reinterpret_cast<char*>(&sizeOfLine), sizeof(sizeOfLine));
                    centaurFile.read(reinterpret_cast<char*>(&ijunk), sizeof(ijunk));
                    centaurFile.read(reinterpret_cast<char*>(&transformationData[0]), sizeof(transformationData));
                    centaurFile.read(reinterpret_cast<char*>(&checkInt), sizeof(checkInt));
                    logger.assert_always(checkInt == sizeOfLine, "Error in centaur file.");
                    centaurFile.read(reinterpret_cast<char*>(&sizeOfLine), sizeof(sizeOfLine));
                    centaurFile.read(reinterpret_cast<char*>(&ijunk), sizeof(ijunk));
                    centaurFile.read(reinterpret_cast<char*>(&transformationData[0]), sizeof(transformationData));
                    centaurFile.read(reinterpret_cast<char*>(&checkInt), sizeof(checkInt));
                    logger.assert_always(checkInt == sizeOfLine, "Error in centaur file.");
                    
                    //now read the amount of periodic nodes
                    centaurFile.read(reinterpret_cast<char*>(&sizeOfLine), sizeof(sizeOfLine));
                    centaurFile.read(reinterpret_cast<char*>(&numberOfPeriodicNodes), sizeof(numberOfPeriodicNodes));
                    logger(INFO, "transformation group % contains % node->node matching(s)", i, numberOfPeriodicNodes);
                    centaurFile.read(reinterpret_cast<char*>(&checkInt), sizeof(checkInt));
                    logger.assert_always(checkInt == sizeOfLine, "Error in centaur file.");
                    
                    //and the actual pairing information
                    centaurFile.read(reinterpret_cast<char*>(&sizeOfLine), sizeof(sizeOfLine));
                    for (std::size_t j = 0; j < numberOfPeriodicNodes; j++)
                    {
                        centaurFile.read(reinterpret_cast<char*>(&matchingNodes[0]), sizeof(matchingNodes));
                        
                        ///\bug for EXTREMELY coarse meshes this will destroy the distinction between faces on the boundary of the domain. Workaround: use at least 3 nodes per direction on each face.
                        auto& target = listOfElementsForEachNode[matchingNodes[0]];
                        auto first = std::move(target);
                        auto& second = listOfElementsForEachNode[matchingNodes[1]];
                        
                        //We just std::move()d target, put it back in a defined state
                        target.clear();
                        target.reserve(first.size() + second.size());
                        std::set_union(first.begin(), first.end(), second.begin(), second.end(), target.begin());
                        
                        listOfElementsForEachNode[matchingNodes[1]] = listOfElementsForEachNode[matchingNodes[0]];
                    }
                    centaurFile.read(reinterpret_cast<char*>(&checkInt), sizeof(checkInt));
                    logger.assert_always(checkInt == sizeOfLine, "Error in centaur file.");
                }
            }
            else
            {
                //now read the amount of periodic nodes
                centaurFile.read(reinterpret_cast<char*>(&sizeOfLine), sizeof(sizeOfLine));
                centaurFile.read(reinterpret_cast<char*>(&numberOfPeriodicNodes), sizeof(numberOfPeriodicNodes));
                logger(INFO, "the transformation group contains % node -> node matching(s)", numberOfPeriodicNodes);
                centaurFile.read(reinterpret_cast<char*>(&checkInt), sizeof(checkInt));
                logger.assert_always(checkInt == sizeOfLine, "Error in centaur file.");
                
                //and the actual pairing information
                centaurFile.read(reinterpret_cast<char*>(&sizeOfLine), sizeof(sizeOfLine));
                for (std::size_t j = 0; j < numberOfPeriodicNodes; j++)
                {
                    centaurFile.read(reinterpret_cast<char*>(&matchingNodes[0]), sizeof(matchingNodes));
                    
                    auto& target = listOfElementsForEachNode[matchingNodes[0]];
                    auto first = std::move(target);
                    auto& second = listOfElementsForEachNode[matchingNodes[1]];
                    
                    //We just std::move()d target, put it back in a defined state
                    target.clear();
                    target.reserve(first.size() + second.size());
                    std::set_union(first.begin(), first.end(), second.begin(), second.end(), target.begin());
                    
                    listOfElementsForEachNode[matchingNodes[1]] = listOfElementsForEachNode[matchingNodes[0]];
                }
                centaurFile.read(reinterpret_cast<char*>(&checkInt), sizeof(checkInt));
                logger.assert_always(checkInt == sizeOfLine, "Error in centaur file.");
            }
            
            logger(INFO, "begin constructing internal faces and internal \"boundaries\"");
            
            //now we know periodicity information, construct the vertices
            //remember that listOfElementsForEachNode will in general contain duplicates
            
            auto& listOfNodes = theMesh_.getNodesList(IteratorType::GLOBAL);
            
            bool addedNewNode(false);
            
            for (std::size_t i = 0; i < listOfElementsForEachNode.size(); ++i)
            {
                for (std::size_t j = 0; j < listOfElementsForEachNode[i].size(); ++j)
                {
                    Element* current = elementsList[listOfElementsForEachNode[i][j]];
                    for (std::size_t k = 0; k < current->getNrOfNodes(); ++k)
                    {
                        //if we did not jet deal with this node and it is the correct one
                        if (current->getNode(k) == nullptr && current->getPhysicalGeometry()->getNodeIndex(k) == i)
                        {
                            if (!addedNewNode)
                            {
                                addNode();
                                addedNewNode = true;
                            }
                            listOfNodes.back()->addElement(current, k);
                        }
                    }
                }
                addedNewNode = false;
            }
            
            faceFactory();
            edgeFactory();
            
            delete[] boundarFaces;
        
    }
    
#ifdef HPGEM_USE_QHULL
    template<std::size_t DIM>
    void MeshManipulator<DIM>::createUnstructuredMesh(Geometry::PointPhysical<DIM> BottomLeft, Geometry::PointPhysical<DIM> TopRight, std::size_t TotalNoNodes, std::function<double(Geometry::PointPhysical<DIM>)> domainDescription, std::vector<Geometry::PointPhysical<DIM>> fixedPoints, std::function<double(Geometry::PointPhysical<DIM>)> relativeEdgeLength, double growFactor)
    {
        //impossible to create a mesh with more fixed nodes that total nodes
        //note that when equality is met, this will only do a delaunay triangulation
        logger.assert(fixedPoints.size() <= TotalNoNodes, "Cannot create a mesh with more fixed nodes than total nodes");
        
        //set to correct value in case some other meshmanipulator changed things
        ElementFactory::instance().setCollectionOfBasisFunctionSets(&collBasisFSet_);
        ElementFactory::instance().setNumberOfMatrices(numberOfElementMatrixes_);
        ElementFactory::instance().setNumberOfVectors(numberOfElementVectors_);
        ElementFactory::instance().setNumberOfTimeLevels(configData_->numberOfTimeLevels_);
        ElementFactory::instance().setNumberOfUnknowns(configData_->numberOfUnknowns_);
        FaceFactory::instance().setNumberOfFaceMatrices(numberOfFaceMatrixes_);
        FaceFactory::instance().setNumberOfFaceVectors(numberOfFaceVectors_);
        
        //periodic unstructured mesh generation not yet implemented
        logger.assert(!(periodicX_ || periodicY_ || periodicZ_), "Unstructured mesh generator does not support periodic boundaries");
        
        //guess the required distance between two nodes
        double dist = std::pow(double(TotalNoNodes), -1. / double(dimension()));
        
        for (std::size_t i = 0; i < dimension(); ++i)
        {
            dist *= std::pow(TopRight[i] - BottomLeft[i], 1. / double(dimension()));
        }
        
        std::vector<Geometry::PointPhysical<DIM> > hpGEMCoordinates = fixedPoints;
        
        //seed approximately N points inside the bounding box (total amount will be tweaked later)
        Geometry::PointPhysical<DIM> nextPoint = BottomLeft;
        for (std::size_t i = 0; i < fixedPoints.size(); ++i)
        {
            logger.assert(domainDescription(fixedPoints[i]) < 1e-10, "One of the fixed points is outside of the domain");
            theMesh_.addNode();
            theMesh_.addNodeCoordinate(fixedPoints[i]);
        }
        //cant do nested for loops for generic dimension
        while (nextPoint[DIM - 1] < TopRight[DIM - 1] - 1e-10)
        {
            std::size_t incrementalDimension = 0;
            //if the point is already far enough to the right, reset and continue with the next dimension
            for (; nextPoint[incrementalDimension] > TopRight[incrementalDimension] + 1e-10; ++incrementalDimension)
            {
                nextPoint[incrementalDimension] = BottomLeft[incrementalDimension];
            }
            nextPoint[incrementalDimension] += dist;
            if (domainDescription(nextPoint) < 0)
            {
                hpGEMCoordinates.push_back(nextPoint);
                theMesh_.addNode();
                theMesh_.addNodeCoordinate(nextPoint);
            }
        }
        std::size_t nFixedPoints = fixedPoints.size();
        //there are not enough points to do a triangulation
        logger.assert(DIM < nFixedPoints, "Could not construct enough points for the initial triangulation");
        //there is inherent rounding down in the gridding and some nodes are outside the domain (so they are discarded)
        logger.assert(hpGEMCoordinates.size() <= TotalNoNodes, "Constructed too many nodes");
        
        while (hpGEMCoordinates.size() < TotalNoNodes)
        {
            //start of QHull magic to create a triangulation
            orgQhull::RboxPoints qHullCoordinates;
            qHullCoordinates.setDimension(DIM);
            qHullCoordinates.reserveCoordinates(DIM * hpGEMCoordinates.size());
            
            for (Geometry::PointPhysical<DIM> point : hpGEMCoordinates)
            {
                qHullCoordinates.append(DIM, point.data());
            }
            
            //create the triangulation, pass "d" for delaunay
            //"QJ" because there are likely to be groups of more that (d+1) cocircular nodes in a regular grid, so joggle them up a bit
            orgQhull::Qhull triangulation;
            triangulation.runQhull(qHullCoordinates, "d Qbb Qx Qc Qt");
            
            for (orgQhull::QhullFacet triangle : triangulation.facetList())
            {
                if (triangle.isGood() && !triangle.isUpperDelaunay())
                {
                    Geometry::PointPhysical<DIM> center;
                    std::vector<std::size_t> pointIndices;
                    for (auto vertex : triangle.vertices())
                    {
                        logger.assert(vertex.point().id() >= 0, "QHull breaks our assumptions on indexes");
                        center += hpGEMCoordinates[vertex.point().id()];
                        pointIndices.push_back(vertex.point().id());
                    }
                    center = center / pointIndices.size();
                    if (domainDescription(center) < 0)
                    {
                        auto newElement = addElement(pointIndices);
                        for (std::size_t i = 0; i < pointIndices.size(); ++i)
                        {
                            theMesh_.getNodesList(IteratorType::GLOBAL)[pointIndices[i]]->addElement(newElement, i);
                        }
                    }
                }
            }
            //end of QHull magic
            
            //extract connectivity information
            faceFactory();
            edgeFactory();
            
            //compute current and expected (relative) edge length
            std::vector<double> expectedLength;
            std::multimap<double, std::size_t> knownLengths;
            std::vector<double> currentLength;
            //for proper scaling
            double totalcurrentLength = 0;
            double totalexpectedLength = 0;
            bool needsExpansion = false;
            
            //compute the expected relative length at the coordinates
            for (std::size_t i = 0; i < hpGEMCoordinates.size(); ++i)
            {
                double newLength = relativeEdgeLength(hpGEMCoordinates[i]);
                expectedLength.push_back(newLength);
                if (std::isnan(newLength) || std::isinf(newLength))
                {
                    needsExpansion |= true;
                }
                else
                {
                    //cannot deliberately construct tangled meshes
                    logger.assert(newLength > 0, "Found an edge that is supposed to have a negative length");
                    knownLengths.insert( {newLength, i});
                }
            }
            
            //if the desired relative edge length is not known everywhere, slowly make them larger
            //because apparently the user is not interested in controlling edge lengths for this part
            //but sudden enlargement leads to a bad mesh quality
            if (needsExpansion)
            {
                //iterate over all nodes, sorted by edge lengths
                for (std::pair<double, std::size_t> entry : knownLengths)
                {
                    Node* current = theMesh_.getNodesList(IteratorType::GLOBAL)[entry.second];
                    for (Element* element : current->getElements())
                    {
                        for (std::size_t i = 0; i < element->getNrOfNodes(); ++i)
                        {
                            if (std::isnan(expectedLength[element->getNode(i)->getID()]) || std::isinf(expectedLength[element->getNode(i)->getID()]))
                            {
                                expectedLength[element->getNode(i)->getID()] = growFactor * entry.first;
                                
                                //inserting does not invalidate the iterators;
                                //new node has a larger edge length, so it is guaranteed to be visited later on
                                knownLengths.insert(knownLengths.end(), {growFactor * entry.first, element->getNode(i)->getID()});
                            }
                        }
                    }
                }
            }
            //iterate over all edges to compute total length and scaling factor
            //the volume scales with (total edge length)^dimension
            //the total volume filled by the edges should be constant
            //so scale appropriately
            if (DIM == 1)
            {
                //the algorithm is mostly dimension independent, but the data type it operates on is not
                for (Element* element : theMesh_.getElementsList(IteratorType::GLOBAL))
                {
                    Geometry::PointPhysical<DIM> firstNode = element->getPhysicalGeometry()->getLocalNodeCoordinates(0);
                    Geometry::PointPhysical<DIM> secondNode = element->getPhysicalGeometry()->getLocalNodeCoordinates(1);
                    currentLength.push_back(L2Norm(firstNode - secondNode));
                    totalcurrentLength += currentLength.back();
                    totalexpectedLength += expectedLength[element->getNode(0)->getID()] / 2;
                    totalexpectedLength += expectedLength[element->getNode(1)->getID()] / 2;
                }
            }
            else if (DIM == 2)
            {
                for (Face* face : theMesh_.getFacesList(IteratorType::GLOBAL))
                {
                    Geometry::PointPhysical<DIM> firstNode, secondNode;
                    std::vector<std::size_t> nodeIndices = face->getPtrElementLeft()->getReferenceGeometry()->getCodim1EntityLocalIndices(face->localFaceNumberLeft());
                    firstNode = face->getPtrElementLeft()->getPhysicalGeometry()->getLocalNodeCoordinates(nodeIndices[0]);
                    secondNode = face->getPtrElementLeft()->getPhysicalGeometry()->getLocalNodeCoordinates(nodeIndices[1]);
                    currentLength.push_back(L2Norm(firstNode - secondNode));
                    totalcurrentLength += currentLength.back() * currentLength.back();
                    totalexpectedLength += std::pow(expectedLength[face->getPtrElementLeft()->getNode(nodeIndices[0])->getID()] + expectedLength[face->getPtrElementLeft()->getNode(nodeIndices[1])->getID()], 2.) / 4.;
                }
            }
            else
            {
                for (Edge* edge : theMesh_.getEdgesList(IteratorType::GLOBAL))
                {
                    Geometry::PointPhysical<DIM> firstNode, secondNode;
                    std::vector<std::size_t> nodeIndices = edge->getElement(0)->getReferenceGeometry()->getCodim2EntityLocalIndices(edge->getEdgeNr(0));
                    firstNode = edge->getElement(0)->getPhysicalGeometry()->getLocalNodeCoordinates(nodeIndices[0]);
                    secondNode = edge->getElement(0)->getPhysicalGeometry()->getLocalNodeCoordinates(nodeIndices[1]);
                    currentLength.push_back(L2Norm(firstNode - secondNode));
                    totalcurrentLength += currentLength.back() * currentLength.back() * currentLength.back();
                    totalexpectedLength += std::pow(expectedLength[edge->getElement(0)->getNode(nodeIndices[0])->getID()] + expectedLength[edge->getElement(0)->getNode(nodeIndices[1])->getID()], 3.) / 8.;
                }
            }
            
            //all regions of the domain where elements are allowed to be as large as possible must be connected to regions where relativeEdgeLength provides a limitation
            logger.assert(!std::isnan(totalexpectedLength) && !std::isinf(totalexpectedLength), "could not infer edge sizes for the entirety of the domain");
            
            //sort the centers of the edges such that the centers of the large edges are indexed first
            //note that in this case the inverse measure is computed, because that will result in a more natural force computation later on
            std::multimap<double, Geometry::PointPhysical<DIM> > centerPoints;
            if (DIM == 1)
            {
                //the algorithm is mostly dimension independent, but the data type it operates on is not
                for (Element* element : theMesh_.getElementsList(IteratorType::GLOBAL))
                {
                    Geometry::PointPhysical<DIM> firstNode, secondNode;
                    firstNode = element->getPhysicalGeometry()->getLocalNodeCoordinates(0);
                    secondNode = element->getPhysicalGeometry()->getLocalNodeCoordinates(1);
                    //length is scaled in case somebody hasty decides to add smoothing at this point
                    //all edges should be squeezed a little if the algorithm is to work correctly so pretend the volume is 1.5 times as large
                    //remember to scale back from a volume measure to a length measure
                    double length = (expectedLength[element->getNode(0)->getID()] + expectedLength[element->getNode(1)->getID()]) / currentLength[centerPoints.size()] * 2 * totalcurrentLength / totalexpectedLength;
                    centerPoints.insert( {length, (firstNode + secondNode) / 2.});
                }
            }
            else if (DIM == 2)
            {
                for (Face* face : theMesh_.getFacesList(IteratorType::GLOBAL))
                {
                    Geometry::PointPhysical<DIM> firstNode, secondNode;
                    std::vector<std::size_t> nodeIndices = face->getPtrElementLeft()->getReferenceGeometry()->getCodim1EntityLocalIndices(face->localFaceNumberLeft());
                    firstNode = face->getPtrElementLeft()->getPhysicalGeometry()->getLocalNodeCoordinates(nodeIndices[0]);
                    secondNode = face->getPtrElementLeft()->getPhysicalGeometry()->getLocalNodeCoordinates(nodeIndices[1]);
                    //length is scaled in case somebody hasty decides to add smoothing at this point
                    //all edges should be squeezed a little if the algorithm is to work correctly so pretend the volume is 1.5 times as large
                    //remember to scale back from a volume measure to a length measure
                    double length = (expectedLength[face->getPtrElementLeft()->getNode(nodeIndices[0])->getID()] + expectedLength[face->getPtrElementLeft()->getNode(nodeIndices[1])->getID()]) / currentLength[centerPoints.size()] * std::pow(2 * totalcurrentLength / totalexpectedLength, 1. / 2.);
                    centerPoints.insert( {length, (firstNode + secondNode) / 2});
                }
            }
            else
            {
                for (Edge* edge : theMesh_.getEdgesList(IteratorType::GLOBAL))
                {
                    Geometry::PointPhysical<DIM> firstNode, secondNode;
                    std::vector<std::size_t> nodeIndices = edge->getElement(0)->getReferenceGeometry()->getCodim2EntityLocalIndices(edge->getEdgeNr(0));
                    firstNode = edge->getElement(0)->getPhysicalGeometry()->getLocalNodeCoordinates(nodeIndices[0]);
                    secondNode = edge->getElement(0)->getPhysicalGeometry()->getLocalNodeCoordinates(nodeIndices[1]);
                    //length is scaled in case somebody hasty decides to add smoothing at this point
                    //all edges should be squeezed a little if the algorithm is to work correctly so pretend the volume is 1.5 times as large
                    //remember to scale back from a volume measure to a length measure
                    double length = (expectedLength[edge->getElement(0)->getNode(nodeIndices[0])->getID()] + expectedLength[edge->getElement(0)->getNode(nodeIndices[1])->getID()]) / currentLength[centerPoints.size()] * std::pow(2 * totalcurrentLength / totalexpectedLength, 1. / 3.);
                    centerPoints.insert( {length, (firstNode + secondNode) / 2});
                }
            }
            //insert nodes in the longest edges only, in an attempt to make them all equally long
            //cannot use range based loop because the centerpoint is not marked
            auto it = centerPoints.begin();
            std::size_t nNewNodes = std::min(centerPoints.size() / 2, TotalNoNodes - hpGEMCoordinates.size());
            for (std::size_t i = 0; i < nNewNodes && it != centerPoints.end(); ++i, ++it)
            {
                if (domainDescription(it->second) < 0)
                {
                    hpGEMCoordinates.push_back(it->second);
                }
                else
                {
                    --i;
                }
            }
            
            //cleanest solution, but not the fastest
            theMesh_.clear();
            for (Geometry::PointPhysical<DIM> point : hpGEMCoordinates)
            {
                theMesh_.addNode();
                theMesh_.addNodeCoordinate(point);
            }
        }
        //start of QHull magic to create a triangulation
        orgQhull::RboxPoints qHullCoordinates;
        qHullCoordinates.setDimension(DIM);
        qHullCoordinates.reserveCoordinates(DIM * hpGEMCoordinates.size());
        
        for (Geometry::PointPhysical<DIM> point : hpGEMCoordinates)
        {
            qHullCoordinates.append(DIM, point.data());
        }
        
        //create the triangulation, pass "d" for delaunay
        //no "QJ" because periodic boundary nodes must keep the current exact distaince (including direction)
        orgQhull::Qhull triangulation(qHullCoordinates, "d QbB Qx Qc Qt");
        
        for (orgQhull::QhullFacet triangle : triangulation.facetList())
        {
            if (triangle.isGood() && !triangle.isUpperDelaunay())
            {
                Geometry::PointPhysical<DIM> center;
                std::vector<std::size_t> pointIndices;
                for (auto vertexIt1 = triangle.vertices().begin(); vertexIt1 != triangle.vertices().end(); ++vertexIt1)
                {
                    center += hpGEMCoordinates[(*vertexIt1).point().id()];
                    pointIndices.push_back((*vertexIt1).point().id());
                }
                center = center / pointIndices.size();
                if (domainDescription(center) < 0)
                {
                    auto newElement = addElement(pointIndices);
                    for (std::size_t i = 0; i < pointIndices.size(); ++i)
                    {
                        theMesh_.getNodesList(IteratorType::GLOBAL)[pointIndices[i]]->addElement(newElement, i);
                    }
                }
            }
        }
        //end of QHull magic
        
        edgeFactory();
        faceFactory();
        
        std::vector<std::size_t> fixedPointIdxs;
        for (std::size_t i = 0; i < nFixedPoints; ++i)
        {
            fixedPointIdxs.push_back(i);
        }
        
        updateMesh(domainDescription, fixedPointIdxs, relativeEdgeLength, growFactor);
    }
    
    ///\bug Assumes a DG basis function set is used. (Workaround: set the basis function set again after calling this routine if you are using something conforming)
    template<std::size_t DIM>
    void MeshManipulator<DIM>::updateMesh(std::function<double(Geometry::PointPhysical<DIM>)> domainDescription, std::vector<std::size_t> fixedPointIdxs, std::function<double(Geometry::PointPhysical<DIM>)> relativeEdgeLength, double growFactor, std::function<bool(Geometry::PointPhysical<DIM>)> isOnPeriodic, std::function<Geometry::PointPhysical<DIM>(Geometry::PointPhysical<DIM>)> duplicatePeriodic, std::function<bool(Geometry::PointPhysical<DIM>)> isOnOtherPeriodic, std::function<Geometry::PointPhysical<DIM>(Geometry::PointPhysical<DIM>)> safeSpot, std::vector<std::size_t> dontConnect)
    {
        std::sort(fixedPointIdxs.begin(), fixedPointIdxs.end());
        bool needsExpansion = false;
        double totalCurrentLength = 0;
        double oldQuality = 0;
        double worstQuality = 0.5;
        
        std::set<std::pair<std::size_t, std::size_t> > periodicPairing {};

        //set to correct value in case some other meshmanipulator changed things
        ElementFactory::instance().setCollectionOfBasisFunctionSets(&collBasisFSet_);
        ElementFactory::instance().setNumberOfMatrices(numberOfElementMatrixes_);
        ElementFactory::instance().setNumberOfVectors(numberOfElementVectors_);
        ElementFactory::instance().setNumberOfTimeLevels(configData_->numberOfTimeLevels_);
        ElementFactory::instance().setNumberOfUnknowns(configData_->numberOfUnknowns_);
        FaceFactory::instance().setNumberOfFaceMatrices(numberOfFaceMatrixes_);
        FaceFactory::instance().setNumberOfFaceVectors(numberOfFaceVectors_);
        
        for (Node* node : theMesh_.getNodesList(IteratorType::GLOBAL))
        {
<<<<<<< HEAD
            Geometry::PointPhysical<DIM> point;
            Geometry::PointPhysical<DIM> compare;
            point = node->getElement(0)->getPhysicalGeometry()->getLocalNodeCoordinates(node->getVertexNr(0));
=======
            PointPhysicalT point {DIM};
            PointPhysicalT compare {DIM};
            point = node->getElement(0)->getPhysicalGeometry()->getLocalNodeCoordinates(node->getNodeNr(0));
>>>>>>> 21bfb33a
            std::set<std::size_t> equivalentIndices {};
            equivalentIndices.insert(node->getElement(0)->getPhysicalGeometry()->getNodeIndex(node->getNodeNr(0)));
            for (std::size_t i = 1; i < node->getNrOfElements(); ++i)
            {
                compare = node->getElement(i)->getPhysicalGeometry()->getLocalNodeCoordinates(node->getNodeNr(i));
                if (compare != point)
                {
                    equivalentIndices.insert(node->getElement(i)->getPhysicalGeometry()->getNodeIndex(node->getNodeNr(i)));
                }
            }
            auto equivalentIterator = equivalentIndices.begin();
            ++equivalentIterator;
            for (; equivalentIterator != equivalentIndices.end(); ++equivalentIterator)
            {
                periodicPairing.insert( {*equivalentIndices.begin(), *equivalentIterator});
            }
        }
        
        //compute the lengths of the edges and how far the nodes have moved, to see if the nodes have moved so far that a retriangulation is in order
        double maxShift = 0;
        //except dont bother if a retriangulation is in order anyway
        if (oldNodeLocations_.size() == theMesh_.getNodeCoordinates().size())
        {
            std::vector<double> unscaledShift {};
            unscaledShift.reserve(theMesh_.getNumberOfNodes(IteratorType::GLOBAL));
            //compute current and expected (relative) edge length
            std::vector<double> expectedLength {};
            expectedLength.reserve(theMesh_.getNumberOfNodes(IteratorType::GLOBAL));
            std::multimap<double, std::size_t> knownLengths;
            std::vector<double> currentLength {};
            //for proper scaling
            double totalexpectedLength = 0;
            for (Node* node : theMesh_.getNodesList(IteratorType::GLOBAL))
            {
<<<<<<< HEAD
                Geometry::PointPhysical<DIM> point = node->getElement(0)->getPhysicalGeometry()->getLocalNodeCoordinates(node->getVertexNr(0));
=======
                PointPhysicalT point = node->getElement(0)->getPhysicalGeometry()->getLocalNodeCoordinates(node->getNodeNr(0));
>>>>>>> 21bfb33a
                unscaledShift.push_back(L2Norm(oldNodeLocations_[expectedLength.size()] - point));
                expectedLength.push_back(relativeEdgeLength(point));
                if (isnan(expectedLength.back()) || isinf(expectedLength.back()))
                {
                    needsExpansion |= true;
                }
                else
                {
                    knownLengths.insert( {expectedLength.back(), expectedLength.size() - 1});
                }
            }
            if (needsExpansion)
            {
                //iterate over all nodes, sorted by edge lengths
                for (std::pair<double, std::size_t> entry : knownLengths)
                {
                    Node* current = theMesh_.getNodesList(IteratorType::GLOBAL)[entry.second];
                    for (Element* element : current->getElements())
                    {
                        for (std::size_t i = 0; i < element->getNrOfNodes(); ++i)
                        {
                            if (std::isnan(expectedLength[element->getNode(i)->getID()]) || std::isinf(expectedLength[element->getNode(i)->getID()]))
                            {
                                expectedLength[element->getNode(i)->getID()] = growFactor * entry.first;
                                
                                //inserting does not invalidate the iterators;
                                //new node has a larger edge length, so it is guaranteed to be visited later on
                                
                                knownLengths.insert(knownLengths.end(), {growFactor * entry.first, element->getNode(i)->getID()});
                            }
                        }
                    }
                }
            }
            //iterate over all edges to compute total length and scaling factor
            //the volume scales with (total edge length)^dimension
            //the total volume filled by the edges should be constant
            //so scale appropriately
            if (DIM == 1)
            {
                currentLength.reserve(theMesh_.getNumberOfElements(IteratorType::GLOBAL));
                //the algorithm is mostly dimension independent, but the data type it operates on is not
                for (Element* element : theMesh_.getElementsList(IteratorType::GLOBAL))
                {
                    Geometry::PointPhysical<DIM> firstNode, secondNode;
                    firstNode = element->getPhysicalGeometry()->getLocalNodeCoordinates(0);
                    secondNode = element->getPhysicalGeometry()->getLocalNodeCoordinates(1);
                    currentLength.push_back(L2Norm(firstNode - secondNode));
                    totalCurrentLength += currentLength.back();
                    totalexpectedLength += expectedLength[element->getNode(0)->getID()] / 2;
                    totalexpectedLength += expectedLength[element->getNode(1)->getID()] / 2;
                    maxShift = std::max(maxShift, L2Norm(firstNode - oldNodeLocations_[element->getPhysicalGeometry()->getNodeIndex(0)]) / currentLength.back());
                    maxShift = std::max(maxShift, L2Norm(secondNode - oldNodeLocations_[element->getPhysicalGeometry()->getNodeIndex(1)]) / currentLength.back());
                }
            }
            else if (DIM == 2)
            {
                currentLength.reserve(theMesh_.getNumberOfFaces(IteratorType::GLOBAL));
                for (Face* face : theMesh_.getFacesList(IteratorType::GLOBAL))
                {
                    Geometry::PointPhysical<DIM> firstNode, secondNode;
                    std::vector<std::size_t> nodeIndices = face->getPtrElementLeft()->getReferenceGeometry()->getCodim1EntityLocalIndices(face->localFaceNumberLeft());
                    firstNode = face->getPtrElementLeft()->getPhysicalGeometry()->getLocalNodeCoordinates(nodeIndices[0]);
                    secondNode = face->getPtrElementLeft()->getPhysicalGeometry()->getLocalNodeCoordinates(nodeIndices[1]);
                    currentLength.push_back(L2Norm(firstNode - secondNode));
                    totalCurrentLength += currentLength.back() * currentLength.back();
                    totalexpectedLength += std::pow(expectedLength[face->getPtrElementLeft()->getNode(nodeIndices[0])->getID()] + expectedLength[face->getPtrElementLeft()->getNode(nodeIndices[1])->getID()], 2.) / 4.;
                    maxShift = std::max(maxShift, L2Norm(firstNode - oldNodeLocations_[face->getPtrElementLeft()->getPhysicalGeometry()->getNodeIndex(nodeIndices[0])]) / currentLength.back());
                    maxShift = std::max(maxShift, L2Norm(secondNode - oldNodeLocations_[face->getPtrElementLeft()->getPhysicalGeometry()->getNodeIndex(nodeIndices[1])]) / currentLength.back());
                }
                worstQuality = 1;
                for (Element* element : theMesh_.getElementsList(IteratorType::GLOBAL))
                {
                    std::array<double, 3> edgeLengths;
                    for (std::size_t i = 0; i < 3; ++i)
                    {
                        edgeLengths[i] = currentLength[element->getFace(i)->getID()];
                    }
                    worstQuality = std::min(worstQuality, (edgeLengths[0] + edgeLengths[1] - edgeLengths[2]) * (edgeLengths[1] + edgeLengths[2] - edgeLengths[0]) * (edgeLengths[2] + edgeLengths[0] - edgeLengths[1]) / edgeLengths[0] / edgeLengths[1] / edgeLengths[2]);
                }
            }
            else
            {
                currentLength.reserve(theMesh_.getNumberOfEdges(IteratorType::GLOBAL));
                for (Edge* edge : theMesh_.getEdgesList(IteratorType::GLOBAL))
                {
                    Geometry::PointPhysical<DIM> firstNode, secondNode;
                    std::vector<std::size_t> nodeIndices = edge->getElement(0)->getReferenceGeometry()->getCodim2EntityLocalIndices(edge->getEdgeNr(0));
                    firstNode = edge->getElement(0)->getPhysicalGeometry()->getLocalNodeCoordinates(nodeIndices[0]);
                    secondNode = edge->getElement(0)->getPhysicalGeometry()->getLocalNodeCoordinates(nodeIndices[1]);
                    currentLength.push_back(L2Norm(firstNode - secondNode));
                    totalCurrentLength += currentLength.back() * currentLength.back() * currentLength.back();
                    totalexpectedLength += std::pow(expectedLength[edge->getElement(0)->getNode(nodeIndices[0])->getID()] + expectedLength[edge->getElement(0)->getNode(nodeIndices[1])->getID()], 3.) / 8.;
                    maxShift = std::max(maxShift, L2Norm(firstNode - oldNodeLocations_[edge->getElement(0)->getPhysicalGeometry()->getNodeIndex(nodeIndices[0])]) / currentLength.back());
                    maxShift = std::max(maxShift, L2Norm(secondNode - oldNodeLocations_[edge->getElement(0)->getPhysicalGeometry()->getNodeIndex(nodeIndices[1])]) / currentLength.back());
                }
            }
            
            //all regions of the domain where elements are allowed to be as large as possible must be connected to regions where relativeEdgeLength provides a limitation
            logger.assert(!std::isnan(totalexpectedLength) && !std::isinf(totalexpectedLength), "Could not infer edge sizes for the entirety of the domain");
        }
        std::size_t counter = 0;
        double maxMovement = std::numeric_limits<double>::infinity();
        std::vector<double> currentLength {};
        std::vector<Geometry::PointPhysical<DIM>> movement(theMesh_.getNodeCoordinates().size());
        //stop after n iterations, or (when the nodes have stopped moving and the mesh is not becoming worse), or when the mesh is great, or when the mesh is decent, but worsening
        while ((counter < 10000 && (maxMovement > 1e-3 || oldQuality - worstQuality > 1e-3) && worstQuality < 0.8 && (worstQuality < 2. / 3. || oldQuality - worstQuality < 0)) || counter < 5)
        {
            counter++;
            if ((maxShift > 0.1 && (oldQuality - worstQuality) < 5e-3 * maxShift) || (oldNodeLocations_.size() != theMesh_.getNumberOfNodeCoordinates()) || worstQuality < 1e-6)
            {
                maxShift = 0;
                
                orgQhull::RboxPoints qHullCoordinates {};
                qHullCoordinates.setDimension(DIM);
                oldNodeLocations_.clear();
<<<<<<< HEAD
                oldNodeLocations_.reserve(theMesh_.getNumberOfNodes());
                for (Geometry::PointPhysical<DIM>& point : theMesh_.getNodeCoordinates())
=======
                oldNodeLocations_.reserve(theMesh_.getNumberOfNodeCoordinates());
                for (PointPhysicalT& point : theMesh_.getNodeCoordinates())
>>>>>>> 21bfb33a
                {
                    oldNodeLocations_.push_back(point);
                }
                theMesh_.clear();
                auto pairingIterator = periodicPairing.begin();
                for (Geometry::PointPhysical<DIM> point : oldNodeLocations_)
                {
                    theMesh_.addNodeCoordinate(point);
                    if (pairingIterator == periodicPairing.end())
                    {
                        theMesh_.addNode();
                    }
                    else
                    {
                        //skip one insertion for each master/slave pair
                        pairingIterator++;
                    }
                }
                
                std::vector<std::size_t> vertexIndex {};
                vertexIndex.resize(theMesh_.getNumberOfNodeCoordinates(), std::numeric_limits<std::size_t>::max());
                pairingIterator = periodicPairing.begin();
                std::size_t currentNodeNumber = 0;
                for (std::size_t i = 0; i < theMesh_.getNumberOfNodeCoordinates();)
                {
                    vertexIndex[i] = currentNodeNumber;
                    //see if there are any new boundary nodes
                    if(isOnPeriodic(theMesh_.getNodeCoordinates()[i]) && !(pairingIterator != periodicPairing.end() && pairingIterator->first == i))
                    {
                        std::size_t j = pairingIterator->first;
                        periodicPairing.insert({i, theMesh_.getNumberOfNodeCoordinates()});
                        logger(DEBUG, "periodic pair: % % ", i, theMesh_.getNumberOfNodeCoordinates());
                        pairingIterator = std::find_if(periodicPairing.begin(), periodicPairing.end(), [=](const std::pair<std::size_t, std::size_t>& p)->bool{return p.first == std::min(i, j);});
                        Geometry::PointPhysical<DIM> newNodeCoordinate = duplicatePeriodic(theMesh_.getNodeCoordinates()[i]);
                        logger(DEBUG, "new periodic pair coordinates: % %", theMesh_.getNodeCoordinates()[i], newNodeCoordinate);
                        theMesh_.addNodeCoordinate(newNodeCoordinate);
                        oldNodeLocations_.push_back(newNodeCoordinate);
                        vertexIndex.resize(theMesh_.getNumberOfNodeCoordinates(), std::numeric_limits<std::size_t>::max());
                    }
                    //see if there are any non-boundary nodes that slipped into the boundary
                    if(isOnOtherPeriodic(theMesh_.getNodeCoordinates()[i]) && !(pairingIterator != periodicPairing.end() && pairingIterator->first == i))
                    {
                        theMesh_.getNodeCoordinates()[i] = safeSpot(theMesh_.getNodeCoordinates()[i]);
                    }
                    //assign boundary nodes
                    while (pairingIterator != periodicPairing.end() && pairingIterator->first == i)
                    {
                        logger(DEBUG, "periodic pair: % % ", pairingIterator->first, pairingIterator->second);
                        logger.assert(Base::L2Norm(duplicatePeriodic(theMesh_.getNodeCoordinates()[pairingIterator->first]) - theMesh_.getNodeCoordinates()[pairingIterator->second]) < 1e-9, "periodic pair is not moving simulateously");
                        vertexIndex[pairingIterator->second] = currentNodeNumber;
                        ++pairingIterator;
                    }
                    currentNodeNumber++;
                    //skip over already set boundary nodes
                    while (i < theMesh_.getNumberOfNodeCoordinates() && vertexIndex[i] < std::numeric_limits<std::size_t>::max())
                    {
                        ++i;
                    }
                }
                logger(DEBUG, "periodic pairs end");
                
                //all periodic boundary pairs are used
                logger.assert(pairingIterator == periodicPairing.end(), "Somehow missed some periodic pair");
                //the actual amount of vertices and the assigned amount of vertices match
                logger.assert(currentNodeNumber == theMesh_.getNumberOfNodes(IteratorType::GLOBAL), "Missed some node indexes");

<<<<<<< HEAD
                qHullCoordinates.reserveCoordinates(DIM * theMesh_.getNumberOfNodes());
                for(Geometry::PointPhysical<DIM>& point : theMesh_.getNodeCoordinates())
=======
                qHullCoordinates.reserveCoordinates(DIM * theMesh_.getNumberOfNodeCoordinates());
                for(Geometry::PointPhysical& point : theMesh_.getNodeCoordinates())
>>>>>>> 21bfb33a
                {
                    qHullCoordinates.append(DIM, point.data());
                }

                orgQhull::Qhull triangulation(qHullCoordinates, "d PF1e-10 QbB Qx Qc Qt");
                
                for (orgQhull::QhullFacet triangle : triangulation.facetList())
                {
                    if (triangle.isGood() && !triangle.isUpperDelaunay())
                    {
                        logger(DEBUG, "adding %", triangle);
                        Geometry::PointPhysical<DIM> center;
                        std::vector<std::size_t> pointIndices {};
                        bool shouldConnect = false;
                        for (auto vertexIt1 = triangle.vertices().begin(); vertexIt1 != triangle.vertices().end(); ++vertexIt1)
                        {
                            logger.assert((*vertexIt1).point().id() >= 0, "QHull breaks our assumptions on indexes");
                            logger(DEBUG, "% % %", shouldConnect, vertexIndex[(*vertexIt1).point().id()], *vertexIt1);
                            center += oldNodeLocations_[(*vertexIt1).point().id()];
                            pointIndices.push_back((*vertexIt1).point().id());
                            shouldConnect |= (std::find(dontConnect.begin(), dontConnect.end(), vertexIndex[(*vertexIt1).point().id()]) == dontConnect.end());
                        }
                        center = center / pointIndices.size();
                        if (domainDescription(center) < -1e-10 && shouldConnect)
                        {
                            auto newElement = addElement(pointIndices);
                            for (std::size_t i = 0; i < pointIndices.size(); ++i)
                            {
                                theMesh_.getNodesList(IteratorType::GLOBAL)[vertexIndex[pointIndices[i]]]->addElement(newElement, i);
                            }
                        }
                        else
                        {
                            logger(VERBOSE, "external element % ignored", triangle);
                        }
                    }
                    if (!triangle.isGood() && !triangle.isUpperDelaunay())
                    {
                        logger(VERBOSE, "small element % ignored", triangle);
                    }
                }
                for (Node* node : theMesh_.getNodesList(IteratorType::GLOBAL))
                {
                    //all of the nodes should be in the interior of the domain or near the boundary of the domain
                    if (node->getNrOfElements() == 0)
                    {
                        for (std::size_t i = 0; i < vertexIndex.size(); ++i)
                        {
                            if (vertexIndex[i] == node->getID())
                            {
                                logger(DEBUG, "% % %", i, theMesh_.getNodeCoordinates()[i], domainDescription(theMesh_.getNodeCoordinates()[i]));
                            }
                        }
                    }
                    logger.assert(node->getNrOfElements() > 0, "There is an node without any elements connected to it");
                }
                edgeFactory();
                faceFactory();
            }
            oldQuality = worstQuality;
            
            std::vector<double> expectedLength {};
            std::multimap<double, std::size_t> knownLengths {};
            expectedLength.reserve(theMesh_.getNumberOfNodes(IteratorType::GLOBAL));
            //for proper scaling
            totalCurrentLength = 0;
            double totalexpectedLength = 0.;
            for (Node* node : theMesh_.getNodesList(IteratorType::GLOBAL))
            {
<<<<<<< HEAD
                Geometry::PointPhysical<DIM> point = node->getElement(0)->getPhysicalGeometry()->getLocalNodeCoordinates(node->getVertexNr(0));
=======
                PointPhysicalT point = node->getElement(0)->getPhysicalGeometry()->getLocalNodeCoordinates(node->getNodeNr(0));
>>>>>>> 21bfb33a
                expectedLength.push_back(relativeEdgeLength(point));
                if (!isnan(expectedLength.back()) && !isinf(expectedLength.back()))
                {
                    knownLengths.insert( {expectedLength.back(), expectedLength.size() - 1});
                }
                else
                {
                    needsExpansion |= true;
                }
            }
            if (needsExpansion)
            {
                //iterate over all nodes, sorted by edge lengths
                for (std::pair<double, std::size_t> entry : knownLengths)
                {
                    Node* current = theMesh_.getNodesList(IteratorType::GLOBAL)[entry.second];
                    for (Element* element : current->getElements())
                    {
                        for (std::size_t i = 0; i < element->getNrOfNodes(); ++i)
                        {
                            if (std::isnan(expectedLength[element->getNode(i)->getID()]) || std::isinf(expectedLength[element->getNode(i)->getID()]))
                            {
                                expectedLength[element->getNode(i)->getID()] = growFactor * entry.first;
                                
                                //inserting does not invalidate the iterators;
                                //new node has a larger edge length, so it is guaranteed to be visited later on
                                
                                knownLengths.insert(knownLengths.end(), {growFactor * entry.first, element->getNode(i)->getID()});
                            }
                        }
                    }
                }
            }
            
            //iterate over all edges to compute total length and scaling factor
            //the volume scales with (total edge length)^dimension
            //the total volume filled by the edges should be constant
            //so scale appropriately
            totalCurrentLength = 0;
            totalexpectedLength = 0;
            if (DIM == 1)
            {
                currentLength.resize(theMesh_.getNumberOfElements(IteratorType::GLOBAL));
                //the algorithm is mostly dimension independent, but the data type it operates on is not
                for (Element* element : theMesh_.getElementsList(IteratorType::GLOBAL))
                {
                    Geometry::PointPhysical<DIM> firstNode, secondNode;
                    firstNode = element->getPhysicalGeometry()->getLocalNodeCoordinates(0);
                    secondNode = element->getPhysicalGeometry()->getLocalNodeCoordinates(1);
                    currentLength[element->getID()] = L2Norm(firstNode - secondNode);
                    totalCurrentLength += currentLength[element->getID()];
                    totalexpectedLength += expectedLength[element->getNode(0)->getID()] / 2.;
                    totalexpectedLength += expectedLength[element->getNode(1)->getID()] / 2.;
                }
            }
            else if (DIM == 2)
            {
                currentLength.resize(theMesh_.getNumberOfFaces(IteratorType::GLOBAL));
                for (Face* face : theMesh_.getFacesList(IteratorType::GLOBAL))
                {
                    Geometry::PointPhysical<DIM> firstNode, secondNode;
                    std::vector<std::size_t> nodeIndices = face->getPtrElementLeft()->getReferenceGeometry()->getCodim1EntityLocalIndices(face->localFaceNumberLeft());
                    firstNode = face->getPtrElementLeft()->getPhysicalGeometry()->getLocalNodeCoordinates(nodeIndices[0]);
                    secondNode = face->getPtrElementLeft()->getPhysicalGeometry()->getLocalNodeCoordinates(nodeIndices[1]);
                    currentLength[face->getID()] = L2Norm(firstNode - secondNode);
                    totalCurrentLength += currentLength[face->getID()] * currentLength[face->getID()];
                    totalexpectedLength += std::pow(expectedLength[face->getPtrElementLeft()->getNode(nodeIndices[0])->getID()] + expectedLength[face->getPtrElementLeft()->getNode(nodeIndices[1])->getID()], 2.) / 4.;
                }
            }
            else
            {
                currentLength.resize(theMesh_.getNumberOfEdges(IteratorType::GLOBAL));
                for (Edge* edge : theMesh_.getEdgesList(IteratorType::GLOBAL))
                {
                    Geometry::PointPhysical<DIM> firstNode, secondNode;
                    std::vector<std::size_t> nodeIndices = edge->getElement(0)->getReferenceGeometry()->getCodim2EntityLocalIndices(edge->getEdgeNr(0));
                    firstNode = edge->getElement(0)->getPhysicalGeometry()->getLocalNodeCoordinates(nodeIndices[0]);
                    secondNode = edge->getElement(0)->getPhysicalGeometry()->getLocalNodeCoordinates(nodeIndices[1]);
                    currentLength[edge->getID()] = L2Norm(firstNode - secondNode);
                    totalCurrentLength += currentLength[edge->getID()] * currentLength[edge->getID()] * currentLength[edge->getID()];
                    totalexpectedLength += std::pow(expectedLength[edge->getElement(0)->getNode(nodeIndices[0])->getID()] + expectedLength[edge->getElement(0)->getNode(nodeIndices[1])->getID()], 3.) / 8.;
                }
            }
            
            for (Geometry::PointPhysical<DIM>& point : movement)
            {
                point *= 0;
            }
            
            if (DIM == 1)
            {
                for (Element* element : theMesh_.getElementsList(IteratorType::GLOBAL))
                {
                    Geometry::PointPhysical<DIM> firstNode, secondNode;
                    firstNode = element->getPhysicalGeometry()->getLocalNodeCoordinates(0);
                    secondNode = element->getPhysicalGeometry()->getLocalNodeCoordinates(1);
                    //it is impossible to detect if a node inside the domain should be clipped to the edge
                    //instead make sure that the nodes that DO belong dont get pulled into the interior
                    //roundoff error should make sure that nodes move away from the boundary if there are too many
                    //all edges should be squeezed a little if the algorithm is to work correctly so pretend the volume is 1.4 times as large
                    //remember to scale back from a volume measure to a length measure
                    //the non-linearity makes everything slightly more robust
                    double length = (expectedLength[element->getNode(0)->getID()] + expectedLength[element->getNode(1)->getID()]) / currentLength[element->getID()] * 1.4 * totalCurrentLength / totalexpectedLength / 2.;
                    movement[element->getNode(0)->getID()] += std::max(length - 1., 0.) * (firstNode - secondNode) * (length + 1.) * 0.5;
                    movement[element->getNode(1)->getID()] += std::max(length - 1., 0.) * (secondNode - firstNode) * (length + 1.) * 0.5;
                }
            }
            else if (DIM == 2)
            {
                for (Face* face : theMesh_.getFacesList(IteratorType::GLOBAL))
                {
                    Geometry::PointPhysical<DIM> firstNode, secondNode;
                    std::vector<std::size_t> nodeIndices = face->getPtrElementLeft()->getReferenceGeometry()->getCodim1EntityLocalIndices(face->localFaceNumberLeft());
                    firstNode = face->getPtrElementLeft()->getPhysicalGeometry()->getLocalNodeCoordinates(nodeIndices[0]);
                    secondNode = face->getPtrElementLeft()->getPhysicalGeometry()->getLocalNodeCoordinates(nodeIndices[1]);
                    double length = (expectedLength[face->getPtrElementLeft()->getNode(nodeIndices[0])->getID()] + expectedLength[face->getPtrElementLeft()->getNode(nodeIndices[1])->getID()]) / currentLength[face->getID()] * std::pow(1.4 * totalCurrentLength / totalexpectedLength, 1. / 2.) / 2.;
                    movement[face->getPtrElementLeft()->getNode(nodeIndices[0])->getID()] += std::max(length - 1., 0.) * (firstNode - secondNode) * (length + 1.) * 0.5;
                    movement[face->getPtrElementLeft()->getNode(nodeIndices[1])->getID()] += std::max(length - 1., 0.) * (secondNode - firstNode) * (length + 1.) * 0.5;
                }
            }
            else if (DIM == 3)
            {
                for (Edge* edge : theMesh_.getEdgesList(IteratorType::GLOBAL))
                {
                    Geometry::PointPhysical<DIM> firstNode, secondNode;
                    std::vector<std::size_t> nodeIndices = edge->getElement(0)->getReferenceGeometry()->getCodim2EntityLocalIndices(edge->getEdgeNr(0));
                    firstNode = edge->getElement(0)->getPhysicalGeometry()->getLocalNodeCoordinates(nodeIndices[0]);
                    secondNode = edge->getElement(0)->getPhysicalGeometry()->getLocalNodeCoordinates(nodeIndices[1]);
                    double length = (expectedLength[edge->getElement(0)->getNode(nodeIndices[0])->getID()] + expectedLength[edge->getElement(0)->getNode(nodeIndices[1])->getID()]) / currentLength[edge->getID()] * std::pow(1.4 * totalCurrentLength / totalexpectedLength, 1. / 3.) / 2.;
                    movement[edge->getElement(0)->getNode(nodeIndices[0])->getID()] += std::max(length - 1., 0.) * (firstNode - secondNode) * (length + 1.) * 0.5;
                    movement[edge->getElement(0)->getNode(nodeIndices[1])->getID()] += std::max(length - 1., 0.) * (secondNode - firstNode) * (length + 1.) * 0.5;
                }
            }
            
            //forward Euler discretisation of an optimally damped mass-spring system, with time step 0.02
            //this time step could be 0.1, but there is a stability issue where springs aligned along the periodic boundary are applied twice
            maxMovement = 0;
            auto moveIterator = movement.begin();
            auto fixIterator = fixedPointIdxs.begin();
            for (std::size_t i = 0; i < theMesh_.getNumberOfNodes(IteratorType::GLOBAL); ++moveIterator, ++i)
            {
                if (fixIterator != fixedPointIdxs.end() && i == *fixIterator)
                {
                    ++fixIterator;
                    *moveIterator *= 0;
                }
                else
                {
<<<<<<< HEAD
                    Node* node = theMesh_.getVerticesList(IteratorType::GLOBAL)[i];
                    Geometry::PointPhysical<DIM>& point = theMesh_.getNodeCoordinates()[node->getElement(0)->getPhysicalGeometry()->getNodeIndex(node->getVertexNr(0))];
=======
                    Node* node = theMesh_.getNodesList(IteratorType::GLOBAL)[i];
                    PointPhysicalT& point = theMesh_.getNodeCoordinates()[node->getElement(0)->getPhysicalGeometry()->getNodeIndex(node->getNodeNr(0))];
>>>>>>> 21bfb33a
                    point += 0.1 * (*moveIterator);
                    logger.assert(!(std::isnan(point[0])), "%", i);
                    bool isPeriodic = false;
                    std::map<std::size_t, bool> hasMoved {};
                    hasMoved[node->getElement(0)->getPhysicalGeometry()->getNodeIndex(node->getNodeNr(0))] = true;
                    for (std::size_t j = 1; j < node->getNrOfElements(); ++j)
                    {
                        if (!hasMoved[node->getElement(j)->getPhysicalGeometry()->getNodeIndex(node->getNodeNr(j))])
                        {
<<<<<<< HEAD
                            Geometry::PointPhysical<DIM>& other = theMesh_.getNodeCoordinates()[node->getElement(j)->getPhysicalGeometry()->getNodeIndex(node->getVertexNr(j))];
=======
                            PointPhysicalT& other = theMesh_.getNodeCoordinates()[node->getElement(j)->getPhysicalGeometry()->getNodeIndex(node->getNodeNr(j))];
>>>>>>> 21bfb33a
                            other += 0.1 * (*moveIterator);
                            hasMoved[node->getElement(j)->getPhysicalGeometry()->getNodeIndex(node->getNodeNr(j))] = true;
                            isPeriodic = true;
                        }
                    }
                    if (domainDescription(point) > 0 && !isPeriodic)
                    {
                        //the point is outside of the domain, move it back inside
                        double currentValue = domainDescription(point);
                        LinearAlgebra::SmallVector<DIM> gradient;
                        LinearAlgebra::SmallVector<DIM> offset;
                        //one-sided numerical derivative
                        for (std::size_t j = 0; j < DIM; ++j)
                        {
                            offset[j] = 1e-7;
                            gradient[j] = (currentValue - domainDescription(point + offset)) * 1e7;
                            offset[j] = 0;
                        }
                        point += currentValue * gradient / L2Norm(gradient);
                        *moveIterator += 10 * currentValue * gradient / L2Norm(gradient);
                        currentValue = domainDescription(point);
                        //second step for robustness and accuracy if needed
                        if (currentValue > 0)
                        {
                            for (std::size_t j = 0; j < DIM; ++j)
                            {
                                offset[j] = 1e-7;
                                gradient[j] = (currentValue - domainDescription(point + offset)) * 1e7;
                                offset[j] = 0;
                            }
                            point += currentValue * gradient / L2Norm(gradient);
                            *moveIterator += 10 * currentValue * gradient / L2Norm(gradient);
                            //if two steps are not enough, more are also not likely to help
                            currentValue = domainDescription(point);
                            if (currentValue > 1e-10)
                            {
                                logger(WARN, "NOTE: Failed to move point % (%) back into the domain."
                                        "\n Distance from boundary is %. Algorithm may crash.\n Consider fixing "
                                        "points at corners to remedy this issue.", i, point, currentValue);
                            }
                        }
                    }
                    if (isPeriodic)
                    {
                        //do a total of four newton iteration before giving up
                        Geometry::PointPhysical<DIM> testPoint;
                        for (std::size_t j = 0; j < 4; ++j)
                        {
                            //make sure the node stays on the periodic boundary, to prevent faces with 3 or more elements connected to them
                            for (std::size_t k = 0; k < node->getNrOfElements(); ++k)
                            {
                                testPoint = node->getElement(k)->getPhysicalGeometry()->getLocalNodeCoordinates(node->getNodeNr(k));
                                double currentValue = domainDescription(testPoint);
                                if (currentValue > 0)
                                {
                                    LinearAlgebra::SmallVector<DIM> gradient;
                                    LinearAlgebra::SmallVector<DIM> offset;
                                    for (std::size_t l = 0; l < DIM; ++l)
                                    {
                                        offset[l] = 1e-7;
                                        gradient[l] = (currentValue - domainDescription(testPoint + offset)) * 1e7;
                                        offset[l] = 0;
                                    }
                                    hasMoved.clear();
                                    for (std::size_t l = 0; l < node->getNrOfElements(); ++l)
                                    {
                                        if (!hasMoved[node->getElement(l)->getPhysicalGeometry()->getNodeIndex(node->getNodeNr(l))])
                                        {
<<<<<<< HEAD
                                            Geometry::PointPhysical<DIM>& other = theMesh_.getNodeCoordinates()[node->getElement(l)->getPhysicalGeometry()->getNodeIndex(node->getVertexNr(l))];
=======
                                            PointPhysicalT& other = theMesh_.getNodeCoordinates()[node->getElement(l)->getPhysicalGeometry()->getNodeIndex(node->getNodeNr(l))];
>>>>>>> 21bfb33a
                                            other += currentValue * gradient / L2Norm(gradient);
                                            hasMoved[node->getElement(l)->getPhysicalGeometry()->getNodeIndex(node->getNodeNr(l))] = true;
                                        }
                                    }
                                    *moveIterator += 10 * currentValue * gradient / L2Norm(gradient);
                                }
                            }
                        }
                        for (std::size_t j = 0; j < node->getNrOfElements(); ++j)
                        {
                            testPoint = node->getElement(j)->getPhysicalGeometry()->getLocalNodeCoordinates(node->getNodeNr(j));
                            if (domainDescription(testPoint) > 1e-10)
                            {
                                logger(WARN, "NOTE: Failed to move periodic testPoint % (%) back to the periodic boundary.\n "
                                        "Distance from boundary is %. Algorithm may crash.\n "
                                        "Consider fixing points at corners to remedy this issue.", i, testPoint, domainDescription(testPoint));
                            }
                        };
                    }
                }
            }
            
            worstQuality = 1;
            if (DIM == 1)
            {
                //quality measure is not an issue in 1D just create a mesh with the proper lengths
                worstQuality = 0.5;
                //the algorithm is mostly dimension independent, but the data type it operates on is not
                for (Element* element : theMesh_.getElementsList(IteratorType::GLOBAL))
                {
                    Geometry::PointPhysical<DIM> firstNode, secondNode;
                    firstNode = element->getPhysicalGeometry()->getLocalNodeCoordinates(0);
                    secondNode = element->getPhysicalGeometry()->getLocalNodeCoordinates(1);
                    maxMovement = std::max(maxMovement, L2Norm(movement[element->getNode(0)->getID()]) / 10 / currentLength[element->getID()]);
                    maxMovement = std::max(maxMovement, L2Norm(movement[element->getNode(1)->getID()]) / 10 / currentLength[element->getID()]);
                    maxShift = std::max(maxShift, L2Norm(firstNode - oldNodeLocations_[element->getPhysicalGeometry()->getNodeIndex(0)]) / currentLength[element->getID()]);
                    maxShift = std::max(maxShift, L2Norm(secondNode - oldNodeLocations_[element->getPhysicalGeometry()->getNodeIndex(1)]) / currentLength[element->getID()]);
                }
            }
            else if (DIM == 2)
            {
                //ratio between incircle and circumcircle (scaled so equilateral is quality 1 and reference is quality ~.8)
                for (Element* element : theMesh_.getElementsList(IteratorType::GLOBAL))
                {
                    std::array<double, 3> edgeLengths {};
                    for (std::size_t i = 0; i < 3; ++i)
                    {
                        edgeLengths[i] = currentLength[element->getFace(i)->getID()];
                    }
                    worstQuality = std::min(worstQuality, (edgeLengths[0] + edgeLengths[1] - edgeLengths[2]) * (edgeLengths[1] + edgeLengths[2] - edgeLengths[0]) * (edgeLengths[2] + edgeLengths[0] - edgeLengths[1]) / edgeLengths[0] / edgeLengths[1] / edgeLengths[2]);
                }
                for (Face* face : theMesh_.getFacesList(IteratorType::GLOBAL))
                {
                    Geometry::PointPhysical<DIM> firstNode, secondNode;
                    std::vector<std::size_t> nodeIndices = face->getPtrElementLeft()->getReferenceGeometry()->getCodim1EntityLocalIndices(face->localFaceNumberLeft());
                    firstNode = face->getPtrElementLeft()->getPhysicalGeometry()->getLocalNodeCoordinates(nodeIndices[0]);
                    secondNode = face->getPtrElementLeft()->getPhysicalGeometry()->getLocalNodeCoordinates(nodeIndices[1]);
                    maxMovement = std::max(maxMovement, L2Norm(movement[face->getPtrElementLeft()->getNode(nodeIndices[0])->getID()]) / 10 / currentLength[face->getID()]);
                    maxMovement = std::max(maxMovement, L2Norm(movement[face->getPtrElementLeft()->getNode(nodeIndices[1])->getID()]) / 10 / currentLength[face->getID()]);
                    maxShift = std::max(maxShift, L2Norm(firstNode - oldNodeLocations_[face->getPtrElementLeft()->getPhysicalGeometry()->getNodeIndex(nodeIndices[0])]) / currentLength[face->getID()]);
                    maxShift = std::max(maxShift, L2Norm(secondNode - oldNodeLocations_[face->getPtrElementLeft()->getPhysicalGeometry()->getNodeIndex(nodeIndices[1])]) / currentLength[face->getID()]);
                }
            }
            else
            {
                //ratio between volume and cubed average edge length (scaled so equilateral is quality 1 and reference is quality ~.8)
                for (Element* element : theMesh_.getElementsList(IteratorType::GLOBAL))
                {
                    std::array<double, 6> edgeLengths {};
                    for (std::size_t i = 0; i < 6; ++i)
                    {
                        edgeLengths[i] = currentLength[element->getEdge(i)->getID()];
                    }
                    double average = std::accumulate(edgeLengths.begin(), edgeLengths.end(), 0) / 6;
                    const Geometry::PointReference<DIM>& center = element->getReferenceGeometry()->getCenter();
                    Geometry::Jacobian<DIM, DIM> jac = element->calcJacobian(center);
                    worstQuality = std::min(worstQuality, jac.determinant() / average * std::sqrt(2));
                }
                for (Edge* edge : theMesh_.getEdgesList(IteratorType::GLOBAL))
                {
                    Geometry::PointPhysical<DIM> firstNode, secondNode;
                    std::vector<std::size_t> nodeIndices = edge->getElement(0)->getReferenceGeometry()->getCodim2EntityLocalIndices(edge->getEdgeNr(0));
                    firstNode = edge->getElement(0)->getPhysicalGeometry()->getLocalNodeCoordinates(nodeIndices[0]);
                    secondNode = edge->getElement(0)->getPhysicalGeometry()->getLocalNodeCoordinates(nodeIndices[1]);
                    maxMovement = std::max(maxMovement, L2Norm(movement[edge->getElement(0)->getNode(nodeIndices[0])->getID()]) / 10 / currentLength[edge->getID()]);
                    maxMovement = std::max(maxMovement, L2Norm(movement[edge->getElement(0)->getNode(nodeIndices[1])->getID()]) / 10 / currentLength[edge->getID()]);
                    maxShift = std::max(maxShift, L2Norm(firstNode - oldNodeLocations_[edge->getElement(0)->getPhysicalGeometry()->getNodeIndex(nodeIndices[0])]) / currentLength[edge->getID()]);
                    maxShift = std::max(maxShift, L2Norm(secondNode - oldNodeLocations_[edge->getElement(0)->getPhysicalGeometry()->getNodeIndex(nodeIndices[1])]) / currentLength[edge->getID()]);
                }
            }
            
            //no teleporting nodes in the final iteration
            ///\todo temporarily toggled off for debug reasons
            if (counter % 50 == 1 && false)
            {
                //the actual sorting is more expensive than computing the lengths and this does not happen very often
                std::multimap<double, std::pair<Geometry::PointPhysical<DIM>, std::size_t > > centerPoints {};
                if (DIM == 1)
                {
                    //the algorithm is mostly dimension independent, but the data type it operates on is not
                    for (Element* element : theMesh_.getElementsList(IteratorType::GLOBAL))
                    {
                        Geometry::PointPhysical<DIM> firstNode, secondNode;
                        firstNode = element->getPhysicalGeometry()->getLocalNodeCoordinates(0);
                        secondNode = element->getPhysicalGeometry()->getLocalNodeCoordinates(1);
                        //length is scaled in case somebody hasty decides to add smoothing at this point
                        //all edges should be squeezed a little if the algorithm is to work correctly so pretend the volume is 1.5 times as large
                        //remember to scale back from a volume measure to a length measure
                        double length = (expectedLength[element->getNode(0)->getID()] + expectedLength[element->getNode(1)->getID()]) / currentLength[centerPoints.size()] * 2 * totalCurrentLength / totalexpectedLength;
                        centerPoints.insert( {length, {(firstNode + secondNode) / 2, element->getNode(0)->getID()}});
                    }
                }
                else if (DIM == 2)
                {
                    for (Face* face : theMesh_.getFacesList(IteratorType::GLOBAL))
                    {
                        Geometry::PointPhysical<DIM> firstNode, secondNode;
                        std::vector<std::size_t> nodeIndices = face->getPtrElementLeft()->getReferenceGeometry()->getCodim1EntityLocalIndices(face->localFaceNumberLeft());
                        firstNode = face->getPtrElementLeft()->getPhysicalGeometry()->getLocalNodeCoordinates(nodeIndices[0]);
                        secondNode = face->getPtrElementLeft()->getPhysicalGeometry()->getLocalNodeCoordinates(nodeIndices[1]);
                        //length is scaled in case somebody hasty decides to add smoothing at this point
                        //all edges should be squeezed a little if the algorithm is to work correctly so pretend the volume is 1.5 times as large
                        //remember to scale back from a volume measure to a length measure
                        double length = (expectedLength[face->getPtrElementLeft()->getNode(nodeIndices[0])->getID()] + expectedLength[face->getPtrElementLeft()->getNode(nodeIndices[1])->getID()]) / currentLength[centerPoints.size()] * std::pow(2 * totalCurrentLength / totalexpectedLength, 1. / 2.);
                        centerPoints.insert( {length, {(firstNode + secondNode) / 2, face->getPtrElementLeft()->getNode(nodeIndices[0])->getID()}});
                    }
                }
                else
                {
                    for (Edge* edge : theMesh_.getEdgesList(IteratorType::GLOBAL))
                    {
                        Geometry::PointPhysical<DIM> firstNode, secondNode;
                        std::vector<std::size_t> nodeIndices = edge->getElement(0)->getReferenceGeometry()->getCodim2EntityLocalIndices(edge->getEdgeNr(0));
                        firstNode = edge->getElement(0)->getPhysicalGeometry()->getLocalNodeCoordinates(nodeIndices[0]);
                        secondNode = edge->getElement(0)->getPhysicalGeometry()->getLocalNodeCoordinates(nodeIndices[1]);
                        //length is scaled in case somebody hasty decides to add smoothing at this point
                        //all edges should be squeezed a little if the algorithm is to work correctly so pretend the volume is 1.5 times as large
                        //remember to scale back from a volume measure to a length measure
                        double length = (expectedLength[edge->getElement(0)->getNode(nodeIndices[0])->getID()] + expectedLength[edge->getElement(0)->getNode(nodeIndices[1])->getID()]) / currentLength[centerPoints.size()] * std::pow(2 * totalCurrentLength / totalexpectedLength, 1. / 3.);
                        centerPoints.insert( {length, {(firstNode + secondNode) / 2, edge->getElement(0)->getNode(nodeIndices[0])->getID()}});
                    }
                }
                std::vector<bool> hasTeleported(theMesh_.getNumberOfNodeCoordinates(), false);
                auto longEdge = centerPoints.begin();
                auto shortEdge = centerPoints.rbegin();
                for (std::size_t index : fixedPointIdxs)
                {
                    hasTeleported[index] = true;
                }
<<<<<<< HEAD
                Geometry::PointPhysical<DIM> point;
                Geometry::PointPhysical<DIM> other;
                for (Node* node : theMesh_.getVerticesList(IteratorType::GLOBAL))
=======
                PointPhysicalT point {DIM};
                PointPhysicalT other {DIM};
                for (Node* node : theMesh_.getNodesList(IteratorType::GLOBAL))
>>>>>>> 21bfb33a
                {
                    point = node->getElement(0)->getPhysicalGeometry()->getLocalNodeCoordinates(node->getNodeNr(0));
                    for (std::size_t i = 0; i < node->getNrOfElements(); ++i)
                    {
                        other = node->getElement(i)->getPhysicalGeometry()->getLocalNodeCoordinates(node->getNodeNr(i));
                        if (point != other)
                        {
                            hasTeleported[node->getID()] = true;
                        }
                    }
                }
                //remember that the size measure is inverted
                while (3 * longEdge->first < shortEdge->first)
                {
                    if (hasTeleported[shortEdge->second.second])
                    {
                        shortEdge++;
                    }
                    else
                    {
                        if (domainDescription(longEdge->second.first) < 0)
                        {
                            maxMovement = std::max(maxMovement, L2Norm(longEdge->second.first - theMesh_.getNodeCoordinates()[shortEdge->second.second]));
                            //it is quite unlikely that the current triangulation suffices after randomly teleporting nodes about
                            maxShift = std::numeric_limits<double>::infinity();
                            theMesh_.getNodeCoordinates()[shortEdge->second.second] = longEdge->second.first;
                            hasTeleported[shortEdge->second.second] = true;
                            shortEdge++;
                        }
                        longEdge++;
                    }
                }
            }
        }
        if (counter == 10000)
        {
            logger(WARN, "WARNING: Maximum iteration count reached, mesh quality may not be optimal");
        }
        //coordinate transformation may have changed, update to the current situation
        for (Element* element : theMesh_.getElementsList())
        {
            element->getReferenceToPhysicalMap()->reinit();
        }
    }
#endif
    
    /// \bug does not do the bc flags yet
    template<std::size_t DIM>
    void MeshManipulator<DIM>::faceFactory()
    {   
        std::vector<std::size_t> nodeIndices;
        std::vector<Element*> candidates;
        
        for (Element* element : theMesh_.getElementsList(IteratorType::GLOBAL))
        {
            for (std::size_t i = 0; i < element->getNrOfFaces(); ++i)
            {
                std::vector<const Node*> localNodes;
                //if this face is not there yet
                if (element->getFace(i) == nullptr)
                {
                    localNodes.clear();
                    candidates.clear();
                    nodeIndices = element->getReferenceGeometry()->getCodim1EntityLocalIndices(i);
                    
                    candidates = element->getNode(nodeIndices[0])->getElements();
                    localNodes.push_back(element->getNode(nodeIndices[0]));
                    std::sort(candidates.begin(), candidates.end(), [](Element* left, Element* right)
                    {   return left->getID()<right->getID();});

                    logger(DEBUG, "Candidates: ");
                    for(Element* coutElement : candidates)
                    {
                        logger(DEBUG, "Element %: %", coutElement->getID(), *coutElement);
                    }
                    for (std::size_t j = 1; j < nodeIndices.size(); ++j)
                    {
                        localNodes.push_back(element->getNode(nodeIndices[j]));
                        std::vector<Element*> temp, nextIndices;
                        nextIndices = element->getNode(nodeIndices[j])->getElements();
                        std::sort(nextIndices.begin(), nextIndices.end(), [](Element* left, Element* right)
                        {   return left->getID()<right->getID();});
                        std::set_intersection(candidates.begin(), candidates.end(), nextIndices.begin(), nextIndices.end(), std::back_inserter(temp), [](Element* left, Element* right)
                        {   return left->getID()<right->getID();});
                        candidates = std::move(temp);
                        logger(DEBUG, "Candidates: ");
                        for(Element* coutElement : candidates)
                        {
                            logger(DEBUG, "Element %: %", coutElement->getID(), *coutElement);
                        }
                    }
                    
                    //the current element does not bound the face or more than two elements bound the face
                    logger.assert_always(candidates.size() == 1 || candidates.size() == 2, 
                                         "Detected % bounding elements for face %, which is impossible", candidates.size(),
                                         theMesh_.getFacesList(IteratorType::GLOBAL).size() + 1);
                    //boundary face
                    if (candidates.size() == 1)
                    {
                        logger.assert(candidates[0] == element, "dropped the original element");
                        addFace(element, i, nullptr, 0, Geometry::FaceType::WALL_BC);
                    }
                    if (candidates.size() == 2)
                    {
                        Element* other;
                        if (candidates[0] == element)
                        {
                            other = candidates[1];
                        }
                        else
                        {
                            other = candidates[0];
                        }
                        bool matchFound = false;
                        std::vector<std::size_t> otherNodeIndices;
                        for (std::size_t j = 0; j < other->getNrOfFaces(); ++j)
                        {
                            otherNodeIndices = other->getReferenceGeometry()->getCodim1EntityLocalIndices(j);
                            bool match = true;
                            for (std::size_t k : otherNodeIndices)
                            {
                                if (std::find(localNodes.begin(), localNodes.end(), other->getNode(k)) == localNodes.end())
                                {
                                    match = false;
                                }
                            }
                            if (match)
                            {
                                logger.assert(!matchFound,"Found two opposing faces for face % " 
                                     " of element % in opposing element %." 
                                    , i, element->getID(),other->getID());
                                addFace(element, i, other, j);
                                matchFound = true;
                            }
                        }
                        logger.assert(matchFound, "Could not find matching face for face % "
                                "of element % in opposing element %." , i, element->getID(), other->getID());
                    }
                }
            }
        }
        
        logger(VERBOSE, "Total number of Faces: %", getFacesList(IteratorType::GLOBAL).size());
    }
    
    //the algorithm for the edge factory is based on that of the face factory
    //with some minor adaptation to account for the fact that there may be
    //more than two elements per edge
    ///\bug does not do 4D yet
    template<std::size_t DIM>
    void MeshManipulator<DIM>::edgeFactory()
    {
        //'edges' in DIM 2 are actually nodes
        if (DIM != 2)
        {
            std::vector<std::size_t> nodeList, otherNodeList;
            
            const Node* nodes[2];
            
            for (Element* element : theMesh_.getElementsList(IteratorType::GLOBAL))
            {
                for (std::size_t i = 0; i < element->getNrOfEdges(); ++i)
                {
                    if (element->getEdge(i) == nullptr)
                    {
                        nodeList = element->getReferenceGeometry()->getCodim2EntityLocalIndices(i);
                        std::vector<Element*> candidates(0);
                        auto& leftElements = element->getNode(nodeList[0])->getElements();
                        auto& rightElements = element->getNode(nodeList[1])->getElements();
                        std::set_intersection(leftElements.begin(), leftElements.end(), rightElements.begin(), rightElements.end(), std::back_inserter(candidates), [](Element* a, Element* b)
                        {   return a->getID()<b->getID();});
                        logger.assert(candidates.size() > 0, "current element is not adjacent to its own edges"); 
                        addEdge();
                        nodes[0] = element->getNode(nodeList[0]);
                        nodes[1] = element->getNode(nodeList[1]);
                        Edge* newEdge = theMesh_.getEdgesList(IteratorType::GLOBAL).back();
                        newEdge->addElement(element, i);
                        for (std::size_t j = 1; j < candidates.size(); ++j)
                        {
                            Element* other = candidates[j];
                            for (std::size_t k = 0; k < other->getNrOfEdges(); ++k)
                            {
                                otherNodeList = other->getReferenceGeometry()->getCodim2EntityLocalIndices(k);
                                if ((other->getNode(otherNodeList[0]) == nodes[0] || other->getNode(otherNodeList[0]) == nodes[1]) && (other->getNode(otherNodeList[1]) == nodes[0] || other->getNode(otherNodeList[1]) == nodes[1]))
                                {
                                    newEdge->addElement(other, k);
                                }
                            }
                        }
                    }
                }
            }
        }
    }

    template<std::size_t DIM>
    Mesh<DIM>& MeshManipulator<DIM>::getMesh()
    {
        return theMesh_;
    }

    template<std::size_t DIM>
    const Mesh<DIM>& MeshManipulator<DIM>::getMesh() const
    {
        return theMesh_;
    }
}<|MERGE_RESOLUTION|>--- conflicted
+++ resolved
@@ -664,14 +664,9 @@
     {
         theMesh_.addEdge();
     }
-<<<<<<< HEAD
-
+    
     template<std::size_t DIM>
-    void MeshManipulator<DIM>::addVertex()
-=======
-    
-    void MeshManipulator::addNode()
->>>>>>> 21bfb33a
+    void MeshManipulator<DIM>::addNode()
     {
         theMesh_.addNode();
     }
@@ -2720,15 +2715,9 @@
         
         for (Node* node : theMesh_.getNodesList(IteratorType::GLOBAL))
         {
-<<<<<<< HEAD
             Geometry::PointPhysical<DIM> point;
             Geometry::PointPhysical<DIM> compare;
-            point = node->getElement(0)->getPhysicalGeometry()->getLocalNodeCoordinates(node->getVertexNr(0));
-=======
-            PointPhysicalT point {DIM};
-            PointPhysicalT compare {DIM};
             point = node->getElement(0)->getPhysicalGeometry()->getLocalNodeCoordinates(node->getNodeNr(0));
->>>>>>> 21bfb33a
             std::set<std::size_t> equivalentIndices {};
             equivalentIndices.insert(node->getElement(0)->getPhysicalGeometry()->getNodeIndex(node->getNodeNr(0)));
             for (std::size_t i = 1; i < node->getNrOfElements(); ++i)
@@ -2763,11 +2752,7 @@
             double totalexpectedLength = 0;
             for (Node* node : theMesh_.getNodesList(IteratorType::GLOBAL))
             {
-<<<<<<< HEAD
-                Geometry::PointPhysical<DIM> point = node->getElement(0)->getPhysicalGeometry()->getLocalNodeCoordinates(node->getVertexNr(0));
-=======
-                PointPhysicalT point = node->getElement(0)->getPhysicalGeometry()->getLocalNodeCoordinates(node->getNodeNr(0));
->>>>>>> 21bfb33a
+                Geometry::PointPhysical<DIM> point = node->getElement(0)->getPhysicalGeometry()->getLocalNodeCoordinates(node->getNodeNr(0));
                 unscaledShift.push_back(L2Norm(oldNodeLocations_[expectedLength.size()] - point));
                 expectedLength.push_back(relativeEdgeLength(point));
                 if (isnan(expectedLength.back()) || isinf(expectedLength.back()))
@@ -2884,13 +2869,8 @@
                 orgQhull::RboxPoints qHullCoordinates {};
                 qHullCoordinates.setDimension(DIM);
                 oldNodeLocations_.clear();
-<<<<<<< HEAD
-                oldNodeLocations_.reserve(theMesh_.getNumberOfNodes());
+                oldNodeLocations_.reserve(theMesh_.getNumberOfNodeCoordinates());
                 for (Geometry::PointPhysical<DIM>& point : theMesh_.getNodeCoordinates())
-=======
-                oldNodeLocations_.reserve(theMesh_.getNumberOfNodeCoordinates());
-                for (PointPhysicalT& point : theMesh_.getNodeCoordinates())
->>>>>>> 21bfb33a
                 {
                     oldNodeLocations_.push_back(point);
                 }
@@ -2957,13 +2937,8 @@
                 //the actual amount of vertices and the assigned amount of vertices match
                 logger.assert(currentNodeNumber == theMesh_.getNumberOfNodes(IteratorType::GLOBAL), "Missed some node indexes");
 
-<<<<<<< HEAD
-                qHullCoordinates.reserveCoordinates(DIM * theMesh_.getNumberOfNodes());
+                qHullCoordinates.reserveCoordinates(DIM * theMesh_.getNumberOfNodeCoordinates());
                 for(Geometry::PointPhysical<DIM>& point : theMesh_.getNodeCoordinates())
-=======
-                qHullCoordinates.reserveCoordinates(DIM * theMesh_.getNumberOfNodeCoordinates());
-                for(Geometry::PointPhysical& point : theMesh_.getNodeCoordinates())
->>>>>>> 21bfb33a
                 {
                     qHullCoordinates.append(DIM, point.data());
                 }
@@ -3033,11 +3008,7 @@
             double totalexpectedLength = 0.;
             for (Node* node : theMesh_.getNodesList(IteratorType::GLOBAL))
             {
-<<<<<<< HEAD
-                Geometry::PointPhysical<DIM> point = node->getElement(0)->getPhysicalGeometry()->getLocalNodeCoordinates(node->getVertexNr(0));
-=======
-                PointPhysicalT point = node->getElement(0)->getPhysicalGeometry()->getLocalNodeCoordinates(node->getNodeNr(0));
->>>>>>> 21bfb33a
+                Geometry::PointPhysical<DIM> point = node->getElement(0)->getPhysicalGeometry()->getLocalNodeCoordinates(node->getNodeNr(0));
                 expectedLength.push_back(relativeEdgeLength(point));
                 if (!isnan(expectedLength.back()) && !isinf(expectedLength.back()))
                 {
@@ -3186,13 +3157,8 @@
                 }
                 else
                 {
-<<<<<<< HEAD
-                    Node* node = theMesh_.getVerticesList(IteratorType::GLOBAL)[i];
-                    Geometry::PointPhysical<DIM>& point = theMesh_.getNodeCoordinates()[node->getElement(0)->getPhysicalGeometry()->getNodeIndex(node->getVertexNr(0))];
-=======
                     Node* node = theMesh_.getNodesList(IteratorType::GLOBAL)[i];
-                    PointPhysicalT& point = theMesh_.getNodeCoordinates()[node->getElement(0)->getPhysicalGeometry()->getNodeIndex(node->getNodeNr(0))];
->>>>>>> 21bfb33a
+                    Geometry::PointPhysical<DIM>& point = theMesh_.getNodeCoordinates()[node->getElement(0)->getPhysicalGeometry()->getNodeIndex(node->getNodeNr(0))];
                     point += 0.1 * (*moveIterator);
                     logger.assert(!(std::isnan(point[0])), "%", i);
                     bool isPeriodic = false;
@@ -3202,11 +3168,7 @@
                     {
                         if (!hasMoved[node->getElement(j)->getPhysicalGeometry()->getNodeIndex(node->getNodeNr(j))])
                         {
-<<<<<<< HEAD
-                            Geometry::PointPhysical<DIM>& other = theMesh_.getNodeCoordinates()[node->getElement(j)->getPhysicalGeometry()->getNodeIndex(node->getVertexNr(j))];
-=======
-                            PointPhysicalT& other = theMesh_.getNodeCoordinates()[node->getElement(j)->getPhysicalGeometry()->getNodeIndex(node->getNodeNr(j))];
->>>>>>> 21bfb33a
+                            Geometry::PointPhysical<DIM>& other = theMesh_.getNodeCoordinates()[node->getElement(j)->getPhysicalGeometry()->getNodeIndex(node->getNodeNr(j))];
                             other += 0.1 * (*moveIterator);
                             hasMoved[node->getElement(j)->getPhysicalGeometry()->getNodeIndex(node->getNodeNr(j))] = true;
                             isPeriodic = true;
@@ -3275,11 +3237,7 @@
                                     {
                                         if (!hasMoved[node->getElement(l)->getPhysicalGeometry()->getNodeIndex(node->getNodeNr(l))])
                                         {
-<<<<<<< HEAD
-                                            Geometry::PointPhysical<DIM>& other = theMesh_.getNodeCoordinates()[node->getElement(l)->getPhysicalGeometry()->getNodeIndex(node->getVertexNr(l))];
-=======
-                                            PointPhysicalT& other = theMesh_.getNodeCoordinates()[node->getElement(l)->getPhysicalGeometry()->getNodeIndex(node->getNodeNr(l))];
->>>>>>> 21bfb33a
+                                            Geometry::PointPhysical<DIM>& other = theMesh_.getNodeCoordinates()[node->getElement(l)->getPhysicalGeometry()->getNodeIndex(node->getNodeNr(l))];
                                             other += currentValue * gradient / L2Norm(gradient);
                                             hasMoved[node->getElement(l)->getPhysicalGeometry()->getNodeIndex(node->getNodeNr(l))] = true;
                                         }
@@ -3429,15 +3387,9 @@
                 {
                     hasTeleported[index] = true;
                 }
-<<<<<<< HEAD
                 Geometry::PointPhysical<DIM> point;
                 Geometry::PointPhysical<DIM> other;
-                for (Node* node : theMesh_.getVerticesList(IteratorType::GLOBAL))
-=======
-                PointPhysicalT point {DIM};
-                PointPhysicalT other {DIM};
                 for (Node* node : theMesh_.getNodesList(IteratorType::GLOBAL))
->>>>>>> 21bfb33a
                 {
                     point = node->getElement(0)->getPhysicalGeometry()->getLocalNodeCoordinates(node->getNodeNr(0));
                     for (std::size_t i = 0; i < node->getNrOfElements(); ++i)
