/*
 This file forms part of hpGEM. This package has been developed over a number of years by various people at the University of Twente and a full list of contributors can be found at
 http://hpgem.org/about-the-code/team
 
 This code is distributed using BSD 3-Clause License. A copy of which can found below.
 
 
 Copyright (c) 2014, University of Twente
 All rights reserved.
 
 Redistribution and use in source and binary forms, with or without modification, are permitted provided that the following conditions are met:
 
 1. Redistributions of source code must retain the above copyright notice, this list of conditions and the following disclaimer.
 
 2. Redistributions in binary form must reproduce the above copyright notice, this list of conditions and the following disclaimer in the documentation and/or other materials provided with the distribution.
 
 3. Neither the name of the copyright holder nor the names of its contributors may be used to endorse or promote products derived from this software without specific prior written permission.
 
 THIS SOFTWARE IS PROVIDED BY THE COPYRIGHT HOLDERS AND CONTRIBUTORS "AS IS" AND ANY EXPRESS OR IMPLIED WARRANTIES, INCLUDING, BUT NOT LIMITED TO, THE IMPLIED WARRANTIES OF MERCHANTABILITY AND FITNESS FOR A PARTICULAR PURPOSE ARE DISCLAIMED. IN NO EVENT SHALL THE COPYRIGHT HOLDER OR CONTRIBUTORS BE LIABLE FOR ANY DIRECT, INDIRECT, INCIDENTAL, SPECIAL, EXEMPLARY, OR CONSEQUENTIAL DAMAGES (INCLUDING, BUT NOT LIMITED TO, PROCUREMENT OF SUBSTITUTE GOODS OR SERVICES; LOSS OF USE, DATA, OR PROFITS; OR BUSINESS INTERRUPTION) HOWEVER CAUSED AND ON ANY THEORY OF LIABILITY, WHETHER IN CONTRACT, STRICT LIABILITY, OR TORT (INCLUDING NEGLIGENCE OR OTHERWISE) ARISING IN ANY WAY OUT OF THE USE OF THIS SOFTWARE, EVEN IF ADVISED OF THE POSSIBILITY OF SUCH DAMAGE.
 */

#include "ElementData.h"
#include "Logger.h"
#include "Element.h"

#include "LinearAlgebra/Matrix.h"
#include "LinearAlgebra/NumericalVector.h"
#include <iostream>
#include <functional>

namespace Base
{
    ElementData::ElementData(std::size_t timeLevels, std::size_t nrOfUnknowns, std::size_t nrOfBasisFunctions, std::size_t nrOfElementMatrixes, std::size_t nrOfElementVectors)
            : timeLevels_(timeLevels), nrOfUnknowns_(nrOfUnknowns), nrOfBasisFunctions_(nrOfBasisFunctions), expansionCoefficients_(timeLevels_), userData_(nullptr), elementMatrix_(nrOfElementMatrixes), elementVector_(nrOfElementVectors)
    {
        logger(VERBOSE, "In constructor of ElementData: ");
        logger(VERBOSE, "nrOfElementMatrixes %", nrOfElementMatrixes);
        logger(VERBOSE, "elementMatrix_ size %", elementMatrix_.size());
        logger(VERBOSE, "nrOfElementVectors %", nrOfElementVectors);
        logger(VERBOSE, "elementVector_ size = %", elementVector_.size());
    }
    
    void ElementData::setElementMatrix(const LinearAlgebra::Matrix& matrix, std::size_t matrixID)
    {
        logger(VERBOSE, "In ElementData::setElementMatrix:");
        logger(VERBOSE, "matrix ID = %", matrixID);
        logger(VERBOSE, "elementMatrix_ size = %", elementMatrix_.size());
        if (matrixID >= elementMatrix_.size())
        {
            logger(WARN, "Warning: Setting an element matrix that was not preallocated. If this is expected, please allocate more element matrixes in the mesh generator");
            elementMatrix_.resize(matrixID + 1);
        }
        elementMatrix_[matrixID] = matrix;
    }
    
    const LinearAlgebra::Matrix & ElementData::getElementMatrix(std::size_t matrixID) const
    {
<<<<<<< HEAD
    	if(matrixID>=elementMatrix_.size()){
    		std::cout<<"Warning: Setting an element matrix that was not preallocated. If this is expected, please allocate more element matrixes in the mesh generator"<<std::endl;
    		elementMatrix_.resize(matrixID+1);
            for(typename VectorOfMatrices::iterator cit=elementMatrix_.begin();cit!=elementMatrix_.end();++cit)
            	cit->resize(nrOfUnkowns_*nrOfBasisFunctions_,nrOfUnkowns_*nrOfBasisFunctions_);
    	}
    	elementMatrix_[matrixID]=matrix;
=======
        logger.assert(matrixID < elementMatrix_.size(), "Requested matrix %, "
                "while there are only % matrices for this element.", matrixID, elementMatrix_.size());
        return elementMatrix_[matrixID];
>>>>>>> 1576f3df
    }
    
    void ElementData::setElementVector(const LinearAlgebra::NumericalVector& vector, std::size_t vectorID)
    {
        logger(VERBOSE, "In ElementData::setElementVector");
        logger(VERBOSE, "VectorID = %", vectorID);
        logger(VERBOSE, "elementVector size = %", elementVector_.size());
        
        if (vectorID >= elementVector_.size())
        {
            logger(WARN, "Warning: Setting an element vector that was not "
                    "preallocated. If this is expected, please allocate more "
                    "element vectors in the mesh generator");
            elementVector_.resize(vectorID + 1);
        }
        elementVector_[vectorID] = vector;
    }
    
    LinearAlgebra::NumericalVector ElementData::getElementVector(std::size_t vectorID) const
    {
<<<<<<< HEAD
    	if(vectorID>=elementVector_.size()){
    		std::cout<<"Warning: Setting an element vector that was not preallocated. If this is expected, please allocate more element vectors in the mesh generator"<<std::endl;
    		elementVector_.resize(vectorID+1);
            for(std::vector<LinearAlgebra::NumericalVector>::iterator cit=elementVector_.begin();cit!=elementVector_.end();++cit)
            	cit->resize(nrOfUnkowns_*nrOfBasisFunctions_);
    	}
    	elementVector_[vectorID]=vector;
=======
        logger.assert(vectorID < elementVector_.size(), "insufficient element vectors stored");
        return elementVector_[vectorID];
>>>>>>> 1576f3df
    }
    
    void ElementData::setNumberOfBasisFunctions(std::size_t number)
    {
        nrOfBasisFunctions_ = number;
    }
    
    std::size_t ElementData::getNrOfBasisFunctions() const
    {
        return nrOfBasisFunctions_;
    }
    
    /// \param[in] timeLevel Index corresponding to the time level.
    /// \param[in] unknown Index corresponding to the variable.
    /// \param[in] basisFunction Index corresponding to the basisFunction.
    /// \param[in] val Value to set the expansionCoeffient.
    void ElementData::setData(std::size_t timeLevel, std::size_t unknown, std::size_t basisFunction, double val)
    {
        logger.assert((timeLevel < timeLevels_ && unknown < nrOfUnknowns_ && basisFunction < nrOfBasisFunctions_), "Error: Asked for a time level, or unknown, greater than the amount of time levels");
        if(expansionCoefficients_[timeLevel].size() != nrOfUnknowns_ * nrOfBasisFunctions_)
        {
            expansionCoefficients_[timeLevel].resize(nrOfUnknowns_ * nrOfBasisFunctions_);
        }
        expansionCoefficients_[timeLevel](convertToSingleIndex(basisFunction, unknown)) = val;
    }
    
    /// \param[in] timeLevel Index corresponding to the time level.
    /// \param[in] unknown Index corresponding to the variable.
    /// \param[in] basisFunction Index corresponding to the basisFunction.
    double ElementData::getData(std::size_t timeLevel, std::size_t unknown, std::size_t basisFunction) const
    {
        logger.assert((timeLevel < timeLevels_ && unknown < nrOfUnknowns_ && basisFunction < nrOfBasisFunctions_), "Error: Asked for a time level, or unknown, greater than the amount of time levels");
        logger.assert(expansionCoefficients_[timeLevel].size() == nrOfUnknowns_ * nrOfBasisFunctions_, "Wrong number of expansion coefficients.");
        return expansionCoefficients_[timeLevel](convertToSingleIndex(basisFunction, unknown));
    }

    /// \details Rewrite with swap!!! This method is slow and inefficient. It is therefore advised to use getTimeLevelDataVector instead.
    /// \param[in] timeLevel Index corresponding to the time level.
    /// \param[in] unknown Index corresponding to the variable.
    /// \param[in] val Vector of values to set the expansionCoeffient corresponding to the given unknown and time level.

    void ElementData::setTimeLevelData(std::size_t timeLevel, std::size_t unknown, const LinearAlgebra::NumericalVector& val)
    {
        logger.assert((timeLevel < timeLevels_ && unknown < nrOfUnknowns_), "Error: Asked for a time level, or unknown, greater than the amount of time levels");
        if(expansionCoefficients_[timeLevel].size() != nrOfUnknowns_ * nrOfBasisFunctions_)
        {
            expansionCoefficients_[timeLevel].resize(nrOfUnknowns_ * nrOfBasisFunctions_);
        }

        for(std::size_t iB = 0; iB < val.size(); ++iB) // iB = iBasisFunction
        {
            expansionCoefficients_[timeLevel](convertToSingleIndex(iB, unknown)) = val[iB];
        }
    }

    void ElementData::setTimeLevelData(std::size_t timeLevel, const LinearAlgebra::NumericalVector& val)
    {
        logger.assert(timeLevel < timeLevels_, "Asked for time level %, but there are only % time levels", timeLevel, timeLevels_);
        setTimeLevelData(timeLevel, 0, val);
    }

    /// \param[in] timeLevel Index corresponding to the time level.
    /// \param[in] unknown Index corresponding to the variable.

    const LinearAlgebra::NumericalVector
    ElementData::getTimeLevelData(std::size_t timeLevel, std::size_t unknown) const
    {
<<<<<<< HEAD
        if (timeLevel < timeLevels_ && unknown < nrOfUnkowns_ * nrOfBasisFunctions_)
        {
            /// \todo these seems to be a hack, not the case the users sets inconsist function. We should actually stop the user from being able to do thos
            if(expansionCoefficients_[timeLevel].size()!=nrOfUnkowns_*nrOfBasisFunctions_){
                const_cast<LinearAlgebra::Matrix *>(&expansionCoefficients_[timeLevel])->resize(nrOfUnkowns_,nrOfBasisFunctions_);
            }
            return expansionCoefficients_[timeLevel](unknown, basisFunction);
        }
        else
=======
        logger.assert(timeLevel < timeLevels_, "Asked for time level %, but there are only % time levels", timeLevel, timeLevels_);

        LinearAlgebra::NumericalVector timeLevelData(nrOfBasisFunctions_);
        for(std::size_t iB = 0; iB < nrOfBasisFunctions_; iB++) // iB = iBasisFunction
>>>>>>> 1576f3df
        {
            timeLevelData(iB) = expansionCoefficients_[timeLevel](convertToSingleIndex(iB, unknown));
        }
        return timeLevelData;
    }

    /**
     * \details This method returns the TimeLevelData present in this Element for 
     * the given timeLevel in the form of a matrix. If the data does not exist yet 
     * (or better said, is of dimension 0), it will be initialised with the proper
     * dimension.
     
     \param[in] timeLevel Index corresponding to the time level.
     \return A matrix M such that M(iV,iB) is the expansion coefficient corresponding 
     * to variable iV and basisfunction iB at the given time level.
     */
    LinearAlgebra::Matrix ElementData::getTimeLevelDataMatrix(std::size_t timeLevel)
    {
        logger.assert(timeLevel < timeLevels_, "Asked for time level %, but there are only % time levels", timeLevel, timeLevels_);
        // The vector can be of dimension 0 if it hasn't been used before, 
        // therefore it must be resized first.
        if(expansionCoefficients_[timeLevel].size() != nrOfUnknowns_ * nrOfBasisFunctions_)
        {
            expansionCoefficients_[timeLevel].resize(nrOfUnknowns_ * nrOfBasisFunctions_);
        }
        LinearAlgebra::Matrix M(nrOfUnknowns_, nrOfBasisFunctions_);
        for(std::size_t iV = 0; iV < nrOfUnknowns_; iV++) // iV = iVariable
        {
            for(std::size_t iB = 0; iB < nrOfBasisFunctions_; iB++) // iB = iBasisFunction
            {
                M(iV, iB) = expansionCoefficients_[timeLevel](convertToSingleIndex(iB, iV));
            }
        }
        return M;
    }
    
    /// \param[in] timeLevel Index corresponding to the time level.
    /// \param[in] val Vector of values to set the expansionCoeffient corresponding to the given unknown and time level.
    void ElementData::setTimeLevelDataVector(std::size_t timeLevel, LinearAlgebra::NumericalVector &val)
    {
        logger.assert(timeLevel < timeLevels_, "Asked for time level %, but there"
                      " are only % time levels", timeLevel, timeLevels_);
        // The vector can be of dimension 0 if it hasn't been used before, 
        // therefore it must be resized first.
        if(expansionCoefficients_[timeLevel].size() != nrOfUnknowns_ * nrOfBasisFunctions_)
        {
            expansionCoefficients_[timeLevel].resize(nrOfUnknowns_ * nrOfBasisFunctions_);
        }
        expansionCoefficients_[timeLevel] = val;
    }
    
    /// \param[in] timeLevel Index corresponding to the time level.
    /// \return The expansion coefficient corresponding to the given time level.
    const LinearAlgebra::NumericalVector & ElementData::getTimeLevelDataVector(std::size_t timeLevel) const
    {
        logger.assert(timeLevel < timeLevels_, "Asked for time level %, but there are only % time levels", timeLevel, timeLevels_);
        logger.assert(expansionCoefficients_[timeLevel].size() == nrOfUnknowns_ * nrOfBasisFunctions_, "Wrong number of expansion coefficients.");
        return expansionCoefficients_[timeLevel];
    }
    
    LinearAlgebra::NumericalVector & ElementData::getTimeLevelDataVector(std::size_t timeLevel)
    {
        logger.assert(timeLevel < timeLevels_, "Asked for time level %, but there are only % time levels", timeLevel, timeLevels_);
        // The vector can be of dimension 0 if it hasn't been used before, 
        // therefore it must be resized first.
        if(expansionCoefficients_[timeLevel].size() != nrOfUnknowns_ * nrOfBasisFunctions_)
        {
            expansionCoefficients_[timeLevel].resize(nrOfUnknowns_ * nrOfBasisFunctions_);
        }
        return expansionCoefficients_[timeLevel];
    }
    
    void ElementData::setCurrentData(const LinearAlgebra::NumericalVector& data)
    {
        currentData_ = data;
    }
    
    LinearAlgebra::NumericalVector& ElementData::getCurrentData()
    {
        // The vector can be of dimension 0 if it hasn't been used before, 
        // therefore it must be resized first.
        if (currentData_.size() != nrOfBasisFunctions_)
        {
            currentData_.resize(nrOfBasisFunctions_);
        }
        return currentData_;
    }
    
    std::size_t ElementData::getNrOfUnknows() const
    {
        return nrOfUnknowns_;
    }
    
    void ElementData::setResidue(LinearAlgebra::NumericalVector& residue)
    {
        residue_ = residue;
    }
    
    const typename LinearAlgebra::NumericalVector& ElementData::getResidue() const
    {
        return residue_;
    }
    
    void ElementData::setUserData(UserElementData* data)
    {
        //the user may pass any kind of data he/she wants (including nullptr) even if this does not seem to make sense
        userData_ = data;
    }
    
    UserElementData* ElementData::getUserData() const
    {
        return userData_;
    }
}<|MERGE_RESOLUTION|>--- conflicted
+++ resolved
@@ -55,19 +55,9 @@
     
     const LinearAlgebra::Matrix & ElementData::getElementMatrix(std::size_t matrixID) const
     {
-<<<<<<< HEAD
-    	if(matrixID>=elementMatrix_.size()){
-    		std::cout<<"Warning: Setting an element matrix that was not preallocated. If this is expected, please allocate more element matrixes in the mesh generator"<<std::endl;
-    		elementMatrix_.resize(matrixID+1);
-            for(typename VectorOfMatrices::iterator cit=elementMatrix_.begin();cit!=elementMatrix_.end();++cit)
-            	cit->resize(nrOfUnkowns_*nrOfBasisFunctions_,nrOfUnkowns_*nrOfBasisFunctions_);
-    	}
-    	elementMatrix_[matrixID]=matrix;
-=======
         logger.assert(matrixID < elementMatrix_.size(), "Requested matrix %, "
                 "while there are only % matrices for this element.", matrixID, elementMatrix_.size());
         return elementMatrix_[matrixID];
->>>>>>> 1576f3df
     }
     
     void ElementData::setElementVector(const LinearAlgebra::NumericalVector& vector, std::size_t vectorID)
@@ -88,18 +78,8 @@
     
     LinearAlgebra::NumericalVector ElementData::getElementVector(std::size_t vectorID) const
     {
-<<<<<<< HEAD
-    	if(vectorID>=elementVector_.size()){
-    		std::cout<<"Warning: Setting an element vector that was not preallocated. If this is expected, please allocate more element vectors in the mesh generator"<<std::endl;
-    		elementVector_.resize(vectorID+1);
-            for(std::vector<LinearAlgebra::NumericalVector>::iterator cit=elementVector_.begin();cit!=elementVector_.end();++cit)
-            	cit->resize(nrOfUnkowns_*nrOfBasisFunctions_);
-    	}
-    	elementVector_[vectorID]=vector;
-=======
         logger.assert(vectorID < elementVector_.size(), "insufficient element vectors stored");
         return elementVector_[vectorID];
->>>>>>> 1576f3df
     }
     
     void ElementData::setNumberOfBasisFunctions(std::size_t number)
@@ -167,22 +147,10 @@
     const LinearAlgebra::NumericalVector
     ElementData::getTimeLevelData(std::size_t timeLevel, std::size_t unknown) const
     {
-<<<<<<< HEAD
-        if (timeLevel < timeLevels_ && unknown < nrOfUnkowns_ * nrOfBasisFunctions_)
-        {
-            /// \todo these seems to be a hack, not the case the users sets inconsist function. We should actually stop the user from being able to do thos
-            if(expansionCoefficients_[timeLevel].size()!=nrOfUnkowns_*nrOfBasisFunctions_){
-                const_cast<LinearAlgebra::Matrix *>(&expansionCoefficients_[timeLevel])->resize(nrOfUnkowns_,nrOfBasisFunctions_);
-            }
-            return expansionCoefficients_[timeLevel](unknown, basisFunction);
-        }
-        else
-=======
         logger.assert(timeLevel < timeLevels_, "Asked for time level %, but there are only % time levels", timeLevel, timeLevels_);
 
         LinearAlgebra::NumericalVector timeLevelData(nrOfBasisFunctions_);
         for(std::size_t iB = 0; iB < nrOfBasisFunctions_; iB++) // iB = iBasisFunction
->>>>>>> 1576f3df
         {
             timeLevelData(iB) = expansionCoefficients_[timeLevel](convertToSingleIndex(iB, unknown));
         }
