/*
 This file forms part of hpGEM. This package has been developed over a number of years by various people at the University of Twente and a full list of contributors can be found at
 http://hpgem.org/about-the-code/team
 
 This code is distributed using BSD 3-Clause License. A copy of which can found below.
 
 
 Copyright (c) 2014, University of Twente
 All rights reserved.
 
 Redistribution and use in source and binary forms, with or without modification, are permitted provided that the following conditions are met:
 
 1. Redistributions of source code must retain the above copyright notice, this list of conditions and the following disclaimer.
 
 2. Redistributions in binary form must reproduce the above copyright notice, this list of conditions and the following disclaimer in the documentation and/or other materials provided with the distribution.
 
 3. Neither the name of the copyright holder nor the names of its contributors may be used to endorse or promote products derived from this software without specific prior written permission.
 
 THIS SOFTWARE IS PROVIDED BY THE COPYRIGHT HOLDERS AND CONTRIBUTORS "AS IS" AND ANY EXPRESS OR IMPLIED WARRANTIES, INCLUDING, BUT NOT LIMITED TO, THE IMPLIED WARRANTIES OF MERCHANTABILITY AND FITNESS FOR A PARTICULAR PURPOSE ARE DISCLAIMED. IN NO EVENT SHALL THE COPYRIGHT HOLDER OR CONTRIBUTORS BE LIABLE FOR ANY DIRECT, INDIRECT, INCIDENTAL, SPECIAL, EXEMPLARY, OR CONSEQUENTIAL DAMAGES (INCLUDING, BUT NOT LIMITED TO, PROCUREMENT OF SUBSTITUTE GOODS OR SERVICES; LOSS OF USE, DATA, OR PROFITS; OR BUSINESS INTERRUPTION) HOWEVER CAUSED AND ON ANY THEORY OF LIABILITY, WHETHER IN CONTRACT, STRICT LIABILITY, OR TORT (INCLUDING NEGLIGENCE OR OTHERWISE) ARISING IN ANY WAY OUT OF THE USE OF THIS SOFTWARE, EVEN IF ADVISED OF THE POSSIBILITY OF SUCH DAMAGE.
 */

#include "HpgemUI.hpp"

#include "Base/Element.hpp"
#include "Integration/ReturnTrait1.hpp"

#include "RectangularMeshDescriptor.hpp"
#include "Geometry/PointPhysical.hpp"
#include "LinearAlgebra/NumericalVector.hpp"
#include "ElementCacheData.hpp"
#include "ConfigurationData.hpp"

namespace Base
{

    HpgemUI::HpgemUI(GlobalData* const global, const ConfigurationData* config):
        meshes_(),
        globalData_(global),
        configData_(config)
    {
    }
    
    HpgemUI::~HpgemUI()
    {
    	std::cout << "is this called yet?"<<std::endl;
            for(int i = 0; i < meshes_.size() ; ++i)
                delete meshes_[i];
    }
    
    bool
    HpgemUI::initialiseMeshMover(const MeshMoverBaseT* meshMoverBase, unsigned int meshID)
    {
        meshes_[meshID]->setMeshMover(meshMoverBase);
        return true;
    }
    
    
    typename HpgemUI::MeshId
    HpgemUI::addMesh(const RectangularMeshDescriptorT& meshDscr, const MeshType& meshType,int nrOfElementMatrixes, int nrOfElementVectors, int nrOfFaceMatrixes, int nrOfFaceVectors)
    {
        unsigned int numOfMeshes=meshes_.size();
        MeshManipulator* mesh = new MeshManipulator(configData_,meshDscr.boundaryConditions_[0],meshDscr.boundaryConditions_[1],meshDscr.boundaryConditions_[2],configData_->polynomialOrder_,0,nrOfElementMatrixes,nrOfElementVectors,nrOfFaceMatrixes,nrOfFaceVectors);//
        
        if (meshType== RECTANGULAR)
        {   
            mesh->createRectangularMesh(meshDscr.bottomLeft_, meshDscr.topRight_, meshDscr.numElementsInDIM_);
            mesh->getElementsList();
            meshes_.push_back(mesh);
        }
        else if (meshType==TRIANGULAR)
        {
        	mesh->createTriangularMesh(meshDscr.bottomLeft_,meshDscr.topRight_,meshDscr.numElementsInDIM_);
            mesh->getElementsList();
        	meshes_.push_back(mesh);
        }
        else
        {
            std::cerr << "Other types are yet to be implemented! " << std::endl;
        }
        std::cout<<"I just created a mesh!!!"<<std::endl;
            //mesh->outputMesh(std::cout);
        return numOfMeshes;
    }
    
    
    HpgemUI::MeshId HpgemUI::addMesh(const HpgemUI::String& fileName, int nrOfElementMatrixes, int nrOfElementVectors,int nrOfFaceMatrixes, int nrOfFaceVectors)
    {
        unsigned int numOfMeshes=meshes_.size();
        MeshManipulator* mesh = new MeshManipulator(configData_,false,false,false,configData_->polynomialOrder_,0,nrOfElementMatrixes,nrOfElementVectors,nrOfFaceMatrixes,nrOfFaceVectors);
        mesh->readCentaurMesh(fileName);  //boundary information (^) is ignored
<<<<<<< HEAD
=======
            mesh->getElementsList();
>>>>>>> 8ab9be9d
        meshes_.push_back(mesh);
        std::cout<<"I just read a mesh!!!"<<std::endl;
            //mesh->outputMesh(std::cout);
        return numOfMeshes;
    }
    
    typename HpgemUI::ConstElementIterator
    HpgemUI::elementColBegin(MeshId mId)const
    {
        return meshes_[mId]->elementColBegin();
    }

    typename HpgemUI::ConstElementIterator
    HpgemUI::elementColEnd(MeshId mId)const
    {
        return meshes_[mId]->elementColEnd();
    }

    typename HpgemUI::ElementIterator
    HpgemUI::elementColBegin(MeshId mId)
    {
        return meshes_[mId]->elementColBegin();
    }

    typename HpgemUI::ElementIterator
    HpgemUI::elementColEnd(MeshId mId)
    {
        return meshes_[mId]->elementColEnd();
    }
    
    typename HpgemUI::ConstFaceIterator
    HpgemUI::faceColBegin(MeshId mId)const
    {
        return meshes_[mId]->faceColBegin();
    }

    typename HpgemUI::ConstFaceIterator
    HpgemUI::faceColEnd(MeshId mId)const
    {
        return meshes_[mId]->faceColEnd();
    }

    typename HpgemUI::FaceIterator
    HpgemUI::faceColBegin(MeshId mId)
    {
        return meshes_[mId]->faceColBegin();
    }

    typename HpgemUI::FaceIterator
    HpgemUI::faceColEnd(MeshId mId)
    {
        return meshes_[mId]->faceColEnd();
    }

}<|MERGE_RESOLUTION|>--- conflicted
+++ resolved
@@ -88,10 +88,7 @@
         unsigned int numOfMeshes=meshes_.size();
         MeshManipulator* mesh = new MeshManipulator(configData_,false,false,false,configData_->polynomialOrder_,0,nrOfElementMatrixes,nrOfElementVectors,nrOfFaceMatrixes,nrOfFaceVectors);
         mesh->readCentaurMesh(fileName);  //boundary information (^) is ignored
-<<<<<<< HEAD
-=======
             mesh->getElementsList();
->>>>>>> 8ab9be9d
         meshes_.push_back(mesh);
         std::cout<<"I just read a mesh!!!"<<std::endl;
             //mesh->outputMesh(std::cout);
