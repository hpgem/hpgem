--- conflicted
+++ resolved
@@ -99,14 +99,6 @@
 
 void Base::FaceData::setFaceVector(const LinearAlgebra::NumericalVector& vector, std::size_t vectorID)
 {
-<<<<<<< HEAD
-	if(matrixID>=faceMatrix_.size()){
-		std::cout<<"Warning: Setting a face matrix that was not preallocated. If this is expected, please allocate more face matrixes in the mesh generator"<<std::endl;
-		faceMatrix_.resize(matrixID+1);
-	}
-	faceMatrix_[matrixID].resize(matrix.getNRows(),matrix.getNCols());
-	faceMatrix_[matrixID]=matrix;
-=======
     if (vectorID >= faceVector_.size())
     {
         logger(WARN, "Warning: Setting a face vector that was not preallocated. If this is expected, please allocate more face vectors in the mesh generator");
@@ -114,7 +106,6 @@
     }
     faceVector_[vectorID].resize(vector.size());
     faceVector_[vectorID] = vector;
->>>>>>> fc7589ef
 }
 
 LinearAlgebra::NumericalVector Base::FaceData::getFaceVector(std::size_t vectorID) const
@@ -125,16 +116,7 @@
 
 const LinearAlgebra::NumericalVector& Base::FaceData::getResidue() const
 {
-<<<<<<< HEAD
-	if(vectorID>=faceVector_.size()){
-		std::cout<<"Warning: Setting a face vector that was not preallocated. If this is expected, please allocate more face vectors in the mesh generator"<<std::endl;
-		faceVector_.resize(vectorID+1);
-	}
-	faceVector_[vectorID].resize(vector.size());
-	faceVector_[vectorID]=vector;
-=======
     return residual_;
->>>>>>> fc7589ef
 }
 
 void Base::FaceData::setResidue(LinearAlgebra::NumericalVector& residue)
