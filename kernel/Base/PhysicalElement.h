--- conflicted
+++ resolved
@@ -175,7 +175,6 @@
         ///setters should only be needed internally
         void setTransformation(std::shared_ptr<Base::CoordinateTransformation<DIM> > &transform);
 
-<<<<<<< HEAD
         template <class Archive>
         void serialize(Archive &ar, const unsigned int version)
         {
@@ -192,7 +191,7 @@
 
             ar & transform_;
         }
-=======
+
         ///setters should only be needed internally
         ///sets a quadrature rule that provides points in the element
         void setQuadratureRule(QuadratureRules::GaussQuadratureRule *rule);
@@ -203,7 +202,6 @@
 
         ///setters should only be needed internally
         void setQuadraturePointIndex(std::size_t index);
->>>>>>> c3a5c669
 
     private:
 
