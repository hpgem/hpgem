--- conflicted
+++ resolved
@@ -479,7 +479,6 @@
 
         //! Collection of additional basis function set, if p-refinement is applied
         CollectionOfBasisFunctionSets collBasisFSet_;
-<<<<<<< HEAD
 
         //const BasisFunctionSetT*        defaultSetOfBasisFunctions_;
         
@@ -494,13 +493,6 @@
         
         //! Vector faces LevelTree.
         //VecOfFaceLevelTreePtrT vecOfFaceTree_;
-        
-        std::size_t numberOfElementMatrixes_;
-        std::size_t numberOfFaceMatrixes_;
-        std::size_t numberOfElementVectors_;
-        std::size_t numberOfFaceVectors_;
-=======
->>>>>>> 53555152
 
         //when the mesh is updated, persistently store original node coordinates to see if retriangulation is in order
         std::vector<Geometry::PointPhysical<DIM> > oldNodeLocations_;
