--- conflicted
+++ resolved
@@ -29,7 +29,6 @@
 #include "Geometry/PointReference.hpp"
 #include "LinearAlgebra/NumericalVector.hpp"
 
-<<<<<<< HEAD
 namespace Base
 {
 
@@ -63,6 +62,7 @@
         recomputeCache_(true),
         useCache_(useCache),
         currentPointIndex_(-1) { }
+
 
         virtual Face& operator=(const Face& face)
         {//todo check that &face and this are different things (logger)
@@ -146,80 +146,6 @@
 
         //if this is needed a lot, also store this
         void referenceToPhysical(const Geometry::PointReference& pointReference, PointPhysicalT& pointPhysical) const override;
-=======
-namespace Base {
-
-	/**
-	 * An face that computes and stores all basis function values and derivatives.
-	 * This way user can just type ret(j,i)=basisFunctionDeriv(i,p)*basisFunctionDeriv(j,p)
-	 * without being bothered by unnecessary information about Jacobians or transformations
-	 * and without having to compute the Jacobian twice for every entry in the face matrix
-	 *
-	 * This class will automatically recompute all data whenever a new point is passed to a basisfunction
-	 *
-	 * This cannot be directly implemented in Face because then all Faces will store all this data
-	 * resulting in a massive storage overhead
-	 *
-	 * The actual transformations required depend on the function space you are working in, so the actual work
-	 * is delegated to a subclass that doesn't need to shield all the getters.
-	 *
-	 * You cannot use this class to modify faces
-	 *
-	 * Be VERY careful to not put this type of face in a mesh, the extra storage needed for this type of faces will likely crash your program
-	 * Once proper error checking/handling is implemented safeguards will be added to make this a bit more difficult
-	 */
-	class ShortTermStorageFaceBase: public Face {
-	public:
-
-		ShortTermStorageFaceBase(unsigned int dimension, bool useCache=false) :
-			Face(),face_(NULL),               //I dont like that face_ is not defined before operator= is called at least once
-			currentPoint_(dimension-1),       //but I want to give users the ability to pass alternative wrappers to the integrators
-			normal_(dimension),               //without forcing them to pick a random face that is going to be discarded anyway
-			recomputeCache_(true),
-			useCache_(useCache),
-			currentPointIndex_(-1){}
-
-		virtual Face& operator=(const Face& face){//todo check that &face and this are different things (logger)
-			face_=&face;
-			if(currentPoint_.size()==0){
-				computeData();
-			}else{
-                 /// \bug This should go back to NAN at some point. Again to fix problems with math and STL::vector
-				currentPoint_[0]=0/0;
-			}
-			currentPointIndex_=-1;
-			return *this;
-		}
-
-		virtual void computeData();
-
-		virtual ~ShortTermStorageFaceBase() {
-			//keep the face alive!
-		}
-
-		virtual void getNormalVector(const ReferencePointT& pRefFace, LinearAlgebra::NumericalVector& v) const;
-		virtual void getNormalVector(const ReferencePointT& pRefFace, LinearAlgebra::NumericalVector& v);
-
-		virtual double basisFunction(unsigned int i, const Geometry::PointReference& p) const {throw "No storage functionality was implemented! Are you working in a vector valued function space?";}
-		virtual double basisFunction(unsigned int i, const Geometry::PointReference& p) {throw "No storage functionality was implemented! Are you working in a vector valued function space?";}
-
-		virtual void basisFunction(unsigned int i, const Geometry::PointReference& p, LinearAlgebra::NumericalVector& ret) const {throw "No storage functionality was implemented! Are you working in a scalar function space?";}
-		virtual void basisFunction(unsigned int i, const Geometry::PointReference& p, LinearAlgebra::NumericalVector& ret) {throw "No storage functionality was implemented! Are you working in a scalar function space?";}
-
-		virtual void basisFunctionNormal(unsigned int i, const LinearAlgebra::NumericalVector& normal, const Geometry::PointReference& p, LinearAlgebra::NumericalVector& ret) const {throw "No storage functionality was implemented! Are you working in an unusual function space?";}
-		virtual void basisFunctionNormal(unsigned int i, const LinearAlgebra::NumericalVector& normal, const Geometry::PointReference& p, LinearAlgebra::NumericalVector& ret) {throw "No storage functionality was implemented! Are you working in an unusual function space?";}
-
-		virtual double basisFunctionDeriv(unsigned int i, unsigned int jDir, const Geometry::PointReference& p) const {return face_->basisFunctionDeriv(i,jDir,p);}
-
-		virtual void basisFunctionDeriv(unsigned int i, const Geometry::PointReference& p, LinearAlgebra::NumericalVector& ret) const {throw "No storage functionality was implemented! Did you mean basisFunctionCurl?";}
-		virtual void basisFunctionDeriv(unsigned int i, const Geometry::PointReference& p, LinearAlgebra::NumericalVector& ret) {throw "No storage functionality was implemented! Did you mean basisFunctionCurl?";}
-
-		virtual void basisFunctionCurl(unsigned int i, const Geometry::PointReference& p, LinearAlgebra::NumericalVector& ret) const {throw "No storage functionality was implemented! Did you mean basisFunctionDeriv?";}
-		virtual void basisFunctionCurl(unsigned int i, const Geometry::PointReference& p, LinearAlgebra::NumericalVector& ret) {throw "No storage functionality was implemented! Did you mean basisFunctionDeriv?";}
-
-		//if this is needed a lot, also store this
-		virtual void referenceToPhysical(const Geometry::PointReference& pointReference, PointPhysicalT& pointPhysical) const;
->>>>>>> f9a31d3e
 
         //caching functionality
 
