/*
 This file forms part of hpGEM. This package has been developed over a number of years by various people at the University of Twente and a full list of contributors can be found at
 http://hpgem.org/about-the-code/team
 
 This code is distributed using BSD 3-Clause License. A copy of which can found below.
 
 
 Copyright (c) 2014, University of Twente
 All rights reserved.
 
 Redistribution and use in source and binary forms, with or without modification, are permitted provided that the following conditions are met:
 
 1. Redistributions of source code must retain the above copyright notice, this list of conditions and the following disclaimer.
 
 2. Redistributions in binary form must reproduce the above copyright notice, this list of conditions and the following disclaimer in the documentation and/or other materials provided with the distribution.
 
 3. Neither the name of the copyright holder nor the names of its contributors may be used to endorse or promote products derived from this software without specific prior written permission.
 
 THIS SOFTWARE IS PROVIDED BY THE COPYRIGHT HOLDERS AND CONTRIBUTORS "AS IS" AND ANY EXPRESS OR IMPLIED WARRANTIES, INCLUDING, BUT NOT LIMITED TO, THE IMPLIED WARRANTIES OF MERCHANTABILITY AND FITNESS FOR A PARTICULAR PURPOSE ARE DISCLAIMED. IN NO EVENT SHALL THE COPYRIGHT HOLDER OR CONTRIBUTORS BE LIABLE FOR ANY DIRECT, INDIRECT, INCIDENTAL, SPECIAL, EXEMPLARY, OR CONSEQUENTIAL DAMAGES (INCLUDING, BUT NOT LIMITED TO, PROCUREMENT OF SUBSTITUTE GOODS OR SERVICES; LOSS OF USE, DATA, OR PROFITS; OR BUSINESS INTERRUPTION) HOWEVER CAUSED AND ON ANY THEORY OF LIABILITY, WHETHER IN CONTRACT, STRICT LIABILITY, OR TORT (INCLUDING NEGLIGENCE OR OTHERWISE) ARISING IN ANY WAY OUT OF THE USE OF THIS SOFTWARE, EVEN IF ADVISED OF THE POSSIBILITY OF SUCH DAMAGE.
 */


#include <limits>

#include "MpiContainer.h"
#include "Mesh.h"
#include "Element.h"
#include "Face.h"
#include "Edge.h"
#include "ElementFactory.h"
#include "FaceFactory.h"
#include "Geometry/PointPhysical.h"
#include "Geometry/ReferenceGeometry.h"
#include "Geometry/PointReference.h"
#include "FaceCacheData.h"
#include "ElementCacheData.h"

#ifdef HPGEM_USE_METIS
#include <metis.h>
#endif

namespace Base
{

    template<std::size_t DIM>
    Mesh<DIM>::Mesh()
            : hasToSplit_(false), localProcessorID_(0), elementCounter_(0), faceCounter_(0), edgeCounter_(0), nodeCounter_(0)
    {
    }

    template<std::size_t DIM>
    Mesh<DIM>::Mesh(const Mesh& orig)
            : hasToSplit_(true), localProcessorID_(orig.localProcessorID_),
        elementCounter_(0), faceCounter_(0), edgeCounter_(0), nodeCounter_(0), 
        points_(orig.points_)
    {
        //Make elements. Note: each element gets a new unique ID
        for(Element* element : orig.elements_)
        {
            elements_.push_back(element->copyWithoutFacesEdgesNodes());
            ++elementCounter_;
        }
        logger.assert(orig.elementCounter_ == elementCounter_, "In the copy constructor of Mesh,"
            "there is a different number of elements in the new Mesh than in the old one.");
        
        //Make nodes and couple them with elements
        for(Node* node : orig.nodes_)
        {
            nodes_.push_back(new Node(node->getID()));
            std::vector<Element*> nodeElements = node->getElements();
            logger.assert(nodeElements.size() > 0, "There are no elements at this node.");
            for(std::size_t i = 0; i < nodeElements.size(); ++i)
            {
                std::size_t id = nodeElements[i]->getID();
                nodes_.back()->addElement(elements_[id], node->getNodeNr(i));
            }
            ++nodeCounter_;
        }
        logger.assert(orig.nodeCounter_ == nodeCounter_, "In the copy constructor of Mesh,"
            "there is a different number of nodes in the new Mesh than in the old one.");
        
        //Make faces and couple them with elements
        for(Face* face : orig.faces_)
        {
            Element* elLeft = elements_[face->getPtrElementLeft()->getID()];
            std::size_t idOnLeft = face->localFaceNumberLeft();
            Element* elRight = nullptr;
            std::size_t idOnRight = 0;
            if (face->isInternal())
            {
                elRight = elements_[face->getPtrElementRight()->getID()];
                idOnRight = face->localFaceNumberRight();
            }
            faces_.push_back(new Face(*face, elLeft, idOnLeft, elRight, idOnRight));
            ++faceCounter_;
        }
        logger.assert(orig.faceCounter_ == faceCounter_, "In the copy constructor of Mesh,"
            "there is a different number of faces in the new Mesh than in the old one.");
        
        //Make nodes and couple them with elements
        for(Edge* edge : orig.edges_)
        {
            edges_.push_back(new Edge(edge->getID()));
            std::vector<Element*> edgeElements = edge->getElements();
            logger.assert(edgeElements.size() > 0, "There are no elements at this node.");
            for(std::size_t i = 0; i < edgeElements.size(); ++i)
            {
                std::size_t id = edgeElements[i]->getID();
                edges_.back()->addElement(elements_[id], edge->getEdgeNr(i));
            }
            ++edgeCounter_;
        }
        logger.assert(orig.edgeCounter_ == edgeCounter_, "In the copy constructor of Mesh,"
            "there is a different number of nodes in the new Mesh than in the old one.");
        
        //call split() to make get...List() to work with local iterators
        split();
    }

    template<std::size_t DIM>
    Mesh<DIM>::~Mesh()
    {
        clear();        
    }

    template<std::size_t DIM>
    Element* Mesh<DIM>::addElement(const std::vector<std::size_t>& globalNodeIndexes)
    {
        elements_.push_back(ElementFactory::instance().makeElement(globalNodeIndexes, points_, elementCounter_));
        ++elementCounter_;
        hasToSplit_ = true;
        return elements_.back();
    }

    template<std::size_t DIM>
    bool Mesh<DIM>::addFace(Element* leftElementPtr, std::size_t leftElementLocalFaceNo, Element* rightElementPtr, std::size_t rightElementLocalFaceNo, const Geometry::FaceType& faceType)
    {
        logger.assert(leftElementPtr!=nullptr, "Invalid element passed");
        if (rightElementPtr == nullptr)
        {
            faces_.push_back(FaceFactory::instance().makeFace(leftElementPtr, leftElementLocalFaceNo, faceType, faceCounter_));
        }
        else
        {
            faces_.push_back(FaceFactory::instance().makeFace(leftElementPtr, leftElementLocalFaceNo, rightElementPtr, rightElementLocalFaceNo, faceCounter_));
        }
        ++faceCounter_;
        hasToSplit_ = true;
        return true;
    }

    template<std::size_t DIM>
    void Mesh<DIM>::addEdge()
    {
        edges_.push_back(new Edge(edgeCounter_));
        ++edgeCounter_;
        hasToSplit_ = true;
    }
<<<<<<< HEAD

    template<std::size_t DIM>
    void Mesh<DIM>::addNode(Geometry::PointPhysical<DIM> node)
=======
    
    void Mesh::addNodeCoordinate(Geometry::PointPhysical node)
>>>>>>> 21bfb33a
    {
        points_.push_back(node);
        //don't distribute the points here, it will confuse the elements
    }
<<<<<<< HEAD

    template<std::size_t DIM>
    void Mesh<DIM>::addVertex()
=======
    
    void Mesh::addNode()
>>>>>>> 21bfb33a
    {
        nodes_.push_back(new Node(nodeCounter_));
        ++nodeCounter_;
        hasToSplit_ = true;
    }

    template<std::size_t DIM>
    void Mesh<DIM>::split()
    {
        std::vector<int> partition(elements_.size()); //output
        //split the mesh
        int pid = 0;
#ifdef HPGEM_USE_MPI
#ifdef HPGEM_USE_METIS
        pid = MPIContainer::Instance().getProcessorID();
        int nProcs = MPIContainer::Instance().getNumProcessors();

        if (pid == 0 && nProcs > 1)
        {   
            logger(INFO, "start of metis");

            int one = 1; //actually the number of constraints. This can be increased for example when we want to distribute an entire mesh tree in one go (while keeping each of the levels balanced) - increasing this number turns imbalance into a vector
            int numberOfElements = elements_.size();

            //int mpiCommSize=4;
            float imbalance = 1.001;//explicitly put the default for later manipulation
            int totalCutSize;//output
            
            std::vector<int> xadj(numberOfElements + 1);//for some reason c-style arrays break somewhere near 1e6 faces in a mesh, so use vectors
            std::vector<int> adjncy(2 * faces_.size());//if this basic connectivity structure turns out to be very slow for conforming meshes, some improvements can be made
            int connectionsUsed(0), xadjCounter(0);
            for (Element* element : elements_)
            {   
                xadj[xadjCounter] = connectionsUsed;
                xadjCounter++;
                for (int i = 0; i < element->getReferenceGeometry()->getNrOfCodim1Entities(); ++i)
                {   
                    const Face* face = element->getFace(i);
                    if (face->isInternal())
                    {   
                        if (element == face->getPtrElementLeft())
                        {   
                            adjncy[connectionsUsed] = face->getPtrElementRight()->getID();
                            connectionsUsed++;
                        }
                        else
                        {   
                            adjncy[connectionsUsed] = face->getPtrElementLeft()->getID();
                            connectionsUsed++;
                        }
                    } //boundary faces don't generate connections
                }
            }
            xadj[xadjCounter] = connectionsUsed;

            int metisOptions[METIS_NOPTIONS];
            METIS_SetDefaultOptions(metisOptions);

            metisOptions[METIS_OPTION_CTYPE] = METIS_CTYPE_SHEM;
            metisOptions[METIS_OPTION_RTYPE] = METIS_RTYPE_FM;

            //the empty arguments provide options for fine-tuning the weights of nodes, edges and processors, these are currently assumed to be the same
            METIS_PartGraphKway(&numberOfElements, &one, &xadj[0], &adjncy[0], NULL, NULL, NULL, &nProcs, NULL, &imbalance, metisOptions, &totalCutSize, &partition[0]);
            //mpiCommunicator.Bcast((void *)&partition[0],partition.size(),MPI::INT,0);//broadcast the computed partition to all the nodes
            logger(INFO, "Done splitting mesh.");

        }

        MPIContainer::Instance().broadcast(partition, 0);

#endif
#endif
        submeshes_.clear();
        auto elementIterator = elements_.begin();
        for (auto targetIterator = partition.begin(); targetIterator != partition.end(); ++targetIterator, ++elementIterator)
        {
            
            if (pid == *targetIterator)
            {
                submeshes_.add(*elementIterator);
            }
        }
        for (Base::Face* face : faces_)
        {
            //Are we part of this face?
            if (partition[face->getPtrElementLeft()->getID()] == pid || (face->isInternal() && partition[face->getPtrElementRight()->getID()] == pid))
            {
                //if we are a part of this face
                submeshes_.add(face);
                
                if (face->isInternal() && (partition[face->getPtrElementLeft()->getID()] != partition[face->getPtrElementRight()->getID()]))
                {
                    face->setFaceType(Geometry::FaceType::SUBDOMAIN_BOUNDARY);
                    if (partition[face->getPtrElementLeft()->getID()] == pid)
                    {
                        //don't send to yourself, ask the element on the other side what pid to sent to
                        submeshes_.addPush(face->getPtrElementLeft(), partition[face->getPtrElementRight()->getID()]);
                        //if you receive, the source is the owner of the element
                        submeshes_.addPull(face->getPtrElementRight(), partition[face->getPtrElementRight()->getID()]);
                    }
                    else
                    {
                        submeshes_.addPush(face->getPtrElementRight(), partition[face->getPtrElementLeft()->getID()]);
                        submeshes_.addPull(face->getPtrElementLeft(), partition[face->getPtrElementLeft()->getID()]);
                    }
                }
            }
        }
        
        //edges and nodes are only used to construct conforming basis-functions (i.e. GlobalAssembly))
        for (Base::Edge* edge : edges_)
        {
            if (partition[edge->getElement(0)->getID()] == pid)
            {
                submeshes_.add(edge);
            }
        }
        for (Base::Node* node : nodes_)
        {
            if (partition[node->getElement(0)->getID()] == pid)
            {
                submeshes_.add(node);
            }
        }
        hasToSplit_ = false;
    }

    template<std::size_t DIM>
    void Mesh<DIM>::clear()
    {
        for (Element* element : elements_)
        {
            delete element;
        }
        for (Face* face : faces_)
        {
            delete face;
        }
        for (Edge* edge : edges_)
        {
            delete edge;
        }
        for (Node* node : nodes_)
        {
            delete node;
        }
        elements_.clear();
        faces_.clear();
        edges_.clear();
        nodes_.clear();
        submeshes_.clear();
        elementCounter_ = 0;
        faceCounter_ = 0;
        edgeCounter_ = 0;
        nodeCounter_ = 0;
        points_.clear();
    }

    template<std::size_t DIM>
    const std::vector<Element*>& Mesh<DIM>::getElementsList(IteratorType part) const
    {
        if (part == IteratorType::LOCAL)
        {
            logger.assert_always(!hasToSplit_, "Please call getElementsList() on a modifiable mesh at least once"
                    "\nbefore calling getElementsList() const");
            return submeshes_.getElementsList();
        }
        else
        {
            return elements_;
        }
    }

    template<std::size_t DIM>
    std::vector<Element*>& Mesh<DIM>::getElementsList(IteratorType part)
    {
        if (part == IteratorType::LOCAL)
        {
            if (hasToSplit_)
            {
                split();
            }
            return submeshes_.getElementsList();
        }
        else
        {
            return elements_;
        }
    }

    template<std::size_t DIM>
    const std::vector<Face*>& Mesh<DIM>::getFacesList(IteratorType part) const
    {
        if (part == IteratorType::LOCAL)
        {
            logger.assert_always(!hasToSplit_, "Please call getFacesList() on a modifiable mesh at least once"
                    "\nbefore calling getFacesList() const");
            return submeshes_.getFacesList();
        }
        else
        {
            return faces_;
        }
    }

    template<std::size_t DIM>
    std::vector<Face*>& Mesh<DIM>::getFacesList(IteratorType part)
    {
        if (part == IteratorType::LOCAL)
        {
            if (hasToSplit_)
            {
                split();
            }
            return submeshes_.getFacesList();
        }
        else
        {
            return faces_;
        }
    }

    template<std::size_t DIM>
    const std::vector<Edge*>& Mesh<DIM>::getEdgesList(IteratorType part) const
    {
        if (part == IteratorType::LOCAL)
        {
            logger.assert_always(!hasToSplit_, "Please call getEdgesList() on a modifiable mesh at least once"
                    "\nbefore calling getEdgesList() const");
            return submeshes_.getEdgesList();
        }
        else
        {
            return edges_;
        }
    }

    template<std::size_t DIM>
    std::vector<Edge*>& Mesh<DIM>::getEdgesList(IteratorType part)
    {
        if (part == IteratorType::LOCAL)
        {
            if (hasToSplit_)
            {
                split();
            }
            return submeshes_.getEdgesList();
        }
        else
        {
            return edges_;
        }
    }
<<<<<<< HEAD

    template<std::size_t DIM>
    const std::vector<Node*>& Mesh<DIM>::getVerticesList(IteratorType part) const
=======
    
    const std::vector<Node*>& Mesh::getNodesList(IteratorType part) const
>>>>>>> 21bfb33a
    {
        if (part == IteratorType::LOCAL)
        {
            logger.assert_always(!hasToSplit_, "Please call getNodesList() on a modifiable mesh at least once"
                    "\nbefore calling getNodesList() const");
            return submeshes_.getNodesList();
        }
        else
        {
            return nodes_;
        }
    }
<<<<<<< HEAD

    template<std::size_t DIM>
    std::vector<Node*>& Mesh<DIM>::getVerticesList(IteratorType part)
=======
    
    std::vector<Node*>& Mesh::getNodesList(IteratorType part)
>>>>>>> 21bfb33a
    {
        if (part == IteratorType::LOCAL)
        {
            if (hasToSplit_)
            {
                split();
            }
            return submeshes_.getNodesList();
        }
        else
        {
            return nodes_;
        }
    }

    template<std::size_t DIM>
    const std::vector<Geometry::PointPhysical<DIM> >& Mesh<DIM>::getNodeCoordinates() const
    {
        //for historic reasons points_ is referenced directly during element 
        //creation and therefore cannot be distributed
        return points_;
    }

    template<std::size_t DIM>
    std::vector<Geometry::PointPhysical<DIM> >& Mesh<DIM>::getNodeCoordinates()
    {
        //for historic reasons points_ is referenced directly during element 
        //creation and therefore cannot be distributed
        return points_;
    }

}<|MERGE_RESOLUTION|>--- conflicted
+++ resolved
@@ -156,26 +156,16 @@
         ++edgeCounter_;
         hasToSplit_ = true;
     }
-<<<<<<< HEAD
-
-    template<std::size_t DIM>
-    void Mesh<DIM>::addNode(Geometry::PointPhysical<DIM> node)
-=======
     
-    void Mesh::addNodeCoordinate(Geometry::PointPhysical node)
->>>>>>> 21bfb33a
+    template<std::size_t DIM>
+    void Mesh<DIM>::addNodeCoordinate(Geometry::PointPhysical<DIM> node)
     {
         points_.push_back(node);
         //don't distribute the points here, it will confuse the elements
     }
-<<<<<<< HEAD
-
-    template<std::size_t DIM>
-    void Mesh<DIM>::addVertex()
-=======
     
-    void Mesh::addNode()
->>>>>>> 21bfb33a
+    template<std::size_t DIM>
+    void Mesh<DIM>::addNode()
     {
         nodes_.push_back(new Node(nodeCounter_));
         ++nodeCounter_;
@@ -429,14 +419,9 @@
             return edges_;
         }
     }
-<<<<<<< HEAD
-
-    template<std::size_t DIM>
-    const std::vector<Node*>& Mesh<DIM>::getVerticesList(IteratorType part) const
-=======
     
-    const std::vector<Node*>& Mesh::getNodesList(IteratorType part) const
->>>>>>> 21bfb33a
+    template<std::size_t DIM>
+    const std::vector<Node*>& Mesh<DIM>::getNodesList(IteratorType part) const
     {
         if (part == IteratorType::LOCAL)
         {
@@ -449,14 +434,9 @@
             return nodes_;
         }
     }
-<<<<<<< HEAD
-
-    template<std::size_t DIM>
-    std::vector<Node*>& Mesh<DIM>::getVerticesList(IteratorType part)
-=======
     
-    std::vector<Node*>& Mesh::getNodesList(IteratorType part)
->>>>>>> 21bfb33a
+    template<std::size_t DIM>
+    std::vector<Node*>& Mesh<DIM>::getNodesList(IteratorType part)
     {
         if (part == IteratorType::LOCAL)
         {
