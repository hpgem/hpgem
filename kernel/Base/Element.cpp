/*
 This file forms part of hpGEM. This package has been developed over a number of years by various people at the University of Twente and a full list of contributors can be found at
 http://hpgem.org/about-the-code/team
 
 This code is distributed using BSD 3-Clause License. A copy of which can found below.
 
 
 Copyright (c) 2014, University of Twente
 All rights reserved.
 
 Redistribution and use in source and binary forms, with or without modification, are permitted provided that the following conditions are met:
 
 1. Redistributions of source code must retain the above copyright notice, this list of conditions and the following disclaimer.
 
 2. Redistributions in binary form must reproduce the above copyright notice, this list of conditions and the following disclaimer in the documentation and/or other materials provided with the distribution.
 
 3. Neither the name of the copyright holder nor the names of its contributors may be used to endorse or promote products derived from this software without specific prior written permission.
 
 THIS SOFTWARE IS PROVIDED BY THE COPYRIGHT HOLDERS AND CONTRIBUTORS "AS IS" AND ANY EXPRESS OR IMPLIED WARRANTIES, INCLUDING, BUT NOT LIMITED TO, THE IMPLIED WARRANTIES OF MERCHANTABILITY AND FITNESS FOR A PARTICULAR PURPOSE ARE DISCLAIMED. IN NO EVENT SHALL THE COPYRIGHT HOLDER OR CONTRIBUTORS BE LIABLE FOR ANY DIRECT, INDIRECT, INCIDENTAL, SPECIAL, EXEMPLARY, OR CONSEQUENTIAL DAMAGES (INCLUDING, BUT NOT LIMITED TO, PROCUREMENT OF SUBSTITUTE GOODS OR SERVICES; LOSS OF USE, DATA, OR PROFITS; OR BUSINESS INTERRUPTION) HOWEVER CAUSED AND ON ANY THEORY OF LIABILITY, WHETHER IN CONTRACT, STRICT LIABILITY, OR TORT (INCLUDING NEGLIGENCE OR OTHERWISE) ARISING IN ANY WAY OUT OF THE USE OF THIS SOFTWARE, EVEN IF ADVISED OF THE POSSIBILITY OF SUCH DAMAGE.
 */
#ifndef _Element_Impl_h
#define _Element_Impl_h

#include "Element.h"
#include "PhysGradientOfBasisFunction.h"
#include "Edge.h"
#include "Face.h"

#include "BasisFunctionSet.h"
#include "Geometry/PhysicalGeometry.h"
#include "LinearAlgebra/NumericalVector.h"
#include "Geometry/PointPhysical.h"
#include "FaceCacheData.h"
#include "ElementCacheData.h"
#include "Geometry/ReferenceGeometry.h"
#include "Geometry/PointReference.h"
#include "Logger.h"
#include "Node.h"
#include "Integration/QuadratureRules/GaussQuadratureRule.h"
#include "Geometry/Jacobian.h"

#include <limits>

namespace Base
{
    
    Element::Element(const VectorOfPointIndexesT& globalNodeIndexes, 
                     const std::vector<const BasisFunctionSet*>* basisFunctionSet, 
                     const VectorOfPhysicalPointsT& allNodes, 
                     std::size_t nrOfUnkowns, 
                     std::size_t nrOfTimeLevels, 
                     std::size_t nrOfBasisFunc, 
                     std::size_t id, 
                     std::size_t numberOfElementMatrixes, 
                     std::size_t numberOfElementVectors, 
                     const std::vector<int>& basisFunctionSetPositions)
            : ElementGeometryT(globalNodeIndexes, allNodes), 
        ElementData(nrOfTimeLevels, nrOfUnkowns, nrOfBasisFunc, numberOfElementMatrixes, numberOfElementVectors), 
        quadratureRule_(nullptr), basisFunctionSet_(basisFunctionSet), 
        vecCacheData_(), id_(id), basisFunctionSetPositions_(basisFunctionSetPositions)
    {
        logger.assert(basisFunctionSet!=nullptr, "Invalid basis function set passed");
        logger.assert(basisFunctionSet->size()>0, "Not enough basis function sets passed");
        logger(VERBOSE, "numberOfElementMatrixes: %", numberOfElementMatrixes);
        logger(VERBOSE, "numberOfElementVectors: %", numberOfElementVectors);
        orderCoeff_ = 2; // for safety
        std::size_t numberOfBasisFunctions = 0;
        for (std::size_t i = 0; i < basisFunctionSetPositions_.size(); ++i)
        {
            logger.assert(basisFunctionSetPositions_[i]<basisFunctionSet->size(), "Not enough basis function sets passed");
            logger.assert(basisFunctionSet->at(basisFunctionSetPositions_[i])!=nullptr, "Invalid basis function set passed");
            numberOfBasisFunctions += basisFunctionSet_->at(basisFunctionSetPositions_[i])->size();
        }
        logger.assert(nrOfBasisFunc==numberOfBasisFunctions, "Redundant argument set to the wrong value");
        setNumberOfBasisFunctions(numberOfBasisFunctions);
        setQuadratureRulesWithOrder(orderCoeff_ * basisFunctionSet_->at(basisFunctionSetPositions_[0])->getOrder() + 1);
        nrOfDOFinTheElement_ = basisFunctionSet_->at(basisFunctionSetPositions_[0])->size();
        facesList_.assign(getReferenceGeometry()->getNrOfCodim1Entities(), nullptr);
        if (getReferenceGeometry()->getNrOfCodim3Entities() > 0)
        {
            edgesList_.assign(getReferenceGeometry()->getNrOfCodim2Entities(), nullptr);
        }
        nodesList_.assign(getReferenceGeometry()->getNumberOfNodes(), nullptr);
    }
    
    //the mass matrix is not copied for safety, in case this element gets slightly
    //changed before the mass matrix is needed. If one wants to use the mass matrix,
    //it gets computed in getMassMatrix anyway.
    Element::Element(const Element& other)
            : ElementGeometryT(other), ElementData(other), 
        quadratureRule_(other.quadratureRule_), basisFunctionSet_(other.basisFunctionSet_), 
        vecCacheData_(other.vecCacheData_), id_(other.id_), orderCoeff_(other.orderCoeff_), 
        basisFunctionSetPositions_(other.basisFunctionSetPositions_), 
        facesList_(other.facesList_), edgesList_(other.edgesList_), nodesList_(other.nodesList_), 
        nrOfDOFinTheElement_(other.nrOfDOFinTheElement_)
    {
    }
    
    ///Very ugly default constructor that's only here because it is needed in
    ///ShortTermStorageElementBase.
    Element::Element()
            : ElementData(0, 0, 0, 0, 0)
    {
    }
    
    Element::~Element()
    {
        
    }
    
    void Element::setDefaultBasisFunctionSet(std::size_t position)
    {
        logger.assert(position < basisFunctionSet_->size(), "Not enough basis function sets passed");
        basisFunctionSetPositions_.resize(1, -1);
        basisFunctionSetPositions_[0] = position;
        int numberOfBasisFunctions(0);
        for (int i : basisFunctionSetPositions_)
        {
            if (i != -1)
                numberOfBasisFunctions += basisFunctionSet_->at(i)->size();
        }
        setNumberOfBasisFunctions(numberOfBasisFunctions);
        setQuadratureRulesWithOrder(orderCoeff_ * basisFunctionSet_->at(position)->getOrder() + 1);
        nrOfDOFinTheElement_ = basisFunctionSet_->at(position)->size();
    }
    
    void Element::setFaceBasisFunctionSet(std::size_t position, std::size_t localFaceIndex)
    {
        logger.assert(position < basisFunctionSet_->size(), "Not enough basis function sets passed");
        logger.assert(localFaceIndex < getNrOfFaces(), "Asked for face %, but there are only % faces", localFaceIndex, getNrOfFaces());
        if (basisFunctionSetPositions_.size() < 1 + getNrOfFaces())
        {
            basisFunctionSetPositions_.resize(1 + getNrOfFaces(), -1);
        }
        basisFunctionSetPositions_[1 + localFaceIndex] = position;
        int numberOfBasisFunctions(0);
        for (int i : basisFunctionSetPositions_)
        {
            if (i != -1)
                numberOfBasisFunctions += basisFunctionSet_->at(i)->size();
        }
        setNumberOfBasisFunctions(numberOfBasisFunctions);
    }
    
    void Element::setEdgeBasisFunctionSet(std::size_t position, std::size_t localEdgeIndex)
    {
        logger.assert(position < basisFunctionSet_->size(), "Not enough basis function sets passed");
        logger.assert(localEdgeIndex < getNrOfEdges(), "Asked for edge %, but there are only % edges", localEdgeIndex, getNrOfEdges());
        if (basisFunctionSetPositions_.size() < 1 + getNrOfFaces() + getNrOfEdges())
        {
            basisFunctionSetPositions_.resize(1 + getNrOfFaces() + getNrOfEdges(), -1);
        }
        basisFunctionSetPositions_[1 + getNrOfFaces() + localEdgeIndex] = position;
        int numberOfBasisFunctions(0);
        for (int i : basisFunctionSetPositions_)
        {
            if (i != -1)
                numberOfBasisFunctions += basisFunctionSet_->at(i)->size();
        }
        setNumberOfBasisFunctions(numberOfBasisFunctions);
    }
    
    void Element::setVertexBasisFunctionSet(std::size_t position, std::size_t localVertexIndex)
    {
        logger.assert(position < basisFunctionSet_->size(), "Not enough basis function sets passed");
        logger.assert(localVertexIndex < getNrOfNodes(), "Asked for node %, but there are only % nodes", localVertexIndex, getNrOfNodes());
        if (basisFunctionSetPositions_.size() < 1 + getNrOfFaces() + getNrOfEdges() + getNrOfNodes())
        {
            basisFunctionSetPositions_.resize(1 + getNrOfFaces() + getNrOfEdges() + getNrOfNodes(), -1);
        }
        basisFunctionSetPositions_[1 + getNrOfFaces() + getNrOfEdges() + localVertexIndex] = position;
        int numberOfBasisFunctions(0);
        for (int i : basisFunctionSetPositions_)
        {
            if (i != -1)
                numberOfBasisFunctions += basisFunctionSet_->at(i)->size();
        }
        setNumberOfBasisFunctions(numberOfBasisFunctions);
    }
    
    double Element::basisFunctionDeriv(std::size_t i, std::size_t jDir, const PointReferenceT& p) const
    {
        logger.assert(i<getNrOfBasisFunctions(), "Asked for basis function %, but there are only % basis functions", i, getNrOfBasisFunctions());
        logger.assert((jDir < p.size()), "Error in BasisFunctionSet.EvalDeriv: invalid derivative direction!");
        
        int basePosition(0);
<<<<<<< HEAD
        for(int j:basisFunctionSetPositions_){
            if(j!=-1){
                int n=basisFunctionSet_->at(j)->size();
                if(i-basePosition<n){
                    return basisFunctionSet_->at(j)->evalDeriv(i-basePosition, jDir, p);
                }else{
                    basePosition+=n;
=======
        for (int j : basisFunctionSetPositions_)
        {
            if (j != -1)
            {
                std::size_t n = basisFunctionSet_->at(j)->size();
                if (i - basePosition < n)
                {
                    return basisFunctionSet_->at(j)->evalDeriv(i - basePosition, jDir, p);
                }
                else
                {
                    basePosition += n;
>>>>>>> fc7589ef
                }
            }
        }
        logger(ERROR, "This is not supposed to happen, please try again with assertions turned on");
        return std::numeric_limits<double>::quiet_NaN();
    }
    
    double Element::basisFunction(std::size_t i, const PointReferenceT& p) const
    {
        logger.assert(i<getNrOfBasisFunctions(), "Asked for basis function %, but there are only % basis functions", i, getNrOfBasisFunctions());
        const Base::BaseBasisFunction* function;
        int basePosition(0);
        for (int j : basisFunctionSetPositions_)
        {
            if (j != -1)
            {
                std::size_t n = basisFunctionSet_->at(j)->size();
                if (i - basePosition < n)
                {
                    function = basisFunctionSet_->at(j)->operator[](i - basePosition);
                    basePosition += n;
                }
                else
                {
                    basePosition += n;
                }
            }
        }
        return getReferenceGeometry()->getBasisFunctionValue(function, p);
    }
    
    std::size_t Element::getID() const
    {
        return id_;
    }
    
    std::size_t Element::getID()
    {
        return id_;
    }
    
    void Element::setQuadratureRulesWithOrder(std::size_t quadrROrder)
    {
        quadratureRule_ = Geometry::ElementGeometry::referenceGeometry_->getGaussQuadratureRule(quadrROrder);
    }
    
    void Element::setGaussQuadratureRule(GaussQuadratureRuleT* const quadR)
    {
        logger.assert(quadR!=nullptr, "Invalid quadrature rule passed");
        quadratureRule_ = quadR;
    }
    
    const QuadratureRules::GaussQuadratureRule* Element::getGaussQuadratureRule() const
    {
        return quadratureRule_;
    }
    
    std::vector<Base::ElementCacheData>& Element::getVecCacheData()
    {
        return vecCacheData_;
    }
    
    /// \param[in] timeLevel The index for the time level for which to get the solution.
    /// \param[in] p The reference point for which to get the solution.
    /// \param[in] solution The solution vector where the value at index iV corresponds to the solution for variable iV corresponding to the given time level and reference point.
    Element::SolutionVector Element::getSolution(std::size_t timeLevel, const PointReferenceT& p) const
    {
        std::size_t numberOfUnknows = ElementData::getNrOfUnknows();
        std::size_t numberOfBasisFunctions = ElementData::getNrOfBasisFunctions();
        SolutionVector solution(numberOfUnknows);
        
        LinearAlgebra::NumericalVector data(numberOfBasisFunctions * numberOfUnknows);
        data = ElementData::getTimeLevelDataVector(timeLevel);
        
<<<<<<< HEAD
        for(int k=0;k<numberOfUnknows;++k){
            solution[k]=0;
        }
        
        const LinearAlgebra::Matrix& data = ElementData::getTimeLevelData(0);
        for (int i=0; i < ElementData::getNrOfBasisFunctions(); ++i)
=======
        std::size_t iVB = 0;
        for (std::size_t iV = 0; iV < numberOfUnknows; ++iV)
>>>>>>> fc7589ef
        {
            for (std::size_t iB = 0; iB < numberOfBasisFunctions; ++iB)
            {
                iVB = convertToSingleIndex(iB, iV);
                solution[iV] += data(iVB) * basisFunction(iB, p);
            }
        }
        return solution;
    }
    
    void Element::basisFunction(std::size_t i, const PointReferenceT& p, LinearAlgebra::NumericalVector& ret) const
    {
        logger.assert(i<getNrOfBasisFunctions(), "Asked for basis function %, but there are only % basis functions", i, getNrOfBasisFunctions());
        int basePosition(0);
        for (int j : basisFunctionSetPositions_)
        {
            if (j != -1)
            {
                int n = basisFunctionSet_->at(j)->size();
                if (i - basePosition < n)
                {
                    basisFunctionSet_->at(j)->eval(i - basePosition, p, ret);
                    return;
                }
                else
                {
                    basePosition += n;
                }
            }
        }
<<<<<<< HEAD
        throw "in basisFunction: asked for a basisFunction that doesn't exist!";
=======
>>>>>>> fc7589ef
    }
    
    LinearAlgebra::NumericalVector Element::basisFunctionCurl(std::size_t i, const PointReferenceT& p) const
    {
        logger.assert(i<getNrOfBasisFunctions(), "Asked for basis function %, but there are only % basis functions", i, getNrOfBasisFunctions());
        int basePosition(0);
        for (int j : basisFunctionSetPositions_)
        {
            if (j != -1)
            {
                int n = basisFunctionSet_->at(j)->size();
                if (i - basePosition < n)
                {
                    return basisFunctionSet_->at(j)->evalCurl(i - basePosition, p);
                }
                else
                {
                    basePosition += n;
                }
            }
        }
<<<<<<< HEAD
        throw "in basisFunctionCurl: asked for a basisFunction that doesn't exist!";
=======
        logger(ERROR, "This is not supposed to happen, please try again with assertions turned on");
        return LinearAlgebra::NumericalVector(0);
>>>>>>> fc7589ef
    }
    
    LinearAlgebra::NumericalVector Element::basisFunctionDeriv(std::size_t i, const PointReferenceT& p, const Element* wrapper) const
    {
        logger.assert(i<getNrOfBasisFunctions(), "Asked for basis function %, but there are only % basis functions", i, getNrOfBasisFunctions());
        if (wrapper == nullptr)
        {
            wrapper = this; 
        }
        const Base::BaseBasisFunction* function;
        int basePosition(0);
        for (int j : basisFunctionSetPositions_)
        {
            if (j != -1)
            {
                std::size_t n = basisFunctionSet_->at(j)->size();
                if (i - basePosition < n)
                {
                    function = basisFunctionSet_->at(j)->operator[](i - basePosition);
                    basePosition += n;
                }
                else
                {
                    basePosition += n;
                }
            }
        }
        Utilities::PhysGradientOfBasisFunction functionGradient(wrapper, function);
        return functionGradient(p);
    }
    
#ifndef NDEBUG
    const Base::BaseBasisFunction* Element::getBasisFunction(std::size_t i) const
    {
        logger.assert(i<getNrOfBasisFunctions(), "Asked for basis function %, but there are only % basis functions", i, getNrOfBasisFunctions());
        int basePosition = 0;
        for (int j : basisFunctionSetPositions_)
        {
            if (j != -1)
            {
                if (i - basePosition < basisFunctionSet_->at(j)->size())
                {
                    return basisFunctionSet_->at(j)->operator[](i - basePosition);
                }
                else
                {
                    basePosition += basisFunctionSet_->at(j)->size();
                }
            }
        }
        logger(ERROR, "This is not supposed to happen, please try again with assertions turned on");
        return nullptr;
    }
#endif
    
    void Element::setFace(std::size_t localFaceNr, const Face* face)
    {
        logger.assert(localFaceNr < getNrOfFaces(), "Asked for face %, but there are only % faces", localFaceNr, getNrOfFaces());
        logger.assert(face!=nullptr, "Invalid face passed");
        logger.assert((face->getPtrElementLeft() == this && face->localFaceNumberLeft() == localFaceNr) 
                || (face->getPtrElementRight() == this && face->localFaceNumberRight() == localFaceNr),
                      "You are only allowed to set a face to a local face index that matches");
        if (facesList_.size() < localFaceNr + 1)
        {
            logger(WARN, "Resizing the facesList, since it's smaller(%) than to localFaceNr + 1(%)", facesList_.size(), localFaceNr + 1);
            facesList_.resize(localFaceNr + 1);
        }
        facesList_[localFaceNr] = face;
    }
    
    void Element::setEdge(std::size_t localEdgeNr, const Edge* edge)
    {
        logger.assert(localEdgeNr < getNrOfEdges(), "Asked for edge %, but there are only % edges", localEdgeNr, getNrOfEdges());
        logger.assert(edge!=nullptr, "Invalid edge passed");
        //This if-statement is needed, since it could happen in 4D
        if (edgesList_.size() < localEdgeNr + 1)
        {
            edgesList_.resize(localEdgeNr + 1);
        }
        edgesList_[localEdgeNr] = edge;
    }
    
    void Element::setNode(std::size_t localNodeNr, const Node* node)
    {
        logger.assert(localNodeNr < getNrOfNodes(), "Asked for node %, but there are only % nodes", localNodeNr, getNrOfNodes());
        logger.assert(node!=nullptr, "Invalid node passed");
        if (nodesList_.size() < localNodeNr + 1)
        {
            logger(WARN, "Resizing the nodesList, since it's smaller(%) than to localNodeNr + 1(%)", nodesList_.size(), localNodeNr + 1);
            nodesList_.resize(localNodeNr + 1);
        }
        nodesList_[localNodeNr] = node;
    }
    
    ///Function that computes the mass matrix. First resize the mass matrix to 
    ///the correct size, then for all quadrature points, compute the values of 
    ///all the products of basisfunctions and add this with the appropriate weight
    ///to the mass matrix.
    void Element::computeMassMatrix()
    {
        //get the number of basisfunctions, dimension and number of quadrature 
        //points on this element.
        std::size_t numBasisFuncs = getNrOfBasisFunctions();
        std::size_t dim = quadratureRule_->dimension();
        std::size_t numQuadPoints = quadratureRule_->nrOfPoints();
        
        //make the mass matrix of the correct size and set all entries to zero.
        massMatrix_.resize(numBasisFuncs, numBasisFuncs);
        massMatrix_ *= 0;
        
        //declare the relevant auxiliary variables
        LinearAlgebra::Matrix tempMatrix(numBasisFuncs, numBasisFuncs);
        Geometry::Jacobian jac(dim, dim);
        
        //for each quadrature point, compute the value of the product of the 
        //basisfunctions, then add it with the correct weight to massMatrix_
        for (std::size_t pIndex = 0; pIndex < numQuadPoints; ++pIndex)
        {
            Geometry::PointReference p = quadratureRule_->getPoint(pIndex);
            jac = calcJacobian(p);
            for (std::size_t i = 0; i < numBasisFuncs; ++i)
            {
                for (std::size_t j = 0; j < numBasisFuncs; ++j)
                {
                    tempMatrix(i, j) = basisFunction(i, p) * basisFunction(j, p);
                }
            }
            massMatrix_.axpy((quadratureRule_->weight(pIndex)) * std::abs(jac.determinant()), tempMatrix);
        }
    }

}
#endif<|MERGE_RESOLUTION|>--- conflicted
+++ resolved
@@ -184,15 +184,6 @@
         logger.assert((jDir < p.size()), "Error in BasisFunctionSet.EvalDeriv: invalid derivative direction!");
         
         int basePosition(0);
-<<<<<<< HEAD
-        for(int j:basisFunctionSetPositions_){
-            if(j!=-1){
-                int n=basisFunctionSet_->at(j)->size();
-                if(i-basePosition<n){
-                    return basisFunctionSet_->at(j)->evalDeriv(i-basePosition, jDir, p);
-                }else{
-                    basePosition+=n;
-=======
         for (int j : basisFunctionSetPositions_)
         {
             if (j != -1)
@@ -205,7 +196,6 @@
                 else
                 {
                     basePosition += n;
->>>>>>> fc7589ef
                 }
             }
         }
@@ -280,17 +270,8 @@
         LinearAlgebra::NumericalVector data(numberOfBasisFunctions * numberOfUnknows);
         data = ElementData::getTimeLevelDataVector(timeLevel);
         
-<<<<<<< HEAD
-        for(int k=0;k<numberOfUnknows;++k){
-            solution[k]=0;
-        }
-        
-        const LinearAlgebra::Matrix& data = ElementData::getTimeLevelData(0);
-        for (int i=0; i < ElementData::getNrOfBasisFunctions(); ++i)
-=======
         std::size_t iVB = 0;
         for (std::size_t iV = 0; iV < numberOfUnknows; ++iV)
->>>>>>> fc7589ef
         {
             for (std::size_t iB = 0; iB < numberOfBasisFunctions; ++iB)
             {
@@ -321,10 +302,6 @@
                 }
             }
         }
-<<<<<<< HEAD
-        throw "in basisFunction: asked for a basisFunction that doesn't exist!";
-=======
->>>>>>> fc7589ef
     }
     
     LinearAlgebra::NumericalVector Element::basisFunctionCurl(std::size_t i, const PointReferenceT& p) const
@@ -346,12 +323,8 @@
                 }
             }
         }
-<<<<<<< HEAD
-        throw "in basisFunctionCurl: asked for a basisFunction that doesn't exist!";
-=======
         logger(ERROR, "This is not supposed to happen, please try again with assertions turned on");
         return LinearAlgebra::NumericalVector(0);
->>>>>>> fc7589ef
     }
     
     LinearAlgebra::NumericalVector Element::basisFunctionDeriv(std::size_t i, const PointReferenceT& p, const Element* wrapper) const
