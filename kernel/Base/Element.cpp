--- conflicted
+++ resolved
@@ -165,15 +165,6 @@
         logger.assert((jDir < p.size()), "Error in BasisFunctionSet.EvalDeriv: invalid derivative direction!");
         
         int basePosition(0);
-<<<<<<< HEAD
-        for(int j:basisFunctionSetPositions_){
-            if(j!=-1){
-                int n=basisFunctionSet_->at(j)->size();
-                if(i-basePosition<n){
-                    return basisFunctionSet_->at(j)->evalDeriv(i-basePosition, jDir, p);
-                }else{
-                    basePosition+=n;
-=======
         for (int j : basisFunctionSetPositions_)
         {
             if (j != -1)
@@ -186,7 +177,6 @@
                 else
                 {
                     basePosition += n;
->>>>>>> 1576f3df
                 }
             }
         }
@@ -261,17 +251,8 @@
         LinearAlgebra::NumericalVector data(numberOfBasisFunctions * numberOfUnknows);
         data = ElementData::getTimeLevelDataVector(timeLevel);
         
-<<<<<<< HEAD
-        for(int k=0;k<numberOfUnknows;++k){
-            solution[k]=0;
-        }
-        
-        const LinearAlgebra::Matrix& data = ElementData::getTimeLevelData(0);
-        for (int i=0; i < ElementData::getNrOfBasisFunctions(); ++i)
-=======
         std::size_t iVB = 0;
         for (std::size_t iV = 0; iV < numberOfUnknows; ++iV)
->>>>>>> 1576f3df
         {
             for (std::size_t iB = 0; iB < numberOfBasisFunctions; ++iB)
             {
@@ -302,10 +283,6 @@
                 }
             }
         }
-<<<<<<< HEAD
-        throw "in basisFunction: asked for a basisFunction that doesn't exist!";
-=======
->>>>>>> 1576f3df
     }
     
     LinearAlgebra::NumericalVector Element::basisFunctionCurl(std::size_t i, const PointReferenceT& p) const
@@ -327,12 +304,8 @@
                 }
             }
         }
-<<<<<<< HEAD
-        throw "in basisFunctionCurl: asked for a basisFunction that doesn't exist!";
-=======
         logger(ERROR, "This is not supposed to happen, please try again with assertions turned on");
         return LinearAlgebra::NumericalVector(0);
->>>>>>> 1576f3df
     }
     
     LinearAlgebra::NumericalVector Element::basisFunctionDeriv(std::size_t i, const PointReferenceT& p, const Element* wrapper) const
