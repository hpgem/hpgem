/*
 This file forms part of hpGEM. This package has been developed over a number of years by various people at the University of Twente and a full list of contributors can be found at
 http://hpgem.org/about-the-code/team

 This code is distributed using BSD 3-Clause License. A copy of which can found below.


 Copyright (c) 2014, University of Twente
 All rights reserved.

 Redistribution and use in source and binary forms, with or without modification, are permitted provided that the following conditions are met:

 1. Redistributions of source code must retain the above copyright notice, this list of conditions and the following disclaimer.

 2. Redistributions in binary form must reproduce the above copyright notice, this list of conditions and the following disclaimer in the documentation and/or other materials provided with the distribution.

 3. Neither the name of the copyright holder nor the names of its contributors may be used to endorse or promote products derived from this software without specific prior written permission.

 THIS SOFTWARE IS PROVIDED BY THE COPYRIGHT HOLDERS AND CONTRIBUTORS "AS IS" AND ANY EXPRESS OR IMPLIED WARRANTIES, INCLUDING, BUT NOT LIMITED TO, THE IMPLIED WARRANTIES OF MERCHANTABILITY AND FITNESS FOR A PARTICULAR PURPOSE ARE DISCLAIMED. IN NO EVENT SHALL THE COPYRIGHT HOLDER OR CONTRIBUTORS BE LIABLE FOR ANY DIRECT, INDIRECT, INCIDENTAL, SPECIAL, EXEMPLARY, OR CONSEQUENTIAL DAMAGES (INCLUDING, BUT NOT LIMITED TO, PROCUREMENT OF SUBSTITUTE GOODS OR SERVICES; LOSS OF USE, DATA, OR PROFITS; OR BUSINESS INTERRUPTION) HOWEVER CAUSED AND ON ANY THEORY OF LIABILITY, WHETHER IN CONTRACT, STRICT LIABILITY, OR TORT (INCLUDING NEGLIGENCE OR OTHERWISE) ARISING IN ANY WAY OUT OF THE USE OF THIS SOFTWARE, EVEN IF ADVISED OF THE POSSIBILITY OF SUCH DAMAGE.
 */

#include "ShortTermStorageElementBase.h"

#include "Integration/QuadratureRules/GaussQuadratureRule.h"
#include "ElementCacheData.h"

#include <limits>

Base::Element& Base::ShortTermStorageElementBase::operator=(const Base::Element& element)
{
    logger.assert(this != &element, "Trying to assign an Element of the type ShortTermStorageElementBase to itself.");

    element_ = &element;

    currentPoint_[0] = std::numeric_limits<double>::quiet_NaN();
    currentPointIndex_ = -1;
    return *this;
}

Geometry::PointPhysical Base::ShortTermStorageElementBase::referenceToPhysical(const PointReferenceT& pointReference) const
{
    return element_->referenceToPhysical(pointReference);
}

Geometry::Jacobian Base::ShortTermStorageElementBase::calcJacobian(const PointReferenceT& pointReference) const
{
    if (!(currentPoint_ == pointReference))
    {
        logger(WARN, "WARNING: you are using slow data access by using ShortTermStorageElementBase::calcJacobian const, use the non-const version instead.");
        return element_->calcJacobian(pointReference);
    }
    return jac_;
}

Geometry::Jacobian Base::ShortTermStorageElementBase::calcJacobian(const PointReferenceT& pointReference)
{
    if (!(currentPoint_ == pointReference))
    {
        currentPoint_ = pointReference;
        computeData();
    }
    return jac_;
}

<<<<<<< HEAD
void Base::ShortTermStorageElementBase::computeData() {
	if(useCache_){
            std::vector<ElementCacheData>& cache=const_cast<Element*>(element_)->getVecCacheData();
            if(recomputeCache_||(cache.size()!=getGaussQuadratureRule()->nrOfPoints())){
                recomputeCacheOff();
                int n=getGaussQuadratureRule()->nrOfPoints();
                for(int i=0;i<n;++i){
                    Geometry::PointReference p(currentPoint_.size());
                    getGaussQuadratureRule()->getPoint(i,p);
                    cache[i](element_,p);
                }
            }
            currentPointIndex_++;
            element_->calcJacobian(currentPoint_,jac_);
	}else{
            element_->calcJacobian(currentPoint_,jac_);
	}
=======
void Base::ShortTermStorageElementBase::computeData()
{
    if (useCache_)
    {
        std::vector<ElementCacheData>& cache = const_cast<Element*>(element_)->getVecCacheData();
        if (recomputeCache_ || (cache.size() != getGaussQuadratureRule()->nrOfPoints()))
        {
            recomputeCacheOff();
            std::size_t n = getGaussQuadratureRule()->nrOfPoints();
            for (std::size_t i = 0; i < n; ++i)
            {
                cache[i](element_, getGaussQuadratureRule()->getPoint(i));
            }
        }
        currentPointIndex_++;
        jac_ = element_->calcJacobian(currentPoint_);
    }
    else
    {
        jac_ = element_->calcJacobian(currentPoint_);
    }
>>>>>>> fc7589ef
}

void Base::ShortTermStorageElementBase::cacheOn()
{
    useCache_ = true;
}

void Base::ShortTermStorageElementBase::cacheOff()
{
    useCache_ = false;
}

void Base::ShortTermStorageElementBase::recomputeCacheOn()
{
    recomputeCache_ = true;
}

void Base::ShortTermStorageElementBase::recomputeCacheOff()
{
    recomputeCache_ = false;
}<|MERGE_RESOLUTION|>--- conflicted
+++ resolved
@@ -62,25 +62,6 @@
     return jac_;
 }
 
-<<<<<<< HEAD
-void Base::ShortTermStorageElementBase::computeData() {
-	if(useCache_){
-            std::vector<ElementCacheData>& cache=const_cast<Element*>(element_)->getVecCacheData();
-            if(recomputeCache_||(cache.size()!=getGaussQuadratureRule()->nrOfPoints())){
-                recomputeCacheOff();
-                int n=getGaussQuadratureRule()->nrOfPoints();
-                for(int i=0;i<n;++i){
-                    Geometry::PointReference p(currentPoint_.size());
-                    getGaussQuadratureRule()->getPoint(i,p);
-                    cache[i](element_,p);
-                }
-            }
-            currentPointIndex_++;
-            element_->calcJacobian(currentPoint_,jac_);
-	}else{
-            element_->calcJacobian(currentPoint_,jac_);
-	}
-=======
 void Base::ShortTermStorageElementBase::computeData()
 {
     if (useCache_)
@@ -102,7 +83,6 @@
     {
         jac_ = element_->calcJacobian(currentPoint_);
     }
->>>>>>> fc7589ef
 }
 
 void Base::ShortTermStorageElementBase::cacheOn()
