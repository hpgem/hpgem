--- conflicted
+++ resolved
@@ -478,15 +478,10 @@
     }
 
     template<std::size_t DIM>
-<<<<<<< HEAD
-    MeshManipulator<DIM>::MeshManipulator(const ConfigurationData* config, BoundaryType xPer, BoundaryType yPer, BoundaryType zPer, std::size_t orderOfFEM, std::size_t idRangeBegin, std::size_t nrOfElementMatrixes, std::size_t nrOfElementVectors, std::size_t nrOfFaceMatrtixes, std::size_t nrOfFaceVectors)
-    : MeshManipulatorBase(config, xPer, yPer, zPer, orderOfFEM, idRangeBegin, nrOfElementMatrixes, nrOfElementVectors, nrOfFaceMatrtixes, nrOfFaceVectors),
+    MeshManipulator<DIM>::MeshManipulator(const ConfigurationData* config, BoundaryType xPer, BoundaryType yPer, BoundaryType zPer, std::size_t orderOfFEM, std::size_t idRangeBegin, std::size_t numberOfElementMatrices, std::size_t numberOfElementVectors, std::size_t numberOfFaceMatrices, std::size_t numberOfFaceVectors)
+            : MeshManipulatorBase(config, xPer, yPer, zPer, orderOfFEM, idRangeBegin, numberOfElementMatrices, numberOfElementVectors, numberOfFaceMatrices, numberOfFaceVectors),
     //activeMeshTree_(0),
     //numMeshTree_(0),
-=======
-    MeshManipulator<DIM>::MeshManipulator(const ConfigurationData* config, BoundaryType xPer, BoundaryType yPer, BoundaryType zPer, std::size_t orderOfFEM, std::size_t idRangeBegin, std::size_t numberOfElementMatrices, std::size_t numberOfElementVectors, std::size_t numberOfFaceMatrtixes, std::size_t numberOfFaceVectors)
-            : MeshManipulatorBase(config, xPer, yPer, zPer, orderOfFEM, idRangeBegin, numberOfElementMatrices, numberOfElementVectors, numberOfFaceMatrtixes, numberOfFaceVectors),
->>>>>>> d84cc526
             meshMover_(nullptr)
     {
         logger.assert(DIM == config->dimension_, "Invalid configuration passed");
