--- conflicted
+++ resolved
@@ -90,7 +90,6 @@
         ptrElemR->getPhysicalGeometry()->getLocalFaceNodeIndices(
             localFaceNumberR);
 
-<<<<<<< HEAD
     {
         // Determine if the face is on a Periodic boundary by looking at the
         // global node indices.
@@ -105,10 +104,6 @@
         if (globalLeftNodes != globalRightNodes) {
             setFaceType(Geometry::FaceType::PERIODIC_BC);
         }
-=======
-    if (determineIsPeriodicBoundaryFace()) {
-        setFaceType(Geometry::FaceType::PERIODIC_BC);
->>>>>>> b43969ac
     }
 
     for (std::size_t i = 0; i < getReferenceGeometry()->getNumberOfNodes();
@@ -325,8 +320,6 @@
     std::vector<std::size_t> localRightNodes =
         ptrElementR->getPhysicalGeometry()->getLocalFaceNodeIndices(
             localFaceNumberR);
-
-<<<<<<< HEAD
     {
         // Determine if the face is on a Periodic boundary by looking at the
         // global node indices.
@@ -341,10 +334,6 @@
         if (globalLeftNodes != globalRightNodes) {
             setFaceType(Geometry::FaceType::PERIODIC_BC);
         }
-=======
-    if (determineIsPeriodicBoundaryFace()) {
-        setFaceType(Geometry::FaceType::PERIODIC_BC);
->>>>>>> b43969ac
     }
 
     for (std::size_t i = 0; i < getReferenceGeometry()->getNumberOfNodes();
